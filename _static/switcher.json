--- conflicted
+++ resolved
@@ -9,13 +9,10 @@
         "url": "https://nvidia.github.io/TensorRT-LLM/0.20.0rc2/"
     },
     {
-<<<<<<< HEAD
         "version": "0.20.0rc1",
         "url": "https://nvidia.github.io/TensorRT-LLM/0.20.0rc1/"
     },
     {
-=======
->>>>>>> 082ff71f
         "version": "0.20.0rc0",
         "url": "https://nvidia.github.io/TensorRT-LLM/0.20.0rc0/"
     },
@@ -31,8 +28,4 @@
         "version": "0.18.2",
         "url": "https://nvidia.github.io/TensorRT-LLM/0.18.2/"
     }
-<<<<<<< HEAD
-]
-=======
-]
->>>>>>> 082ff71f
+]