from dataclasses import dataclass
from typing import List, Optional

import torch
from torch import nn

from tensorrt_llm.bindings.executor import FinishReason

from ..attention_backend import AttentionMetadata
from ..pyexecutor.decoder import DecoderState, TorchDecoder
from ..pyexecutor.llm_request import LlmRequest, LlmRequestState
from ..pyexecutor.resource_manager import BaseResourceManager, SlotManager
from ..pyexecutor.scheduler import ScheduledRequests
from .interface import SpecConfig, SpecMetadata, SpeculativeDecodingMode


@dataclass
class MTPConfig(SpecConfig):
    """
    Configuration for MTP.
    """
    # The name of speculative decoding.
    spec_dec_name = "MTP"
    # The number of MTP modules
    num_nextn_predict_layers: int = 1
    # The number of max batch size
    max_batch_size: int = 8

    # Whether to use relaxed acceptance during thinking phase for reasoning model
    use_relaxed_acceptance_for_thinking: bool = False
    # The top-N tokens are sampled from logits to obtain a candidate set.
    relaxed_topk: int = 1
    # The threshold to further filter the candidate set.
    # Filter out tokens with a large probability gap between the top-1 token's log probability.
    relaxed_delta: float = 0.

    # TODO: Hard code for DeepSeek R1
    # When encounter <think>, start thinking phase.
    # When encounter </think>, end thinking phase.
    # <think> [thinking phase] </think> [real output]
    BEGIN_THINKING_PHASE_TOKEN: int = 128798
    END_THINKING_PHASE_TOKEN: int = 128799

    def __post_init__(self) -> None:
        self.spec_dec_mode = SpeculativeDecodingMode.from_string(
            self.spec_dec_name)
        self.max_draft_tokens = self.num_nextn_predict_layers

    def update_from_model_config(self, model_config):
        assert self.num_nextn_predict_layers > 0
        if model_config.num_nextn_predict_layers == 1:
            self.spec_dec_mode = SpeculativeDecodingMode.MTP_EAGLE
            self.num_extra_kv_tokens = self.num_nextn_predict_layers - 1


class MTPHiddenStatesManager(BaseResourceManager):

    def __init__(self, config: MTPConfig, dtype: torch.dtype, hidden_size: int,
                 max_num_requests: int):
        self.dtype = dtype
        self.num_nextn_predict_layers = config.num_nextn_predict_layers
        self.hidden_size = hidden_size
        self.max_num_requests = max_num_requests
        self.use_relaxed_acceptance_for_thinking = config.use_relaxed_acceptance_for_thinking
        self.slot_manager = SlotManager(max_num_requests)

        # Since golden token's hidden state will always be generated after target model
        self.mtp_past_hidden_states_pool = torch.zeros(
            (max_num_requests, self.num_nextn_predict_layers, self.hidden_size),
            device='cuda',
            dtype=self.dtype,
        )
        self.mtp_past_tokens_pool = torch.zeros(
            (max_num_requests, self.num_nextn_predict_layers),
            device='cuda',
            dtype=torch.int,
        )
        if self.use_relaxed_acceptance_for_thinking:
            # The relaxed_delta for relaxed acceptance
            self.mtp_relaxed_delta_pool = torch.zeros(
                (self.max_num_requests),
                dtype=torch.float,
                device='cuda',
            )

    def prepare_resources(self, scheduled_batch: ScheduledRequests):
        context_batch = scheduled_batch.context_requests
        # allocate hidden state tensors
        for req in context_batch:
            if req.is_first_context_chunk():
                slot_id = self.slot_manager.add_slot(req.request_id)
                if self.use_relaxed_acceptance_for_thinking:
                    self.mtp_relaxed_delta_pool[slot_id] = 0.

    def update_resources(self, scheduled_batch: ScheduledRequests):
        pass

    def free_resources(self, request: LlmRequest):
        free_slot_id = self.slot_manager.get_slot(request.request_id)
        if self.use_relaxed_acceptance_for_thinking:
            self.mtp_relaxed_delta_pool[free_slot_id] = 0.
        self.slot_manager.remove_slot(request.request_id)

    def add_dummy_requests(self, request_ids: List[int]):
        for rid in request_ids:
            self.slot_manager.add_slot(rid)

    def shutdown(self):
        pass

    def get_max_resource_count(self) -> int:
        return self.max_num_requests

    def get_needed_resource_to_completion(self, request: LlmRequest):
        return 0


@dataclass
class MTPSpecMetadata(SpecMetadata):
    """
    Metadata for MTP.
    """
    # The number of MTP modules in the model
    mtp_num_modules: int = 1,
    # The hidden states manager for MTP
    mtp_hidden_states_manager: Optional[MTPHiddenStatesManager] = None
    # The slot ids for each request.
    slot_ids: Optional[torch.Tensor] = None
    # The index of the batche inputs
    batch_indices_cuda: Optional[torch.Tensor] = None

    def __post_init__(self) -> None:
        if self.mtp_hidden_states_manager is not None:
            # mtp_hidden_states_ptrs is a pointer tensor
            self.mtp_hidden_states_ptrs = torch.empty(
                [self.max_num_requests],
                dtype=torch.int64,
                device='cuda',
            )

            self.mtp_past_tokens_ptrs = torch.empty(
                [self.max_num_requests],
                dtype=torch.int64,
                device='cuda',
            )
            self.slot_ids = torch.empty(
                [self.max_num_requests],
                dtype=torch.long,
                device='cuda',
            )
        self.batch_indices_cuda = torch.empty(
            [self.max_num_requests],
            dtype=torch.int,
            device='cuda',
        )

    def prepare(self):
        assert self.request_ids is not None
        num_seqs = len(self.request_ids)
        # update batch indeices
        batch_indices = torch.arange(num_seqs,
                                     dtype=torch.int,
                                     device='cpu',
                                     pin_memory=True)
        self.batch_indices_cuda[:num_seqs].copy_(batch_indices,
                                                 non_blocking=True)
        # MTP module need different number of input tokens in generation phase
        if self.spec_dec_mode.is_mtp_eagle():
            self.num_tokens -= (self.num_generations) * self.mtp_num_modules
        else:
            self.num_tokens -= self.num_generations

        if self.mtp_hidden_states_manager is not None:  # MTP vanilla or use relaxed acceptance
            mtp_slot_ids = []
            for rid in self.request_ids:
                slot_id = self.mtp_hidden_states_manager.slot_manager.get_slot(
                    rid)
                mtp_slot_ids.append(slot_id)

            # MTP Vanilla: Update mtp hidden states and past tokens
            if self.spec_dec_mode.is_mtp():
                mtp_hidden_states_ptrs = []
                mtp_past_tokens_ptrs = []
                for slot_id in mtp_slot_ids:
                    mtp_hidden_states_ptrs.append(
                        self.mtp_hidden_states_manager.
                        mtp_past_hidden_states_pool[slot_id].data_ptr())
                    mtp_past_tokens_ptrs.append(
                        self.mtp_hidden_states_manager.
                        mtp_past_tokens_pool[slot_id].data_ptr())
                mtp_hidden_states_ptrs = torch.tensor(mtp_hidden_states_ptrs,
                                                      dtype=torch.int64,
                                                      pin_memory=True)
                mtp_past_tokens_ptrs = torch.tensor(mtp_past_tokens_ptrs,
                                                    dtype=torch.int64,
                                                    pin_memory=True)
                self.mtp_hidden_states_ptrs[:num_seqs].copy_(
                    mtp_hidden_states_ptrs, non_blocking=True)
                self.mtp_past_tokens_ptrs[:num_seqs].copy_(mtp_past_tokens_ptrs,
                                                           non_blocking=True)
            mtp_slot_ids = torch.tensor(mtp_slot_ids,
                                        dtype=torch.int,
                                        pin_memory=True)
            self.slot_ids[:num_seqs].copy_(mtp_slot_ids, non_blocking=True)


class MTPDecoder(TorchDecoder):
    """
    MTP decoder.
    """

    def __init__(self, max_seq_len: int, config: MTPConfig):
        super().__init__(max_seq_len, False)
        self.mapping = None
        self.draft_len = config.num_nextn_predict_layers

    def _draft_meet_max_token_stop_criteria(self, request: LlmRequest,
                                            num_tokens: int, beam_idx: int):
        if self._meet_max_token_stop_criteria(request,
                                              num_tokens + self.draft_len):
            request.state = LlmRequestState.GENERATION_COMPLETE
            request.set_finished_reason(FinishReason.LENGTH, beam_idx)

    def update_requests(self, decoder_state: DecoderState) -> None:
        decoder_state.decoder_event.synchronize()
        new_tensors_host = decoder_state.new_tensors_host
        new_tokens_list = new_tensors_host["new_tokens_host"].tolist()
        new_tokens_lens_list = new_tensors_host["new_tokens_lens_host"].tolist()
        next_draft_tokens_list = new_tensors_host[
            "next_draft_tokens_host"].tolist()

        idx = 0
        beam_idx = 0
        for request in decoder_state.scheduled_requests.context_requests:
            assert not request.py_return_context_logits, "return_context_logits not implemented for MTPDecoder"
            assert not request.py_return_generation_logits, "return_generation_logits not implemented for MTPDecoder"
            assert not request.py_return_log_probs, "return_log_probs not implemented for MTPDecoder"
            if request.get_context_remaining_length() != 0:
                idx += 1
                continue

            if request.state != LlmRequestState.GENERATION_COMPLETE:
                new_token = new_tokens_list[idx][0]
                num_tokens = request.add_new_token(new_token, beam_idx)
                should_stop = self._handle_stop_criteria(
                    request, new_token, num_tokens, beam_idx)
                if self._draft_meet_max_token_stop_criteria(
                        request, num_tokens, beam_idx):
                    should_stop = True
                if not should_stop:
                    request.py_draft_tokens = next_draft_tokens_list[idx]
                request.py_decoding_iter += 1
            idx += 1

        for request in decoder_state.scheduled_requests.generation_requests:
            assert not request.py_return_context_logits, "return_context_logits not implemented for MTPDecoder"
            assert not request.py_return_generation_logits, "return_generation_logits not implemented for MTPDecoder"
            assert not request.py_return_log_probs, "return_log_probs not implemented for MTPDecoder"
            if request.state != LlmRequestState.GENERATION_COMPLETE:
                new_tokens = new_tokens_list[idx]
                num_new_tokens = new_tokens_lens_list[idx]
                should_stop = False
                for i in range(num_new_tokens):
                    new_token = new_tokens[i]
                    num_tokens = request.add_new_token(new_token, beam_idx)
                    should_stop = self._handle_stop_criteria(
                        request, new_token, num_tokens, beam_idx)
                    if should_stop:
                        break
                if self._draft_meet_max_token_stop_criteria(
                        request, num_tokens, beam_idx):
                    should_stop = True
                if not should_stop:
                    request.py_draft_tokens = next_draft_tokens_list[idx]
                request.py_rewind_len = self.draft_len - (num_new_tokens - 1)
                request.py_decoding_iter += 1
            idx += 1

    def decode_async(self, scheduled_requests: ScheduledRequests,
                     model_outputs) -> DecoderState:
        # new_tokens_device: all of the accepted tokens, device tensor
        # new_tokens_lens_device: the accepted lengths, device tensor
        # next_draft_tokens_device: predicted draft tokens, device tensor
        # next_new_tokens_device: input tokens for the next iteration, device tensor
        new_tokens_device = model_outputs['new_tokens']
        new_tokens_lens_device = model_outputs['new_tokens_lens']
        next_draft_tokens_device = model_outputs['next_draft_tokens']
        next_new_tokens_device = model_outputs['next_new_tokens']
        new_tokens_host = new_tokens_device.to('cpu', non_blocking=True)
        new_tokens_lens_host = new_tokens_lens_device.to('cpu',
                                                         non_blocking=True)
        next_draft_tokens_host = next_draft_tokens_device.to('cpu',
                                                             non_blocking=True)

        decoder_event = torch.cuda.Event()
        decoder_event.record()
        new_tensors_device = {
            "new_tokens_device": next_new_tokens_device,
            "new_tokens_lens_device": new_tokens_lens_device,
            "next_draft_tokens_device": next_draft_tokens_device,
        }
        new_tensors_host = {
            "new_tokens_host": new_tokens_host,
            "new_tokens_lens_host": new_tokens_lens_host,
            "next_draft_tokens_host": next_draft_tokens_host,
        }
        # add dummy draft tokens to context requests to prepare kv cache in advance
        # with the max draft token length
        for request in scheduled_requests.context_requests:
            request.py_draft_tokens = [1] * self.draft_len
        return DecoderState(scheduled_requests=scheduled_requests,
                            logits=model_outputs['logits'],
                            new_tensors_device=new_tensors_device,
                            new_tensors_host=new_tensors_host,
                            decoder_event=decoder_event)


class MTPWorker(nn.Module):

    def __init__(self, spec_config: MTPConfig):
        super().__init__()
        self.spec_config = spec_config
        self.is_thop = True

    def forward(
        self,
        input_ids,
        position_ids,
        hidden_states,
        logits,
        lm_head,
        embed_tokens,
        attn_metadata,
        spec_metadata,
        mtp_layers,
    ):
        batch_size = attn_metadata.num_seqs

        # Sample and verify draft tokens
        raw_logits = logits
        accepted_tokens, num_accepted_tokens = self.sample_and_accept_draft_tokens(
            logits, spec_metadata, attn_metadata)

        # Update MTP past hidden states
        self.update_mtp_hidden_states(input_ids=input_ids,
                                      target_model_hidden_states=hidden_states,
                                      num_accepted_tokens=num_accepted_tokens,
                                      accepted_tokens=accepted_tokens,
                                      spec_metadata=spec_metadata,
                                      attn_metadata=attn_metadata)

        # Predict draft tokens
        next_draft_tokens = []
        # will not be used in the first MTP, just a placeholder to avoid Nonetype
        previous_layer_draft_tokens = torch.empty(1,
                                                  dtype=torch.int,
                                                  device='cpu')
        for mtp_layer_idx, mtp_layer in enumerate(mtp_layers):
            draft_inputs = self.prepare_drafter_inputs(
                mtp_layer_idx=mtp_layer_idx,
                input_ids=input_ids,
                position_ids=position_ids,
                previous_layer_hidden_states=hidden_states,
                previous_layer_draft_tokens=previous_layer_draft_tokens,
                num_accepted_tokens=num_accepted_tokens,
                spec_metadata=spec_metadata,
                attn_metadata=attn_metadata)
            hidden_states, logits = mtp_layer(lm_head=lm_head,
                                              embed_tokens=embed_tokens,
                                              **draft_inputs)
            previous_layer_draft_tokens = self.draft_decoder(logits)
            next_draft_tokens.append(previous_layer_draft_tokens)

            input_ids = draft_inputs["input_ids"]
            position_ids = draft_inputs["position_ids"]
            attn_metadata = draft_inputs["attn_metadata"]
        next_draft_tokens = torch.stack(next_draft_tokens, dim=1)
        if attn_metadata.is_cuda_graph and attn_metadata is not None:
            self.restore_attn_metadata(attn_metadata=attn_metadata)

        # prepare next new tokens to support overlap scheduler
        next_new_tokens = accepted_tokens[
            spec_metadata.batch_indices_cuda[:batch_size],
            num_accepted_tokens - 1].unsqueeze(1)
        next_new_tokens = torch.concat([next_new_tokens, next_draft_tokens],
                                       dim=1)

        return {
            'logits': raw_logits,
            'new_tokens': accepted_tokens,
            'new_tokens_lens': num_accepted_tokens,
            'next_draft_tokens': next_draft_tokens,
            'next_new_tokens': next_new_tokens
        }

    def update_mtp_hidden_states(
        self,
        input_ids: torch.LongTensor,
        target_model_hidden_states: torch.Tensor,
        num_accepted_tokens: torch.Tensor,
        accepted_tokens: torch.Tensor,
        spec_metadata: MTPSpecMetadata,
        attn_metadata: AttentionMetadata,
    ):
        '''
        Update the past hidden states and past tokens in spec_metadata base on
        the newly accepted tokens and historical hidden states.
        These past hidden states and past tokens will be use in MTP module.
        Also update the seq_len and kv_lens in attention metadata.

        Args:
            input_ids: torch.LongTensor
                [num_tokens]
                The input ids of all requests. Flatten.

            target_model_hidden_states: torch.Tensor
                [num_tokens, hidden_size]
                Target model's hidden states.

            num_accepted_tokens: torch.Tensor
                [batch_size]
                Number of accepted tokens per request.

            accepted_tokens: torch.Tensor
                [batch_size, max_draft_tokens + 1]
                Accepted token ids. Flattened.

            spec_metadata: MTPSpecMetadata
                MTP speculative decoding metadata

            attn_metadata: AttentionMetadata
                Attention metadata

        Returns:
            None

        Example:
            Assume there are 3 MTP layers
            Notation:
                - H_t: token t's hidden state, generated by the target model
                - h_t: token t's hidden state, generated by the draft model

            Prompt: ABCD

            Context phase:
            Target model:
                - input tokens: ABCD + []
                - sampling tokens: E
                - accepted tokens: E
                - KV cache: ABCD
                - hidden states: H_A, H_B, H_C, H_D
            Draft model:
                MTP1:
                    - input tokens: BCDE                            # For context request, prompt[2: -1] + new generated goloden token is the input.
                    - input hidden states: H_A, H_B, H_C, H_D       # Therefore, the input and output tokens/hidden_states will have the dimension of `prompt_length`.
                    - KV cache: () + BCDE                           '()' means historical KV cache
                    - output hidden states: h_B, h_C, h_D, h_E
                    - output next draft token: F
                MTP2:
                    - input token: CDEF                             # Also with the `prompt_length`.
                    - input hidden states: h_B, h_C, h_D, h_E
                    - KV cache: () + CDEF
                    - output hidden states: h_C, h_D, h_E, h_F
                    - output next draft token: G
                MTP3:
                    - input tokens: DEFG
                    - input hidden states: h_C, h_D, h_E, h_F
                    - KV cache: () + DEFG
                    - output hidden states: h_D, h_E, h_F, h_G
                    - output next draft token: H
                After 3 MTP layers:
                    - input tokens: BCDE
                    - new generated draft tokens: FGH

            Generation phase 1: accept partial draft tokens
            Target model:
                - input tokens: E + FGH
                - sampling tokens: FGXY
                - accepted tokens: FGX
                - KV cache: (ABCD) + EFGH (H's KV cache is useless)
                - hidden states: H_E, H_F, H_G, H_H (H_H is useless)
            Draft model:
                MPT1:
                    - input tokens: FGX                            # For generation request, `mtp_num_modules` + 1 of tokens will be used as input.
                    - input hidden states: H_E, H_F, H_G
                    - KV cache: (BCDE) + FGX
                    - output hidden states: h_F, h_G, h_X
                    - output next draft token: N
                MPT2:
                    - input tokens: GXN
                    - input hidden states: h_F, h_G, h_X
                    - KV cache: (CDEF) + GXN
                    - output hidden states: h_G, h_X, h_N
                    - output next draft token: O
                MPT3:
                    - input tokens: XNO
                    - input hidden states: h_G, h_X, h_N
                    - KV cache: (DEFG) + XNO
                    - output hidden states: h_X, h_N, h_O
                    - output next draft token: P
                After 3 MTP layers:
                    - input tokens: FGX
                    - new generated draft tokens: NOP

            Generation 2: accept none draft tokens
            Target model:
                - input tokens: X + NOP
                - sampling tokens: KMZY
                - accepted tokens: K
                - KV cache: (ABCDEFG) + NOP (NOP's KV cache is useless)
                - hidden states: H_X, H_N, H_O, H_P (H_N, H_O, H_P is useless)
            Draft model:
                MTP1:
                    - input tokens: GXK
                    - input hidden states: H_F, H_G, H_X
                    - KV cache: (BCDE + FGX) + FGX
                    - output hidden states: h_G, h_X, h_K
                    - output next draft token: U
                MTP2:
                    - input tokens: XKU
                    - input hidden states: h_G, h_X, h_K
                    - KV cache: (CDEF + GXN) + XKU
                    - output hidden states: h_X, h_K, h_U
                    - output next draft token: V
                MTP3:
                    - input tokens: KUV
                    - input hidden states: h_X, h_K, h_U
                    - KV cache: (DEFG + XNO) + KUV
                    - output hidden states: h_K, h_U, h_V
                    - output next draft token: Q
                After 3 MTP layers:
                    - input tokens: GXK
                    - new generated draft tokens: UVQ
        '''
        batch_size = attn_metadata.num_seqs
        num_contexts = attn_metadata.num_contexts
        seq_lens = attn_metadata.seq_lens_cuda
        hidden_size = target_model_hidden_states.shape[-1]
        mtp_num_modules = self.spec_config.num_nextn_predict_layers

        if self.is_thop:
            _, _ = torch.ops.trtllm.mtp_update_hidden_states_op(
                input_ids, seq_lens, target_model_hidden_states,
                spec_metadata.mtp_hidden_states_ptrs,
                spec_metadata.mtp_past_tokens_ptrs, num_accepted_tokens,
                accepted_tokens, mtp_num_modules, batch_size, num_contexts,
                hidden_size)
        else:
            assert len(spec_metadata.request_ids) == batch_size
            mtp_past_hidden_states_pool = spec_metadata.mtp_hidden_states_manager.mtp_past_hidden_states_pool
            mtp_past_tokens_pool = spec_metadata.mtp_hidden_states_manager.mtp_past_tokens_pool

            input_ids_offset = 0

            for bix in range(batch_size):
                slot_id_cuda = spec_metadata.slot_ids[bix]
                # [num_nextn_predict_layers - 1, hidden_states]
                mtp_hidden_states = torch.index_select(
                    mtp_past_hidden_states_pool, 0, slot_id_cuda).squeeze(0)
                # [num_nextn_predict_layers]
                mtp_tokens = torch.index_select(mtp_past_tokens_pool, 0,
                                                slot_id_cuda).squeeze(0)
                cur_accepted_len = num_accepted_tokens[bix]
                cur_seq_len = seq_lens[bix]

                # Update MTP tokens
                cur_accepted_tokens = accepted_tokens[bix, 0:cur_accepted_len]
                if bix < num_contexts:
                    past_input_ids = input_ids[
                        input_ids_offset:input_ids_offset + cur_seq_len]
                else:
                    past_input_ids = mtp_tokens

                cat_past_tokens = torch.cat(
                    (past_input_ids, cur_accepted_tokens), dim=0)
                # shape: [mtp_num_modules]
                new_mtp_past_tokens = cat_past_tokens[
                    -mtp_num_modules:,
                ]
                # Update the buffer, but keep the pointer unchanged.
                mtp_past_tokens_pool.index_copy_(
                    0, slot_id_cuda, new_mtp_past_tokens.unsqueeze(0))

                # Update MTP hidden states
                past_hidden_states = mtp_hidden_states
                # For context, we need to slice prompt length
                # For generation, we only need to slice accepted length
                num_slice_tokens = cur_seq_len if bix < num_contexts else cur_accepted_len
                accepted_tokens_hidden_states = target_model_hidden_states[
                    input_ids_offset:input_ids_offset + num_slice_tokens]
                cat_hidden_states = torch.cat(
                    (past_hidden_states, accepted_tokens_hidden_states), dim=0)
                # shape: [mtp_num_modules, hidden_states]
                new_mtp_hidden_states = cat_hidden_states[
                    -mtp_num_modules:,
                ]
                # Update the buffer, but keep the pointer unchanged.
                mtp_past_hidden_states_pool.index_copy_(
                    0, slot_id_cuda, new_mtp_hidden_states.unsqueeze(0))

                # Update offset
                input_ids_offset += cur_seq_len

    def sample_and_accept_draft_tokens(
        self,
        logits: torch.Tensor,
        spec_metadata: MTPSpecMetadata,
        attn_metadata: AttentionMetadata,
    ):
        '''
        Takes input logits and samples golden token + predictions from draft tokens.
        Runs acceptance algorithm to accept draft tokens.
        Currently only support greedy sampling. All decoding is done using Top1 and token equality is used
        for acceptance.

        Args:
            logits: torch.Tensor
                [num_tokens, vocab_size]
                Logits produced by the target model.

            spec_metadata: MTPSpecMetadata
                MTP speculative decoding metadata

            attn_metadata: AttentionMetadata
                Attention metadata

        Returns:
            accepted_tokens: torch.Tensor
                [batch_size, (max_draft_tokens + 1)]
                Accepted token ids. Flattened.

            num_accepted_tokens: torch.Tensor
                [batch_size]
                Number of accepted tokens per request.

        Example:
            Assume there are 3 MTP layers
            Prompt: ABCD

            Context phase:
            Target model:
                - input tokens: ABCD + []
                - sampling tokens: E
                - accepted tokens: E
            Draft model:
                - input tokens: BCDE
                - new generated draft tokens: FGH
            Current sequence: ABCD E`FGH   -> Whitespace separates tokens produced by each phase
                                           -> Backtick separates accepted and draft tokens

            Generation phase 1:
            Target model:
                - input tokens: E + FGH
                - sampling tokens: FGXY    -> Sample with E's logit and get 'F'; Sample with F's logit, ...
                - accepted tokens: FGX     -> 'X' will be treat as the accepted token
            Draft model:
                - input tokens: FGX
                - new generated draft tokens: PQR
            Current sequence: ABCD EFG X`PQR

            Generation phase 2:
            Target model:
                - input tokens: X + PQR
                - sampling tokens: PYST
                - accepted token: PY
            Draft model:
                - input tokens: PY
                - new generated draft tokens: UVW
            Current sequence: ABCD EFG XP Y`UVW
        '''

        batch_size = attn_metadata.num_seqs
        num_contexts = attn_metadata.num_contexts
        num_gens = batch_size - num_contexts
        mtp_num_modules = self.spec_config.num_nextn_predict_layers

        if logits.dim() == 1:
            logits = logits.unsqueeze(0)

        # The return buffer
        accepted_tokens = torch.empty((batch_size, (mtp_num_modules + 1)),
                                      dtype=torch.int,
                                      device=logits.device)
        num_accepted_tokens = torch.ones(batch_size,
                                         dtype=torch.int,
                                         device=logits.device)

        if self.spec_config.use_relaxed_acceptance_for_thinking:
            # context
            con_logits = logits[:num_contexts]
            con_target_tokens = torch.argmax(con_logits, dim=-1)
            accepted_tokens[:num_contexts, 0] = con_target_tokens[:num_contexts]

            # generation
            gen_logits = logits[num_contexts:]
            gen_logprobs = torch.softmax(gen_logits, dim=-1)

            topk_value, topk_indices = torch.topk(
                gen_logprobs, k=self.spec_config.relaxed_topk, dim=-1)
            # [num_gens, mtp_num_modules + 1, relaxed_topk]
            topk_indices = topk_indices.reshape(num_gens, mtp_num_modules + 1,
                                                self.spec_config.relaxed_topk)
            topk_value = topk_value.reshape(num_gens, mtp_num_modules + 1,
                                            self.spec_config.relaxed_topk)

            # [num_gens, mtp_num_modules]
            draft_tokens = spec_metadata.draft_tokens.reshape(
                num_gens, mtp_num_modules)

            accepted_tokens, num_accepted_tokens = torch.ops.trtllm.mtp_relaxed_acceptance_op(
                spec_metadata.slot_ids, topk_value, topk_indices, draft_tokens,
                spec_metadata.mtp_hidden_states_manager.mtp_relaxed_delta_pool,
                num_accepted_tokens, accepted_tokens, mtp_num_modules,
                batch_size, num_contexts, self.spec_config.relaxed_topk,
                self.spec_config.relaxed_delta,
                self.spec_config.BEGIN_THINKING_PHASE_TOKEN,
                self.spec_config.END_THINKING_PHASE_TOKEN)

        # Strict acceptance
        else:
            if self.is_thop:
                # Temporary buffer
                target_tokens_cache = torch.zeros(batch_size *
                                                  (mtp_num_modules + 1),
                                                  dtype=torch.int,
                                                  device=logits.device)
                accepted_tokens, num_accepted_tokens = torch.ops.trtllm.mtp_sampling_and_accepted_draft_tokens_op(
                    logits, spec_metadata.draft_tokens, target_tokens_cache,
                    accepted_tokens, num_accepted_tokens, mtp_num_modules,
                    batch_size, num_contexts, logits.shape[-1])
            else:
                # Do greedy sampling for the input logits
                target_tokens = torch.argmax(logits, dim=-1)

                # context
                accepted_tokens[:num_contexts, 0] = target_tokens[:num_contexts]

                # generation
                gen_target_tokens = target_tokens[num_contexts:].reshape(
                    num_gens, mtp_num_modules + 1)
                accepted_tokens[num_contexts:, :] = gen_target_tokens
                draft_tokens = spec_metadata.draft_tokens.reshape(
                    num_gens, mtp_num_modules)
                num_accepted_tokens[num_contexts:] += torch.cumprod(
                    (draft_tokens == gen_target_tokens[:, :mtp_num_modules]
                     ).int(),
                    dim=-1).sum(1)

        return accepted_tokens, num_accepted_tokens

    def change_attn_metadata(self, num_accepted_tokens: torch.Tensor,
                             attn_metadata: AttentionMetadata):
        batch_size = attn_metadata.num_seqs
        mtp_num_modules = self.spec_config.num_nextn_predict_layers

        num_contexts = attn_metadata.num_contexts
        attn_metadata._seq_lens[num_contexts:batch_size] -= 1
        attn_metadata._seq_lens_cuda[num_contexts:batch_size] -= 1
        attn_metadata.on_update()

        if hasattr(attn_metadata, 'kv_lens_cuda'):
            # Note that it's important to not free the seq_lens_cuda
            # buffer once the graph has been captured also - this will invalidate
            # the graph and force an expensive recapture.
            attn_metadata.kv_lens_cuda[num_contexts:batch_size] -= (
                mtp_num_modules + 1 -
                num_accepted_tokens[num_contexts:batch_size])

        if attn_metadata.kv_cache_params is not None and not attn_metadata.is_cuda_graph:
            for i in range(num_contexts, batch_size):
                # used for vanilla MLA, list on cpu
                attn_metadata.kv_cache_params.num_cached_tokens_per_seq[
                    i] -= mtp_num_modules + 1 - num_accepted_tokens[i].item()

    def restore_attn_metadata(self, attn_metadata: AttentionMetadata):
        batch_size = attn_metadata.num_seqs
        num_contexts = attn_metadata.num_contexts
        attn_metadata._seq_lens[num_contexts:batch_size] += 1
        attn_metadata._seq_lens_cuda[num_contexts:batch_size] += 1
        attn_metadata.on_update()

    def prepare_drafter_inputs(
        self,
        mtp_layer_idx: int,
        input_ids: torch.LongTensor,
        position_ids: torch.LongTensor,
        previous_layer_hidden_states: torch.Tensor,
        previous_layer_draft_tokens: torch.Tensor,
        num_accepted_tokens: torch.Tensor,
        spec_metadata: MTPSpecMetadata,
        attn_metadata: AttentionMetadata,
    ):
        '''
        Parepare the input of the draft model.

        Args:
            mtp_layer_idx: int
                The index number of the current MTP layer.

            input_ids: torch.LongTensor
                [num_tokens]
                The input ids of all requests. Flatten.
                When mtp_layer_idx == 0: num_tokens = sum(all prompts) + num_generation * (mtp_num_modules + 1)
                When mtp_layer_idx > 0: num_tokens = sum(all prompts) + num_generation * (mtp_num_modules)

            position_ids: torch.LongTensor
                [1][num_tokens]
                The position id of all requests. Flatten.

            previous_layer_hidden_states: torch.Tensor
                [num_tokens, hidden_size]
                Target model's hidden states.

            previous_layer_draft_tokens: torch.Tensor
                [batch_size]
                Privous layer's draft tokens.

            num_accepted_tokens: torch.Tensor
                [batch_size]
                Number of accepted draft tokens. Will be used for the first MTP layer.

            spec_metadata: MTPSpecMetadata
                MTP speculative decoding metadata

            attn_metadata: AttentionMetadata
                Attention metadata

        Returns: draft_inputs
            input_ids: torch.Tensor
                [num_tokens]
                The new input ids of all requests. Flatten.
                num_tokens = sum(all prompts) + num_generation * (mtp_num_modules)

            position_ids: torch.Tensor
                [1][[num_tokens]]
                The new position ids of all requests. Flatten.
                Directly use the input position ids.

            hidden_states: torch.Tensor
                [num_tokens][hidden_size]
                Continuous hidden states buffer.

            attn_metadata: AttentionMetadata
                Attention metadata

        '''
        batch_size = attn_metadata.num_seqs
        num_contexts = attn_metadata.num_contexts
        num_gens = batch_size - num_contexts
        mtp_past_hidden_states_pool = spec_metadata.mtp_hidden_states_manager.mtp_past_hidden_states_pool
        mtp_past_tokens_pool = spec_metadata.mtp_hidden_states_manager.mtp_past_tokens_pool
        mtp_num_modules = self.spec_config.num_nextn_predict_layers

        if self.is_thop:
            # Temporary buffer
            hidden_size = previous_layer_hidden_states.shape[-1]

            # generation requests' golden tokens
            num_tokens = input_ids.shape[
                0] - num_gens if mtp_layer_idx == 0 else input_ids.shape[0]
            return_input_ids = torch.empty(num_tokens,
                                           dtype=torch.int,
                                           device="cuda")

            if (mtp_layer_idx == 0):
                return_hidden_states = torch.empty(
                    (num_tokens, hidden_size),
                    dtype=previous_layer_hidden_states.dtype,
                    device="cuda")
            else:
                return_hidden_states = torch.empty(
                    1, dtype=previous_layer_hidden_states.dtype,
                    device="cuda")  # Useless, placeholder

            (return_input_ids, return_hidden_states
             ) = torch.ops.trtllm.mtp_prepare_drafter_inputs_op(
                 input_ids, attn_metadata.seq_lens_cuda,
                 spec_metadata.mtp_hidden_states_ptrs,
                 spec_metadata.mtp_past_tokens_ptrs,
                 previous_layer_hidden_states, previous_layer_draft_tokens,
                 return_input_ids, return_hidden_states, mtp_num_modules,
                 mtp_layer_idx, batch_size, num_contexts, hidden_size)

        else:
            return_input_ids_list = []
            return_hidden_states_list = []
            if mtp_layer_idx == 0:  # The first MTP layer
                input_ids_offset = 0
                for bix in range(batch_size):
                    slot_id_cuda = spec_metadata.slot_ids[bix]
                    cur_seq_len = attn_metadata.seq_lens_cuda[bix]
                    past_tokens = torch.index_select(mtp_past_tokens_pool, 0,
                                                     slot_id_cuda).squeeze(0)
                    past_hidden_states = torch.index_select(
                        mtp_past_hidden_states_pool, 0, slot_id_cuda).squeeze(0)

                    if bix < num_contexts:
                        # Context request
                        # MTP past tokens
                        # cuda Graph should not run this part since has context request
                        prompt_tokens = input_ids[
                            input_ids_offset:input_ids_offset + cur_seq_len]
                        cat_tensor = torch.cat(
                            (prompt_tokens[1:], past_tokens[-1:]), dim=0)
                        return_input_ids_list.append(cat_tensor)

                        # MTP past hidden states
                        prompt_hidden_states = previous_layer_hidden_states[
                            input_ids_offset:input_ids_offset + cur_seq_len]
                        return_hidden_states_list.append(prompt_hidden_states)
                    else:
                        # Generation request
                        # Directly append
                        return_input_ids_list.append(past_tokens)
                        return_hidden_states_list.append(past_hidden_states)

                    # Update offset
                    input_ids_offset += cur_seq_len

                    # Concat into a continuous buffer
                return_input_ids = torch.cat(return_input_ids_list, dim=0)
                return_hidden_states = torch.cat(return_hidden_states_list,
                                                 dim=0)
            else:
                # this else part should be CUDA Graph supported
                input_ids_offset = 0
                for bix in range(batch_size):
                    # For the generation request, the 'cur_seq_len' already been update to 'num_nextn_predict_layers'.
                    cur_seq_len = attn_metadata.seq_lens_cuda[bix]

                    # The 'input_ids' come from the prvious layer
                    previous_layer_tokens = input_ids[
                        input_ids_offset:input_ids_offset + cur_seq_len]

                    # MTP past tokens
                    previous_draft_tokens = previous_layer_draft_tokens[bix:(
                        bix + 1)]
                    cat_tensor = torch.cat(
                        (previous_layer_tokens, previous_draft_tokens), dim=0)
                    return_input_ids_list.append(cat_tensor[1:])

                    # Update offset
                    input_ids_offset += cur_seq_len

                return_input_ids = torch.cat(return_input_ids_list, dim=0)
                # Directly use previous_layer_hidden_states as this layer's input hidden states
                return_hidden_states = previous_layer_hidden_states

        if mtp_layer_idx == 0 and attn_metadata is not None:
            self.change_attn_metadata(num_accepted_tokens, attn_metadata)

        return {
            "input_ids": return_input_ids,
            "position_ids": position_ids,
            "hidden_states": return_hidden_states,
            "attn_metadata": attn_metadata,
            "spec_metadata": spec_metadata,
        }

    def draft_decoder(
        self,
        logits: torch.Tensor,
    ):
        '''
        Sampling draft tokens.

        Args:
            logits: torch.Tensor
                [num_tokens, vocab_size]
                Logits produced by the draft model.

        Returns:
            draft_tokens: torch.Tensor
                [batch_size * max_draft_tokens]
                Draft token ids. Flattened.
        '''

        draft_tokens = torch.argmax(logits, dim=-1).type(torch.int32)
        return draft_tokens


class MTPEagleWorker(MTPWorker):

    def __init__(self, spec_config: MTPConfig):
        super().__init__(spec_config)
        self.mtp_num_modules = spec_config.num_nextn_predict_layers

    def forward(
        self,
        input_ids,
        position_ids,
        hidden_states,
        logits,
        lm_head,
        embed_tokens,
        attn_metadata,
        spec_metadata,
        mtp_layers,
    ):
        batch_size = attn_metadata.num_seqs
        num_contexts = attn_metadata.num_contexts

        # Sample and verify draft tokens
        raw_logits = logits
        accepted_tokens, num_accepted_tokens = self.sample_and_accept_draft_tokens(
            logits, spec_metadata, attn_metadata)

        # Save the old attn_metadata and spec_metadata
        if attn_metadata.is_cuda_graph:
            seq_len = attn_metadata._seq_lens[:batch_size].clone()
            seq_len_cuda = attn_metadata._seq_lens_cuda[:batch_size].clone()
<<<<<<< HEAD
            spec_all_rank_num_tokens = spec_metadata.all_rank_num_tokens
            req_types = attn_metadata.host_request_types[:batch_size].clone()
            if hasattr(attn_metadata, 'kv_lens_cuda'):
                kv_lens_cuda = attn_metadata.kv_lens_cuda[:batch_size].clone()
            if hasattr(attn_metadata,
                       'flash_mla_metadata') and attn_metadata.enable_flash_mla:
                # tile_scheduler_metadata_eagle has been pre-allocated. Swap to use it.
                attn_metadata.flash_mla_metadata.tile_scheduler_metadata, attn_metadata.flash_mla_metadata.tile_scheduler_metadata_eagle = attn_metadata.flash_mla_metadata.tile_scheduler_metadata_eagle, attn_metadata.flash_mla_metadata.tile_scheduler_metadata
=======
>>>>>>> 4b6c1973

        # Prepare inputs for the 1st MTP layer
        position_ids = position_ids.squeeze(0)
        inputs = self.prepare_drafter_inputs(
            input_ids=input_ids,
            position_ids=position_ids,
            hidden_states=hidden_states,
            accepted_tokens=accepted_tokens,
            num_accepted_tokens=num_accepted_tokens,
            attn_metadata=attn_metadata,
            spec_metadata=spec_metadata)

        # Predict draft tokens
        next_draft_tokens = []
        for i in range(self.mtp_num_modules):
            hidden_states, logits = mtp_layers[0](lm_head=lm_head,
                                                  embed_tokens=embed_tokens,
                                                  **inputs)
            new_draft_token = self.draft_decoder(logits)
            next_draft_tokens.append(new_draft_token)
            # update inputs
            last_tokens = torch.cumsum(
                attn_metadata.seq_lens_cuda,
                dim=0,
                dtype=torch.long,
            ) - 1
            position_ids = inputs["position_ids"][last_tokens] + 1
            hidden_states = hidden_states[last_tokens]
            attn_metadata._seq_lens[:attn_metadata.num_contexts].fill_(1)
            attn_metadata._seq_lens_cuda[:attn_metadata.num_contexts].fill_(1)
            attn_metadata.on_update()
            # cannot run generation if their is no kv cache
            if inputs["attn_metadata"].kv_cache_manager is not None:
                # Turn context request to generation request
                attn_metadata.host_request_types[:attn_metadata.
                                                 num_contexts].fill_(1)
                attn_metadata.num_contexts = 0

                if attn_metadata.enable_flash_mla:
                    # block_ids_per_seq is used by FlashMLA and needs to be updated.
                    attn_metadata.block_ids_per_seq[:batch_size, :].copy_(
                        attn_metadata.kv_block_ids_per_seq[:batch_size, :],
                        non_blocking=True)

            if hasattr(attn_metadata, 'kv_lens_cuda'):
                attn_metadata.kv_lens_cuda[:batch_size] += 1

            if attn_metadata.enable_flash_mla:
                # Since KV cache length is increasing, we need to update the MLA metadata.
                torch.ops.trtllm.get_mla_metadata(
                    attn_metadata.kv_lens_cuda[:batch_size],
                    attn_metadata.flash_mla_metadata.tile_scheduler_metadata,
                    attn_metadata.flash_mla_metadata.num_splits[:batch_size +
                                                                1])

            # support attention dp
            if spec_metadata.all_rank_num_tokens is not None:
                spec_metadata.all_rank_num_tokens = spec_metadata.all_rank_num_seqs
            inputs = {
                "input_ids": new_draft_token,
                "position_ids": position_ids,
                "hidden_states": hidden_states,
                "attn_metadata": attn_metadata,
                "spec_metadata": spec_metadata,
            }
        next_draft_tokens = torch.stack(next_draft_tokens, dim=1)

        # restore attn_metadata to support cuda graph
        if attn_metadata.is_cuda_graph:
            attn_metadata._seq_lens[:batch_size].copy_(seq_len)
            attn_metadata._seq_lens_cuda[:batch_size].copy_(seq_len_cuda)
            attn_metadata.on_update()
<<<<<<< HEAD
            attn_metadata.host_request_types[:batch_size].copy_(req_types)
            spec_metadata.all_rank_num_tokens = spec_all_rank_num_tokens
            if hasattr(attn_metadata, 'kv_lens_cuda'):
                attn_metadata.kv_lens_cuda[:batch_size].copy_(kv_lens_cuda)
            if hasattr(attn_metadata,
                       'flash_mla_metadata') and attn_metadata.enable_flash_mla:
                # Swap back to the original tile_scheduler_metadata.
                attn_metadata.flash_mla_metadata.tile_scheduler_metadata, attn_metadata.flash_mla_metadata.tile_scheduler_metadata_eagle = attn_metadata.flash_mla_metadata.tile_scheduler_metadata_eagle, attn_metadata.flash_mla_metadata.tile_scheduler_metadata
=======
>>>>>>> 4b6c1973

        # prepare next new tokens to support overlap scheduler
        next_new_tokens = accepted_tokens[
            spec_metadata.batch_indices_cuda[:batch_size],
            num_accepted_tokens - 1].unsqueeze(1)
        next_new_tokens = torch.concat([next_new_tokens, next_draft_tokens],
                                       dim=1)

        return {
            'logits': raw_logits,
            'new_tokens': accepted_tokens,
            'new_tokens_lens': num_accepted_tokens,
            'next_draft_tokens': next_draft_tokens,
            'next_new_tokens': next_new_tokens
        }

    def prepare_drafter_inputs(
        self,
        input_ids: torch.LongTensor,
        position_ids: torch.LongTensor,
        hidden_states: torch.Tensor,
        accepted_tokens: torch.Tensor,
        num_accepted_tokens: torch.Tensor,
        attn_metadata: AttentionMetadata,
        spec_metadata: MTPSpecMetadata,
    ):
        batch_size = attn_metadata.num_seqs
        num_contexts = attn_metadata.num_contexts
        num_gens = batch_size - num_contexts
        num_ctx_tokens = attn_metadata.num_ctx_tokens
        hidden_size = hidden_states.shape[1]
        last_tokens_idx = torch.cumsum(
            attn_metadata.seq_lens_cuda, dim=0, dtype=torch.long) - 1

        # context
        hidden_states_ctx = hidden_states[:attn_metadata.num_ctx_tokens, :]
        input_ctx_ids = input_ids[:attn_metadata.num_ctx_tokens]
        input_ids_ctx = torch.empty_like(input_ctx_ids,
                                         dtype=torch.int32,
                                         device="cuda")
        input_ids_ctx[:-1].copy_(input_ctx_ids[1:])
        input_ids_ctx[
            last_tokens_idx[:num_contexts]] = accepted_tokens[:num_contexts, 0]
        position_ids_ctx = position_ids[:num_ctx_tokens]

        # generation
        gen_batch_idx = spec_metadata.batch_indices_cuda[:num_gens]
        gen_token_idx = num_accepted_tokens[num_contexts:] - 1
        hidden_states_gen = hidden_states[attn_metadata.num_ctx_tokens:, :]
        hidden_states_gen = hidden_states_gen.reshape(num_gens,
                                                      self.mtp_num_modules + 1,
                                                      hidden_size)
        hidden_states_gen = hidden_states_gen[gen_batch_idx, gen_token_idx, :]
        accepted_tokens_gen = accepted_tokens[num_contexts:, :]
        input_ids_gen = accepted_tokens_gen[gen_batch_idx, gen_token_idx]
        position_ids_gen = position_ids[num_ctx_tokens:].reshape(
            num_gens, self.mtp_num_modules + 1)
        position_ids_gen = position_ids_gen[gen_batch_idx, gen_token_idx]

        # get draft inputs
        input_ids = torch.concat([input_ids_ctx, input_ids_gen], dim=0)
        hidden_states = torch.concat([hidden_states_ctx, hidden_states_gen],
                                     dim=0)
        position_ids = torch.concat([position_ids_ctx, position_ids_gen], dim=0)

        # change attn_metadata
        attn_metadata._seq_lens[num_contexts:batch_size].fill_(1)
        attn_metadata._seq_lens_cuda[num_contexts:batch_size].fill_(1)
        attn_metadata.on_update()
        if hasattr(attn_metadata, 'kv_lens_cuda'):
            # Note that it's important to not free the seq_lens_cuda
            # buffer once the graph has been captured also - this will invalidate
            # the graph and force an expensive recapture.
            attn_metadata.kv_lens_cuda[num_contexts:batch_size] -= (
                self.mtp_num_modules + 1 - num_accepted_tokens[num_contexts:])

        if hasattr(attn_metadata,
                   'flash_mla_metadata') and attn_metadata.enable_flash_mla:
            # Eagle MTP will require different metadata from main model.
            # Need to get_mla_metadata again.
            torch.ops.trtllm.get_mla_metadata(
                attn_metadata.kv_lens_cuda[
                    attn_metadata.num_contexts:attn_metadata.num_contexts +
                    attn_metadata.num_generations],
                attn_metadata.flash_mla_metadata.tile_scheduler_metadata,
                attn_metadata.flash_mla_metadata.
                num_splits[:attn_metadata.num_generations + 1])

        return {
            "input_ids": input_ids,
            "position_ids": position_ids,
            "hidden_states": hidden_states,
            "attn_metadata": attn_metadata,
            "spec_metadata": spec_metadata,
        }<|MERGE_RESOLUTION|>--- conflicted
+++ resolved
@@ -998,7 +998,7 @@
         mtp_layers,
     ):
         batch_size = attn_metadata.num_seqs
-        num_contexts = attn_metadata.num_contexts
+        attn_metadata.num_contexts
 
         # Sample and verify draft tokens
         raw_logits = logits
@@ -1009,17 +1009,10 @@
         if attn_metadata.is_cuda_graph:
             seq_len = attn_metadata._seq_lens[:batch_size].clone()
             seq_len_cuda = attn_metadata._seq_lens_cuda[:batch_size].clone()
-<<<<<<< HEAD
-            spec_all_rank_num_tokens = spec_metadata.all_rank_num_tokens
-            req_types = attn_metadata.host_request_types[:batch_size].clone()
-            if hasattr(attn_metadata, 'kv_lens_cuda'):
-                kv_lens_cuda = attn_metadata.kv_lens_cuda[:batch_size].clone()
             if hasattr(attn_metadata,
                        'flash_mla_metadata') and attn_metadata.enable_flash_mla:
                 # tile_scheduler_metadata_eagle has been pre-allocated. Swap to use it.
                 attn_metadata.flash_mla_metadata.tile_scheduler_metadata, attn_metadata.flash_mla_metadata.tile_scheduler_metadata_eagle = attn_metadata.flash_mla_metadata.tile_scheduler_metadata_eagle, attn_metadata.flash_mla_metadata.tile_scheduler_metadata
-=======
->>>>>>> 4b6c1973
 
         # Prepare inputs for the 1st MTP layer
         position_ids = position_ids.squeeze(0)
@@ -1092,17 +1085,10 @@
             attn_metadata._seq_lens[:batch_size].copy_(seq_len)
             attn_metadata._seq_lens_cuda[:batch_size].copy_(seq_len_cuda)
             attn_metadata.on_update()
-<<<<<<< HEAD
-            attn_metadata.host_request_types[:batch_size].copy_(req_types)
-            spec_metadata.all_rank_num_tokens = spec_all_rank_num_tokens
-            if hasattr(attn_metadata, 'kv_lens_cuda'):
-                attn_metadata.kv_lens_cuda[:batch_size].copy_(kv_lens_cuda)
             if hasattr(attn_metadata,
                        'flash_mla_metadata') and attn_metadata.enable_flash_mla:
                 # Swap back to the original tile_scheduler_metadata.
                 attn_metadata.flash_mla_metadata.tile_scheduler_metadata, attn_metadata.flash_mla_metadata.tile_scheduler_metadata_eagle = attn_metadata.flash_mla_metadata.tile_scheduler_metadata_eagle, attn_metadata.flash_mla_metadata.tile_scheduler_metadata
-=======
->>>>>>> 4b6c1973
 
         # prepare next new tokens to support overlap scheduler
         next_new_tokens = accepted_tokens[
