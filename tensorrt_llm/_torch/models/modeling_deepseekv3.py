# --------------------------------------------------
# Portions of this code were derived from DeepSeek‑V3:
#   https://github.com/deepseek-ai/DeepSeek-V3
#
# MIT License

# Copyright (c) 2023 DeepSeek

# Permission is hereby granted, free of charge, to any person obtaining a copy
# of this software and associated documentation files (the "Software"), to deal
# in the Software without restriction, including without limitation the rights
# to use, copy, modify, merge, publish, distribute, sublicense, and/or sell
# copies of the Software, and to permit persons to whom the Software is
# furnished to do so, subject to the following conditions:

# The above copyright notice and this permission notice shall be included in all
# copies or substantial portions of the Software.

# THE SOFTWARE IS PROVIDED "AS IS", WITHOUT WARRANTY OF ANY KIND, EXPRESS OR
# IMPLIED, INCLUDING BUT NOT LIMITED TO THE WARRANTIES OF MERCHANTABILITY,
# FITNESS FOR A PARTICULAR PURPOSE AND NONINFRINGEMENT. IN NO EVENT SHALL THE
# AUTHORS OR COPYRIGHT HOLDERS BE LIABLE FOR ANY CLAIM, DAMAGES OR OTHER
# LIABILITY, WHETHER IN AN ACTION OF CONTRACT, TORT OR OTHERWISE, ARISING FROM,
# OUT OF OR IN CONNECTION WITH THE SOFTWARE OR THE USE OR OTHER DEALINGS IN THE
# SOFTWARE.
# --------------------------------------------------

import math
import os
import warnings
from typing import Dict, List, Optional, Tuple

import torch
import torch.nn.functional as F
import triton
import triton.language as tl
from torch import nn
from tqdm import tqdm
from transformers import PretrainedConfig

from tensorrt_llm._mnnvl_utils import MnnvlMemory
from tensorrt_llm.functional import PositionEmbeddingType
from tensorrt_llm.llmapi.utils import enable_llm_debug
from tensorrt_llm.mapping import Mapping
from tensorrt_llm.models.modeling_utils import QuantConfig

from ..attention_backend import AttentionMetadata
from ..attention_backend.interface import PositionalEmbeddingParams, RopeParams
from ..distributed import (AllReduce, AllReduceFusionOp, AllReduceParams,
                           MoEAllReduce, MoEAllReduceParams, allgather)
from ..model_config import ModelConfig
from ..models.modeling_utils import ModelConfig, QuantConfig
from ..modules.attention import MLA
from ..modules.decoder_layer import DecoderLayer
from ..modules.embedding import Embedding
from ..modules.fused_moe import (CutlassFusedMoE, DeepSeekV3MoeRoutingMethod,
                                 create_moe)
from ..modules.gated_mlp import GatedMLP
from ..modules.linear import Linear, TensorParallelMode, WeightsLoadingConfig
from ..modules.multi_stream_utils import maybe_execute_in_parallel
from ..modules.rms_norm import RMSNorm
from ..peft.lora.layer import LoraLayer
from ..speculative import MTPEagleWorker, MTPSpecMetadata, MTPWorker
from ..utils import (AuxStreamType, EventType, Fp4QuantizedTensor,
                     disable_fp4_allgather)
from .modeling_utils import (DecoderModel, DecoderModelForCausalLM,
                             EagerFusionConfig, filter_weights,
                             register_auto_model)


@triton.jit
def weight_dequant_kernel(x_ptr, s_ptr, y_ptr, M, N, BLOCK_SIZE: tl.constexpr):
    """
    Dequantizes weights using the provided scaling factors and stores the result.

    Args:
        x_ptr (tl.pointer): Pointer to the quantized weights.
        s_ptr (tl.pointer): Pointer to the scaling factors.
        y_ptr (tl.pointer): Pointer to the output buffer for dequantized weights.
        M (int): Number of rows in the weight matrix.
        N (int): Number of columns in the weight matrix.
        BLOCK_SIZE (tl.constexpr): Size of the block for tiling.

    Returns:
        None
    """
    pid_m = tl.program_id(axis=0)
    pid_n = tl.program_id(axis=1)
    n = tl.cdiv(N, BLOCK_SIZE)
    offs_m = pid_m * BLOCK_SIZE + tl.arange(0, BLOCK_SIZE)
    offs_n = pid_n * BLOCK_SIZE + tl.arange(0, BLOCK_SIZE)
    offs = offs_m[:, None] * N + offs_n[None, :]
    mask = (offs_m[:, None] < M) & (offs_n[None, :] < N)
    x = tl.load(x_ptr + offs, mask=mask).to(tl.float32)
    s = tl.load(s_ptr + pid_m * n + pid_n)
    y = x * s
    tl.store(y_ptr + offs, y, mask=mask)


def weight_dequant(x: torch.Tensor,
                   s: torch.Tensor,
                   block_size: int = 128) -> torch.Tensor:
    """
    Dequantizes the given weight tensor using the provided scale tensor.

    Args:
        x (torch.Tensor): The quantized weight tensor of shape (M, N).
        s (torch.Tensor): The scale tensor of shape (M, N).
        block_size (int, optional): The block size to use for dequantization. Defaults to 128.

    Returns:
        torch.Tensor: The dequantized weight tensor of the same shape as `x`.

    Raises:
        AssertionError: If `x` or `s` are not contiguous or if their dimensions are not 2.
    """
    assert x.is_contiguous() and s.is_contiguous(
    ), 'Input tensors must be contiguous'
    assert x.dim() == 2 and s.dim() == 2, 'Input tensors must have 2 dimensions'
    M, N = x.size()
    y = torch.empty_like(x, dtype=torch.get_default_dtype())
    grid = lambda meta: (triton.cdiv(M, meta['BLOCK_SIZE']),
                         triton.cdiv(N, meta['BLOCK_SIZE']))
    weight_dequant_kernel[grid](x, s, y, M, N, BLOCK_SIZE=block_size)
    return y


class DeepseekV3MTPHead(nn.Module):

    def __init__(self, model_config: ModelConfig[PretrainedConfig]):
        super().__init__()
        config = model_config.pretrained_config

        self.norm = RMSNorm(hidden_size=config.hidden_size,
                            eps=config.rms_norm_eps,
                            dtype=config.torch_dtype)

    def forward(self, hidden_states: torch.Tensor, lm_head: Linear,
                attn_metadata: AttentionMetadata) -> torch.Tensor:
        if attn_metadata is not None:
            last_tokens = torch.cumsum(
                attn_metadata.seq_lens_cuda,
                dim=0,
                dtype=torch.long,
            ) - 1
            last_token_hidden_states = hidden_states[last_tokens]
        else:
            last_token_hidden_states = hidden_states[-1].unsqueeze(0)

        logits = lm_head(last_token_hidden_states)
        return logits


class DeepseekV3Linear(Linear):
    """
    A wrapper around Linear because we may optionally use min-latency kernels depending on input shapes.
    """

    def __init__(
        self,
        in_features: int,
        out_features: int,
        bias: bool = True,
        dtype: torch.dtype = None,
        mapping: Optional[Mapping] = None,
        tensor_parallel_mode: Optional[TensorParallelMode] = None,
        gather_output: bool = False,  # COLUMN parallel only
        quant_config: Optional[QuantConfig] = None,
        weights_loading_config: Optional[WeightsLoadingConfig] = None,
        reduce_output: bool = True,  # ROW parallel only
        skip_create_weights_in_init: bool = False,
        use_custom_cublas_mm: bool = False,
        lora: Optional[LoraLayer] = None,
    ):
        super().__init__(
            in_features,
            out_features,
            bias,
            dtype,
            mapping,
            tensor_parallel_mode,
            gather_output,
            quant_config,
            weights_loading_config,
            reduce_output,
            skip_create_weights_in_init,
            use_custom_cublas_mm,
            lora,
        )

    def apply_linear(self,
                     input,
                     bias,
                     lora_params: Optional[dict] | None = None,
                     layer_idx: Optional[int] | None = None):
        num_tokens = input.shape[0]
        if (not self.has_any_quant) and num_tokens >= 1 and num_tokens <= 16:
            output = torch.ops.trtllm.dsv3_fused_a_gemm_op(
                input, self.weight.t(), bias, None)
        else:
            output = super().apply_linear(input, bias, lora_params, layer_idx)
        return output


class DeepseekV3Attention(MLA):

    def __init__(
        self,
        model_config: ModelConfig[PretrainedConfig],
        layer_idx: Optional[int] = None,
        aux_stream: Optional[torch.cuda.Stream] = None,
    ):
        config = model_config.pretrained_config
        predicted_tokens_per_seq = model_config.spec_config.num_nextn_predict_layers + 1 if model_config.spec_config is not None else 1
        super().__init__(hidden_size=config.hidden_size,
                         num_attention_heads=config.num_attention_heads,
                         num_key_value_heads=config.num_key_value_heads,
                         qk_rope_head_dim=config.qk_rope_head_dim,
                         qk_nope_head_dim=config.qk_nope_head_dim,
                         q_lora_rank=config.q_lora_rank,
                         kv_lora_rank=config.kv_lora_rank,
                         v_head_dim=config.v_head_dim,
                         predicted_tokens_per_seq=predicted_tokens_per_seq,
                         max_position_embeddings=config.max_position_embeddings,
                         bias=False,
                         pos_embd_params=PositionalEmbeddingParams(
                             type=PositionEmbeddingType.yarn,
                             rope=RopeParams.from_config(config),
                             is_neox=False,
                         ),
                         layer_idx=layer_idx,
                         dtype=config.torch_dtype,
                         config=model_config,
                         aux_stream=aux_stream)
        self.fused_a = DeepseekV3Linear(
            config.hidden_size,
            self.kv_lora_rank + self.qk_rope_head_dim +
            (self.q_lora_rank if not self.is_lite else 0),
            bias=False,
            dtype=config.torch_dtype,
            quant_config=model_config.get_quant_config(),
            skip_create_weights_in_init=model_config.
            skip_create_weights_in_init,
            use_custom_cublas_mm=True)


class Deepseekv3RoutingImpl():

    def __init__(
        self,
        top_k: int,
        n_group: int,
        topk_group: int,
        routed_scaling_factor: float,
        is_fused: bool = True,
    ):
        super().__init__()
        self.top_k = top_k
        self.topk_group = topk_group
        self.n_group = n_group
        self.routed_scaling_factor = routed_scaling_factor
        self.is_fused = is_fused

    def noaux_tc(self, logits, e_score_correction_bias):
        n_group = self.n_group
        scores = F.sigmoid(logits)
        scores_with_bias = scores + e_score_correction_bias
        scores_shape = list(scores_with_bias.shape)

        if enable_llm_debug():
            has_nan = torch.isnan(scores_with_bias).any()
            if has_nan:
                warnings.warn(
                    "Detected NAN in the tensor scores_with_bias. Please check if it matches the expectation."
                )

        if not self.is_fused:
            group_scores = torch.sum(torch.topk(
                scores_with_bias.view(scores_shape[:-1] +
                                      [n_group, scores_shape[-1] // n_group]),
                k=2,
                dim=-1,
                largest=True,
                sorted=True)[0],
                                     dim=-1)
            _, group_idx = torch.topk(group_scores,
                                      k=self.topk_group,
                                      dim=-1,
                                      largest=True,
                                      sorted=True)
            group_mask = torch.zeros_like(group_scores)
            group_mask.scatter_(-1, group_idx, 1)
            score_mask = group_mask.unsqueeze(-1).expand(
                scores_shape[:-1] +
                [n_group, scores_shape[-1] // n_group]).reshape(scores_shape)
            scores_with_bias = scores_with_bias * score_mask
            _, topk_idx = torch.topk(scores_with_bias,
                                     k=self.top_k,
                                     dim=-1,
                                     largest=True,
                                     sorted=True)
            new_mask = torch.zeros_like(scores)
            new_mask.scatter_(-1, topk_idx, 1)
            scores = scores * new_mask
            score_sum = torch.sum(scores, dim=-1, keepdim=True) + 1e-20
            scores = scores / score_sum * \
                self.routed_scaling_factor
            topk_values, topk_indices = torch.topk(scores,
                                                   k=self.top_k,
                                                   dim=-1,
                                                   largest=True)
            return topk_values, topk_indices
        else:
            topk_values, topk_indices = torch.ops.trtllm.noaux_tc_op(
                scores, scores_with_bias, n_group, self.topk_group, self.top_k,
                self.routed_scaling_factor)
            return topk_values, topk_indices

    def apply(
        self, logits: torch.Tensor, e_score_correction_bias: torch.Tensor
    ) -> tuple[torch.Tensor, torch.Tensor]:
        topk_values, topk_indices = self.noaux_tc(logits,
                                                  e_score_correction_bias)
        return topk_indices.to(torch.int32), topk_values.to(torch.float32)


class DeepseekV3Gate(DeepSeekV3MoeRoutingMethod):

    def __init__(
        self,
        hidden_size: int,
        num_experts: int,
        top_k: int,
        n_group: int,
        topk_group: int,
        routed_scaling_factor: float,
        dtype: Optional[torch.dtype] = None,
        fuse_routing_kernel: bool = True,
        apply_routing: bool = False,
        moe_backend: str = 'CUTLASS',
    ):
        super().__init__(top_k=top_k)
        self.weight = nn.Parameter(torch.empty((num_experts, hidden_size),
                                               dtype=dtype),
                                   requires_grad=False)
        self.moe_backend = moe_backend
        if moe_backend == 'TRTLLM':
            bias_dtype = torch.bfloat16
        else:
            bias_dtype = torch.float32

        self.e_score_correction_bias = nn.Parameter(torch.empty(
            (num_experts), dtype=bias_dtype),
                                                    requires_grad=False)

        assert not apply_routing, "DeepseekV3Gate routing is called inside MoE"

        # TODO: e_score_correction_bias belongs in this gate class but is required by the routing impl.
        # To avoid weight-loading issues, we treat this gate as the BaseMoeRoutingMethod and dispatch to the routing impl.
        # This is a temporary hack that should be refactored later.
        self.routing_impl = Deepseekv3RoutingImpl(
            top_k=top_k,
            n_group=n_group,
            topk_group=topk_group,
            routed_scaling_factor=routed_scaling_factor,
            is_fused=fuse_routing_kernel)

    def forward(self, hidden_states: torch.Tensor) -> torch.Tensor:
        logits = torch.ops.trtllm.dsv3_router_gemm_op(hidden_states,
                                                      self.weight.t(),
                                                      bias=None,
                                                      out_dtype=torch.float32)
        return logits

    def load_weights(self, weights: List[Dict]):
        assert len(weights) == 1

        self.weight.copy_(weights[0]["weight"][:])

        self.e_score_correction_bias.copy_(
            weights[0]["e_score_correction_bias"][:].to(
                self.e_score_correction_bias.dtype))

    def apply(self, logits: torch.Tensor) -> tuple[torch.Tensor, torch.Tensor]:
        # topk routing
        return self.routing_impl.apply(logits, self.e_score_correction_bias)

    @property
    def routing_method(self) -> DeepSeekV3MoeRoutingMethod:
        return self

    def get_experts_per_token(self):
        return self.routing_impl.top_k


class Deepseekv3MoE(nn.Module):

    def __init__(self,
                 *,
                 num_experts: int,
                 top_k: int,
                 hidden_size: int,
                 intermediate_size: int,
                 shared_expert_intermediate_size: int,
                 aux_stream_dict: Dict[AuxStreamType, torch.cuda.Stream],
                 dtype: Optional[torch.dtype] = None,
                 model_config: ModelConfig = ModelConfig(),
                 override_quant_config: Optional[QuantConfig] = None,
                 layer_idx: Optional[int] = None):
        from ..distributed import AllReduce

        super().__init__()
        config = model_config.pretrained_config
        self.top_k = top_k
        self.use_dp = model_config.mapping.enable_attention_dp
        self.enable_alltoall = Deepseekv3MoE.should_enable_alltoall(
            model_config, top_k)
        if self.enable_alltoall:
            MnnvlMemory.initialize()
        self.gate = DeepseekV3Gate(
            hidden_size,
            num_experts,
            top_k=top_k,
            n_group=config.n_group,
            topk_group=config.topk_group,
            routed_scaling_factor=config.routed_scaling_factor,
            dtype=dtype,
            fuse_routing_kernel=True,
            apply_routing=False,
            moe_backend=model_config.moe_backend)
        self.experts = create_moe(
            num_experts=num_experts,
            routing_method=self.gate.routing_method,
            hidden_size=hidden_size,
            intermediate_size=intermediate_size,
            dtype=dtype,
            reduce_results=
            False,  # In both low‑latency and attention‑DP modes, FusedMoE skips the in‑op all‑reduce.
            model_config=model_config,
            override_quant_config=override_quant_config,
            aux_stream=aux_stream_dict[AuxStreamType.MoeChunkingOverlap],
            enable_alltoall=self.enable_alltoall,
            layer_idx=layer_idx)

        self.mapping = model_config.mapping

        # FIXME: incompatible with mixed quantization mode (including excluding modules from quantization)
        block_size = 1
        if model_config.quant_config and model_config.quant_config.group_size is not None:
            block_size = model_config.quant_config.group_size

        shared_tp_size, self.shared_output_scale = self._compute_shared_expert_tp_size(
            shared_expert_intermediate_size, block_size)

        self.shared_experts = GatedMLP(
            hidden_size=hidden_size,
            intermediate_size=shared_expert_intermediate_size,
            bias=False,
            dtype=dtype,
            config=model_config,
            overridden_tp_size=shared_tp_size,
            reduce_output=False)

        self.allreduce = AllReduce(self.mapping)
        self.aux_stream = aux_stream_dict[AuxStreamType.MoeShared]
        self.event_dict = {
            key: torch.cuda.Event()
            for key in [EventType.Main, EventType.MoeShared]
        }

    def _compute_shared_expert_tp_size(self, intermediate_size: int,
                                       block_size: int) -> int:
        """
        In the case of Deepseek-R1, the TP size of MLP is capped by intermediate_size // block_size.
        For example, when the intermediate_size is 2048 and block scaling size is 128,
        TP sizes are limited to {1, 2, 4, 8, 16} because of 2048/128 = 16.

        Args:
            intermediate_size (int): MLP intermediate size.
            block_size (int): The quantization block scale size. In the case of Deepseek FP8 recipe,
                it's 128. For NVFP4, it's 16.

        Returns:
            int: The computed tp_size.
        """

        assert intermediate_size % block_size == 0, "intermediate_size must be divisible by block_size."

        shared_output_scale = None
        # The block scale size is 128, which requires shared_expert_intermediate_size to be divisible by 128.
        if self.use_dp:
            # If using attention DP, the shared experts also use DP instead of TP.
            shared_tp_size = 1
        else:
            # Due to the restriction of block scale size (i.e., 128), the supported TP sizes only include 1, 2, 4, 8, and 16.
            # The math.gcd operation ensures that shared_tp_size falls in the supported TP sizes.
            shared_tp_size = math.gcd(
                intermediate_size // block_size,
                self.mapping.tp_size,
            )
            # If shared_tp_size has been overridden, the output of shared experts needs to be scaled down accordingly before all-reduce.
            if shared_tp_size != self.mapping.tp_size:
                shared_output_scale = shared_tp_size / self.mapping.tp_size

        return shared_tp_size, shared_output_scale

    @staticmethod
    def should_enable_alltoall(model_config: ModelConfig, top_k: int) -> bool:
        if not model_config.mapping.enable_attention_dp:
            return False

        if model_config.mapping.tp_size == 1:
            return False

        if not MnnvlMemory.supports_mnnvl():
            return False

        if os.environ.get("TRTLLM_MOE_DISABLE_ALLTOALLV", "0") == "1":
            return False

        if model_config.mapping.moe_ep_size <= top_k:
            return False

        return True

    def compute_routed_output(self, hidden_states, hidden_states_fp4,
                              all_rank_num_tokens, do_finalize):
        # max-throughput
        use_dp_padding = False
        if self.use_dp and self.mapping.tp_size > 1:
            # FP4 all_gather moves this bf16 allgather in to after topk and fp4 quantization
            # to reduce allreduce BW
            if disable_fp4_allgather() and not self.enable_alltoall:
                hidden_states = allgather(hidden_states,
                                          self.mapping,
                                          dim=0,
                                          sizes=all_rank_num_tokens)
            elif not isinstance(self.experts, CutlassFusedMoE) or (
                    not self.experts.has_fp8_qdq and self.experts.has_nvfp4):
                # Use padding when not using the cutlass path or when x_sf in self.experts is not None
                use_dp_padding = True
                max_num_token = max(all_rank_num_tokens)
                hidden_states = torch.nn.functional.pad(
                    hidden_states,
                    (0, 0, 0, max_num_token - hidden_states.shape[0]))

        router_logits = self.gate(hidden_states)

        routed_output = self.experts(
            hidden_states_fp4 or hidden_states,
            router_logits,
            do_finalize=do_finalize,
            output_dtype=hidden_states.dtype,
            all_rank_num_tokens=all_rank_num_tokens,
            use_dp_padding=use_dp_padding,
        )

        return routed_output

    def forward(
        self,
        hidden_states: torch.Tensor,
        hidden_states_fp4: Optional[Fp4QuantizedTensor] = None,
        all_rank_num_tokens: Optional[list[int]] = None,
        final_all_reduce_params: Optional[AllReduceParams] = None,
        do_finalize: Optional[bool] = True,
    ) -> torch.Tensor:
        if not do_finalize:
            assert not self.use_dp

        def _compute_shared_output():
            shared_output = self.shared_experts(hidden_states_fp4
                                                or hidden_states)
            if self.shared_output_scale is not None:
                shared_output *= self.shared_output_scale
            return shared_output

        def _compute_routed_output():
            routed_output = self.compute_routed_output(hidden_states,
                                                       hidden_states_fp4,
                                                       all_rank_num_tokens,
                                                       do_finalize)
            return routed_output

        routed_output, shared_output = maybe_execute_in_parallel(
            _compute_routed_output, _compute_shared_output,
            self.event_dict[EventType.Main],
            self.event_dict[EventType.MoeShared], self.aux_stream)

        if not do_finalize:
            return [shared_output, *routed_output]
        else:
            assert shared_output.size() == routed_output.size(
            ), f'unmatched tensor shape'
            final_hidden_states = shared_output + routed_output
            if not self.use_dp and self.mapping.tp_size > 1:
                final_hidden_states = self.allreduce(
                    final_hidden_states,
                    all_reduce_params=final_all_reduce_params)

            return final_hidden_states


class DeepseekV3DecoderLayer(DecoderLayer):

    def __init__(self, model_config: ModelConfig[PretrainedConfig],
                 layer_idx: int, aux_stream_dict: Dict[AuxStreamType,
                                                       torch.cuda.Stream]):
        super().__init__()
        self.model_config = model_config
        config = model_config.pretrained_config

        self.hidden_size = config.hidden_size
        self.moe_intermediate_size = config.moe_intermediate_size
        self.num_experts = config.n_routed_experts
        self.num_shared_experts = config.n_shared_experts
        self.top_k = config.num_experts_per_tok

        self.mapping = model_config.mapping
        mapping = self.mapping

        self.self_attn = DeepseekV3Attention(
            model_config,
            layer_idx=layer_idx,
            aux_stream=aux_stream_dict[AuxStreamType.Attention])
        self.enable_attention_dp = mapping.enable_attention_dp

        self.mlp_tp_size = mapping.tp_size

        self.fusion_config = EagerFusionConfig()
        self.enable_fusion = os.environ.get(
            "TRTLLM_DEEPSEEK_EAGER_FUSION_DISABLED", "0") == "0"
        self.enable_fusion &= not self.enable_attention_dp

        # FIXME: incompatible with mixed quantization mode
        quant_config = self._get_decoder_layer_quant_config(
            model_config, layer_idx)
        self.is_nvfp4 = quant_config.layer_quant_mode.has_nvfp4()

        has_tp = mapping.has_tp()

        if (config.n_routed_experts is not None
                and layer_idx >= config.first_k_dense_replace
                and layer_idx % config.moe_layer_freq == 0):

            self.fusion_config.PRE_MOE_FUSION = self.enable_fusion and has_tp
            self.fusion_config.POST_MOE_FUSION = self.fusion_config.PRE_MOE_FUSION

            self.mlp = Deepseekv3MoE(
                num_experts=self.num_experts,
                top_k=self.top_k,
                hidden_size=self.hidden_size,
                intermediate_size=self.moe_intermediate_size,
                shared_expert_intermediate_size=self.moe_intermediate_size *
                self.num_shared_experts,
                dtype=config.torch_dtype,
                model_config=model_config,
                override_quant_config=quant_config,
                aux_stream_dict=aux_stream_dict,
                layer_idx=layer_idx)
        else:
            block_size = 1
            if quant_config and quant_config.group_size is not None:
                block_size = quant_config.group_size
            self.mlp_tp_size = self._compute_mlp_tp_size(
                config.intermediate_size, block_size)

            has_mlp_tp = self.mlp_tp_size > 1
            self.fusion_config.PRE_MLP_FUSION = self.enable_fusion and has_mlp_tp and self.is_nvfp4
            self.fusion_config.POST_MLP_FUSION = self.enable_fusion and has_mlp_tp

            self.mlp = GatedMLP(hidden_size=config.hidden_size,
                                intermediate_size=config.intermediate_size,
                                bias=False,
                                dtype=config.torch_dtype,
                                config=model_config,
                                overridden_tp_size=self.mlp_tp_size,
                                reduce_output=True)

        self.input_layernorm = RMSNorm(hidden_size=config.hidden_size,
                                       eps=config.rms_norm_eps,
                                       dtype=config.torch_dtype)

        self.disable_attn_allreduce = (self.fusion_config.PRE_MOE_FUSION
                                       or self.fusion_config.PRE_MLP_FUSION
                                       or self.mapping.tp_size == 1
                                       or self.enable_attention_dp)

        self.post_attention_layernorm = RMSNorm(hidden_size=config.hidden_size,
                                                eps=config.rms_norm_eps,
                                                dtype=config.torch_dtype)
        self.layer_idx = layer_idx
        self.allreduce = AllReduce(self.mapping, dtype=config.torch_dtype)
        self.moe_allreduce = MoEAllReduce(self.mapping)
        self.next_layer_layernorm: RMSNorm = None

    def _get_decoder_layer_quant_config(
            self, model_config: ModelConfig[PretrainedConfig], layer_idx: int):
        """
        The MTP layer in the nvfp4 checkpoint is unquantized. Because the TRTLLM
        moe_backend only supports fp8/fp4 quantization, we need to override
        the quant_config for the MTP layer.
        """
        quant_config = model_config.quant_config

        layer_name = f"model.layers.{layer_idx}"
        if quant_config.is_module_excluded_from_quantization(layer_name):
            return QuantConfig(
                quant_algo=None,
                kv_cache_quant_algo=quant_config.kv_cache_quant_algo,
            )
        else:
            return model_config.quant_config

    def _compute_mlp_tp_size(self, intermediate_size: int,
                             block_size: int) -> int:
        """
        For DeepSeek‑R1, MLP TP size is limited by intermediate_size // block_size
        and must also be multiples of gpus_per_node to avoid expensive inter‑node allreduce.

        Args:
            intermediate_size (int): MLP intermediate size.
            block_size (int): The quantization block scale size. In the case of Deepseek FP8 recipe,
                it's 128. For NVFP4, it's 16.

        Returns:
            int: The computed tp_size.
        """

        assert intermediate_size % block_size == 0, "intermediate_size must be divisible by block_size."
        if self.enable_attention_dp:
            # If using attention DP, the MLP also uses DP instead of TP.
            mlp_tp_size = 1
        else:
            # The two math.gcd operations ensure that mlp_tp_size falls in the candidate TP sizes.
            tp = math.gcd(
                intermediate_size // block_size,
                self.mapping.tp_size,
            )
            mlp_tp_size = math.gcd(
                tp,
                self.mapping.gpus_per_node,
            ) if tp > self.mapping.gpus_per_node else tp  # Avoid costly inter-node TP
        return mlp_tp_size

    def _enable_min_latency_mode(self, num_tokens: int):
        return (num_tokens <= 128 and self.fusion_config.POST_MOE_FUSION
                and self.is_nvfp4 and self.model_config.moe_backend == 'CUTLASS'
                and not self.mapping.is_multi_node()
                and self.allreduce.mnnvl_allreduce is None)

    def forward(
        self,
        position_ids: torch.IntTensor,
        hidden_states: torch.Tensor,
        attn_metadata: AttentionMetadata,
        residual: torch.Tensor,
        **kwargs,
    ) -> torch.Tensor:
        if residual is None:
            residual = hidden_states
            hidden_states = self.input_layernorm(hidden_states)
        # Self Attention
        hidden_states = self.self_attn(
            position_ids=position_ids,
            hidden_states=hidden_states,
            attn_metadata=attn_metadata,
            all_reduce_params=AllReduceParams(
                enable_allreduce=not (self.disable_attn_allreduce)),
            **kwargs,
        )

        if isinstance(self.mlp, Deepseekv3MoE):
            return self.forward_MoE(
                hidden_states=hidden_states,
                attn_metadata=attn_metadata,
                residual=residual,
            )
        else:
            assert isinstance(self.mlp, GatedMLP)
            return self.forward_mlp(
                hidden_states=hidden_states,
                residual=residual,
            )

    def forward_MoE(
        self,
        hidden_states: torch.Tensor,
        attn_metadata: AttentionMetadata,
        residual: torch.Tensor,
    ) -> torch.Tensor:

        def _run_MoE(hidden_states, hidden_states_fp4, do_finalize):
            return self.mlp(
                hidden_states,
                hidden_states_fp4,
                all_rank_num_tokens=attn_metadata.all_rank_num_tokens,
                final_all_reduce_params=AllReduceParams(
                    enable_allreduce=not (self.fusion_config.POST_MOE_FUSION
                                          or self.mapping.tp_size == 1)),
                do_finalize=do_finalize,
            )

        cutlass_min_latency_mode = self._enable_min_latency_mode(
            hidden_states.shape[0])

        if cutlass_min_latency_mode:
            assert self.fusion_config.PRE_MOE_FUSION and self.fusion_config.POST_MOE_FUSION
            assert self.model_config.moe_backend == 'CUTLASS'

            hidden_states, hidden_states_act, hidden_states_sf, residual = self.allreduce(
                hidden_states,
                all_reduce_params=AllReduceParams(
                    fusion_op=AllReduceFusionOp.
                    RESIDUAL_RMS_NORM_OUT_QUANT_NVFP4,
                    residual=residual,
                    norm_weight=self.post_attention_layernorm.weight,
                    scale=self.mlp.experts.fc31_input_scale,
                    eps=self.post_attention_layernorm.variance_epsilon,
                ))
            hidden_states_fp4 = Fp4QuantizedTensor(hidden_states_act,
                                                   hidden_states_sf)

            hidden_states = _run_MoE(hidden_states,
                                     hidden_states_fp4,
                                     do_finalize=False)

            shared_output = hidden_states[0]
            hidden_states_activated_experts = hidden_states[1]
            num_activated_experts_per_node = hidden_states[2]
            experts_to_token_score = hidden_states[3]

            moe_all_reduce_params = MoEAllReduceParams(
                residual=residual,
                norm_weight=self.next_layer_layernorm.weight,
                device_num_experts=num_activated_experts_per_node,
                expert_scale_factor=experts_to_token_score,
                shared_expert_output=shared_output,
                eps=self.next_layer_layernorm.variance_epsilon,
                is_cutlass_min_latency=True,
            )

            # MoE_finalize is fused into allreduce
            hidden_states, residual = self.moe_allreduce(
                hidden_states_activated_experts,
                all_reduce_params=moe_all_reduce_params,
            )
        else:
            if self.fusion_config.PRE_MOE_FUSION:
                # moe_backend can be either CUTLASS or TRTLLM here
                # TODO: unify the two min-latency MoE backends by enabling quant fusion
                hidden_states, residual = self.allreduce(
                    hidden_states,
                    all_reduce_params=AllReduceParams(
                        fusion_op=AllReduceFusionOp.RESIDUAL_RMS_NORM,
                        residual=residual,
                        norm_weight=self.post_attention_layernorm.weight,
                        eps=self.post_attention_layernorm.variance_epsilon,
                        trigger_completion_at_end=False,
                    ))
            else:
                # No fusion
                hidden_states, residual = self.post_attention_layernorm(
                    hidden_states, residual)

            # Note: this fusion pattern is only supported for TRTLLM-nvfp4 backend now
            do_finalize = not (hidden_states.shape[0]
                               <= self.moe_allreduce.max_token
                               and self.fusion_config.POST_MOE_FUSION
                               and self.model_config.moe_backend == 'TRTLLM'
                               and self.mlp.experts.has_nvfp4)

            hidden_states = _run_MoE(hidden_states,
                                     hidden_states_fp4=None,
                                     do_finalize=do_finalize)

            if self.fusion_config.POST_MOE_FUSION:
                if do_finalize:
                    hidden_states, residual = self.allreduce(
                        hidden_states,
                        all_reduce_params=AllReduceParams(
                            fusion_op=AllReduceFusionOp.RESIDUAL_RMS_NORM,
                            residual=residual,
                            norm_weight=self.next_layer_layernorm.weight,
                            eps=self.next_layer_layernorm.variance_epsilon,
                        ))
                else:
                    assert len(hidden_states
                               ) == 4, "hidden_states must have 4 elements"

                    shared_output = hidden_states[0]
                    fc2_output = hidden_states[1]
                    expert_scale_factor = hidden_states[2]
                    expanded_idx_to_permuted_idx = hidden_states[3]

                    moe_all_reduce_params = MoEAllReduceParams(
                        expanded_idx_to_permuted_idx=
                        expanded_idx_to_permuted_idx,
                        expert_scale_factor=expert_scale_factor,
                        shared_expert_output=shared_output,
                        residual=residual,
                        norm_weight=self.next_layer_layernorm.weight,
                        eps=self.next_layer_layernorm.variance_epsilon,
<<<<<<< HEAD
                        trigger_completion_at_end=False,
                    ))
=======
                        is_cutlass_min_latency=False,
                    )
                    hidden_states, residual = self.moe_allreduce(
                        fc2_output, all_reduce_params=moe_all_reduce_params)
>>>>>>> f6a49a93
            else:
                if self.next_layer_layernorm is not None:
                    hidden_states, residual = self.next_layer_layernorm(
                        hidden_states, residual)

        return hidden_states, residual

    def forward_mlp(
        self,
        hidden_states: torch.Tensor,
        residual: torch.Tensor,
    ) -> torch.Tensor:

        if self.fusion_config.PRE_MLP_FUSION:
            act_fp4, act_sf, residual = self.allreduce(
                hidden_states,
                all_reduce_params=AllReduceParams(
                    fusion_op=AllReduceFusionOp.RESIDUAL_RMS_NORM_QUANT_NVFP4,
                    residual=residual,
                    norm_weight=self.post_attention_layernorm.weight,
                    scale=self.mlp.gate_up_proj.input_scale,
                    eps=self.post_attention_layernorm.variance_epsilon,
                ),
            )
            hidden_states = Fp4QuantizedTensor(act_fp4, act_sf)
        else:
            # No fusion
            # We need to add twoshot allreduce here to avoid modifying MLA logic
            hidden_states, residual = self.post_attention_layernorm(
                hidden_states, residual)

        hidden_states = self.mlp(
            hidden_states,
            final_all_reduce_params=AllReduceParams(enable_allreduce=not (
                self.fusion_config.POST_MLP_FUSION or self.mlp_tp_size == 1)),
        )

        if self.fusion_config.POST_MLP_FUSION:
            hidden_states, residual = self.allreduce(
                hidden_states,
                all_reduce_params=AllReduceParams(
                    fusion_op=AllReduceFusionOp.RESIDUAL_RMS_NORM,
                    residual=residual,
                    norm_weight=self.next_layer_layernorm.weight,
                    eps=self.next_layer_layernorm.variance_epsilon,
                ),
            )
        else:
            if self.next_layer_layernorm is not None:
                hidden_states, residual = self.next_layer_layernorm(
                    hidden_states, residual)

        return hidden_states, residual


class DeepseekV3MTP(DeepseekV3DecoderLayer):

    def __init__(self, model_config: ModelConfig[PretrainedConfig],
                 layer_idx: int, aux_stream_dict: Dict[AuxStreamType,
                                                       torch.cuda.Stream]):
        super().__init__(model_config, layer_idx, aux_stream_dict)
        config = model_config.pretrained_config
        self.hidden_dim = config.hidden_size
        self.moe_intermediate_size = config.moe_intermediate_size
        self.num_experts = config.n_routed_experts
        self.num_shared_experts = config.n_shared_experts
        self.top_k = config.num_experts_per_tok

        self.enorm = RMSNorm(hidden_size=config.hidden_size,
                             eps=config.rms_norm_eps,
                             dtype=config.torch_dtype)

        self.hnorm = RMSNorm(hidden_size=config.hidden_size,
                             eps=config.rms_norm_eps,
                             dtype=config.torch_dtype)

        self.eh_proj = Linear(
            config.hidden_size * 2,
            config.hidden_size,
            bias=False,
            dtype=config.torch_dtype,
            skip_create_weights_in_init=model_config.
            skip_create_weights_in_init,
        )

        self.shared_head = DeepseekV3MTPHead(model_config)

    def forward(
        self,
        input_ids: torch.IntTensor,
        position_ids: torch.IntTensor,
        hidden_states: torch.Tensor,
        lm_head: Linear,
        embed_tokens: Embedding,
        attn_metadata: AttentionMetadata,
        spec_metadata: MTPSpecMetadata,
        **kwargs,
    ) -> Tuple[torch.Tensor, torch.Tensor]:

        inputs_embeds = self.enorm(embed_tokens(input_ids))
        hidden_states = self.hnorm(hidden_states)
        hidden_states = torch.concat([inputs_embeds, hidden_states], dim=-1)
        hidden_states = self.eh_proj(hidden_states)

        # Input layer norm
        residual = hidden_states
        hidden_states = self.input_layernorm(hidden_states)

        # Self Attention
        hidden_states = self.self_attn(
            position_ids=position_ids,
            hidden_states=hidden_states,
            attn_metadata=attn_metadata,
            all_reduce_params=AllReduceParams(
                enable_allreduce=not (self.disable_attn_allreduce)),
            **kwargs,
        )

        # MTP Layer Must have sparse MOE
        if self.fusion_config.PRE_MOE_FUSION:
            hidden_states, residual = self.allreduce(
                hidden_states,
                all_reduce_params=AllReduceParams(
                    fusion_op=AllReduceFusionOp.RESIDUAL_RMS_NORM,
                    residual=residual,
                    norm_weight=self.post_attention_layernorm.weight,
                    eps=self.post_attention_layernorm.variance_epsilon,
                ),
            )
        else:
            hidden_states, residual = self.post_attention_layernorm(
                hidden_states, residual)

        # MoE
        hidden_states = self.mlp(
            hidden_states,
            all_rank_num_tokens=spec_metadata.all_rank_num_tokens,
            final_all_reduce_params=AllReduceParams(
                enable_allreduce=not (self.fusion_config.POST_MOE_FUSION
                                      or self.mapping.tp_size == 1)),
        )

        if self.fusion_config.POST_MOE_FUSION:
            hidden_states, residual = self.allreduce(
                hidden_states,
                all_reduce_params=AllReduceParams(
                    fusion_op=AllReduceFusionOp.RESIDUAL_RMS_NORM,
                    residual=residual,
                    norm_weight=self.shared_head.norm.weight,
                    eps=self.shared_head.norm.variance_epsilon,
                ),
            )
        else:
            hidden_states, _ = self.shared_head.norm(hidden_states, residual)

        logits = self.shared_head(hidden_states, lm_head, attn_metadata).float()

        return hidden_states, logits


class DeepseekV3Model(DecoderModel):

    def __init__(self, model_config: ModelConfig[PretrainedConfig]):
        super().__init__(model_config)
        config = model_config.pretrained_config
        self.padding_idx = config.pad_token_id
        self.vocab_size = config.vocab_size
        self.num_hidden_layers = config.num_hidden_layers
        aux_stream_list = [torch.cuda.Stream() for _ in range(2)]
        self.aux_stream_dict = {
            AuxStreamType.Attention: aux_stream_list[0],
            AuxStreamType.MoeShared: aux_stream_list[0],
            AuxStreamType.MoeChunkingOverlap: aux_stream_list[1],
        }

        self.embed_tokens = Embedding(
            config.vocab_size,
            config.hidden_size,
            dtype=config.torch_dtype,
        )

        self.layers = nn.ModuleList([
            DeepseekV3DecoderLayer(model_config, layer_idx,
                                   self.aux_stream_dict)
            for layer_idx in range(config.num_hidden_layers)
        ])
        self.norm = RMSNorm(hidden_size=config.hidden_size,
                            eps=config.rms_norm_eps,
                            dtype=config.torch_dtype)

    def forward(
        self,
        attn_metadata: AttentionMetadata,
        input_ids: Optional[torch.IntTensor] = None,
        position_ids: Optional[torch.IntTensor] = None,
        inputs_embeds: Optional[torch.FloatTensor] = None,
    ) -> torch.Tensor:
        if (input_ids is None) ^ (inputs_embeds is not None):
            raise ValueError(
                "You cannot specify both input_ids and inputs_embeds at the same time, and must specify either one"
            )

        if inputs_embeds is None:
            inputs_embeds = self.embed_tokens(input_ids)

        hidden_states = inputs_embeds
        residual = None

        for decoder_layer in self.layers[:self.num_hidden_layers]:
            hidden_states, residual = decoder_layer(
                position_ids=position_ids,
                hidden_states=hidden_states,
                attn_metadata=attn_metadata,
                residual=residual,
            )

        return hidden_states


@register_auto_model("DeepseekV3ForCausalLM")
class DeepseekV3ForCausalLM(DecoderModelForCausalLM[DeepseekV3Model,
                                                    PretrainedConfig]):

    def __init__(self, model_config: ModelConfig[PretrainedConfig]):
        super().__init__(DeepseekV3Model(model_config),
                         config=model_config,
                         hidden_size=model_config.pretrained_config.hidden_size,
                         vocab_size=model_config.pretrained_config.vocab_size)

        self.model_nextn = 0
        if model_config.spec_config is not None:
            model_nextn = model_config.spec_config.num_nextn_predict_layers
            ckpt_nextn = self.config.num_nextn_predict_layers
            self.num_hidden_layers = self.config.num_hidden_layers
            assert ckpt_nextn > 0, "There is not MTP modules in the checkpoint."
            if ckpt_nextn == 1:
                mtp_layer = DeepseekV3MTP(model_config, self.num_hidden_layers,
                                          self.model.aux_stream_dict)
                self.model.layers.append(mtp_layer)
                self.epilogue.append(mtp_layer)
                self.mtp_worker = MTPEagleWorker(model_config.spec_config)
            else:
                # TODO: fix the accuracy issue and remove this assert.
                assert False, "Cannot support num_nextn_predict_layers>1 in checkpoint now. Will fix it soon"
                mtp_layers = nn.ModuleList([
                    DeepseekV3MTP(model_config,
                                  layer_idx + self.num_hidden_layers,
                                  self.model.aux_stream_dict)
                    for layer_idx in range(model_nextn)
                ])
                self.model.layers.extend(mtp_layers)
                self.epilogue.extend(mtp_layers)
                self.mtp_worker = MTPWorker(model_config.spec_config)
                # modify the QuantConfig to support duplicated mtp layers
                if model_config.quant_config.exclude_modules is not None:
                    extend_exclude_modules = []
                    for model_mtp_idx in range(
                            self.num_hidden_layers,
                            self.num_hidden_layers + model_nextn):
                        ckpt_mtp_idx = (model_mtp_idx - self.num_hidden_layers
                                        ) % ckpt_nextn + self.num_hidden_layers
                        model_prefix = f"model.layers.{model_mtp_idx}"
                        ckpt_prefix = f"model.layers.{ckpt_mtp_idx}"
                        for exclude_module in model_config.quant_config.exclude_modules:
                            if ckpt_prefix in exclude_module and model_prefix not in exclude_module:
                                extend_exclude_modules.append(
                                    exclude_module.replace(
                                        ckpt_prefix, model_prefix))
                    self.model_config.quant_config.exclude_modules.extend(
                        extend_exclude_modules)
            self.epilogue.append(self.mtp_worker)

    def forward(
        self,
        attn_metadata: AttentionMetadata,
        input_ids: torch.IntTensor = None,
        position_ids: Optional[torch.IntTensor] = None,
        inputs_embeds: Optional[torch.FloatTensor] = None,
        spec_metadata: Optional[MTPSpecMetadata] = None,
        return_context_logits: bool = False,
        **kwargs,
    ) -> torch.Tensor:
        attn_metadata.num_generations_per_batch = self.model_nextn + 1
        hidden_states = self.model(
            input_ids=input_ids,
            attn_metadata=attn_metadata,
            position_ids=position_ids,
            inputs_embeds=inputs_embeds,
        )

        if spec_metadata and spec_metadata.spec_dec_mode.is_mtp():
            # get logits
            logits = self.logits_processor.forward(
                hidden_states[spec_metadata.gather_ids],
                self.lm_head,
                attn_metadata,
                True,
            )
            # get accepted tokens and next draft tokens
            return self.mtp_worker(
                input_ids=input_ids,
                position_ids=position_ids,
                hidden_states=hidden_states,
                logits=logits,
                lm_head=self.lm_head,
                embed_tokens=self.model.embed_tokens,
                attn_metadata=attn_metadata,
                spec_metadata=spec_metadata,
                mtp_layers=self.model.layers[self.num_hidden_layers:])
        else:
            logits = self.logits_processor.forward(
                hidden_states,
                self.lm_head,
                attn_metadata,
                return_context_logits,
            )
            return logits

    def load_weights(self, weights: Dict):

        def rename_moe_weight(weights: Dict, rename_rules: Dict):
            result = {}
            for key, value in weights.items():
                new_key = key
                for old, new in rename_rules.items():
                    new_key = new_key.replace(old, new)
                result[new_key] = value
            return result

        ## Prepare weights for TP
        def split(v, tp_size, idx, dim=0):
            if tp_size == 1:
                return v
            if len(v.shape) == 1:
                return torch.chunk(v, tp_size)[idx].contiguous()
            else:
                return torch.chunk(v, tp_size, dim=dim)[idx].contiguous()

        def split_matrix_tp(v, tensor_parallel, rank, dim):
            return split(v, tensor_parallel, rank, dim=dim)

        def load_kv_b_proj_and_k_b_proj_trans(module_name: str,
                                              is_scale: bool) -> torch.Tensor:
            weight_name = "weight" if not is_scale else "weight_scale_inv"
            local_qk_nope_head_dim = qk_nope_head_dim if not is_scale else qk_nope_head_dim // 128
            local_v_head_dim = v_head_dim if not is_scale else v_head_dim // 128
            local_kv_lora_rank = kv_lora_rank if not is_scale else kv_lora_rank // 128

            kv_b_proj = weights[f"{module_name}.{weight_name}"][:].unflatten(
                0,
                [
                    num_heads,
                    local_qk_nope_head_dim + local_v_head_dim,
                ],
            )

            if not self.model_config.mapping.enable_attention_dp:
                kv_b_proj = split_matrix_tp(kv_b_proj, tp_size, tp_rank, 0)
            k_nope_weight, v_weight = kv_b_proj.split(
                [local_qk_nope_head_dim, local_v_head_dim],
                dim=1,
            )
            weight_divisor = 1 if self.model_config.mapping.enable_attention_dp else tp_size
            local_num_heads = num_heads // weight_divisor

            k_nope_weight_trans = k_nope_weight.transpose(2, 1)

            kv_b_proj = torch.concat([
                k_nope_weight.reshape(local_num_heads * local_qk_nope_head_dim,
                                      local_kv_lora_rank),
                v_weight.reshape(local_num_heads * local_v_head_dim,
                                 local_kv_lora_rank)
            ],
                                     dim=0)

            return kv_b_proj, k_nope_weight_trans

        def check_weight_dtype(module_name: str, dtype):
            weight_name = "weight"
            w_dtype = weights[f"{module_name}.{weight_name}"].dtype
            return w_dtype == dtype

        def load_kv_b_proj_and_k_b_proj_trans_dequant(
                module_name: str) -> torch.Tensor:
            weight_name = "weight"
            local_qk_nope_head_dim = qk_nope_head_dim
            local_v_head_dim = v_head_dim
            local_kv_lora_rank = kv_lora_rank

            kv_b_proj = weights[f"{module_name}.{weight_name}"][:].cuda()

            weight_name = "weight_scale_inv"
            kv_b_proj_scale = weights[f"{module_name}.{weight_name}"][:].cuda()

            kv_b_proj = weight_dequant(kv_b_proj, kv_b_proj_scale)
            kv_b_proj = kv_b_proj.unflatten(
                0,
                [
                    num_heads,
                    local_qk_nope_head_dim + local_v_head_dim,
                ],
            )
            if not self.model_config.mapping.enable_attention_dp:
                kv_b_proj = split_matrix_tp(kv_b_proj, tp_size, tp_rank, 0)
            k_nope_weight, v_weight = kv_b_proj.split(
                [local_qk_nope_head_dim, local_v_head_dim],
                dim=1,
            )
            weight_divisor = 1 if self.model_config.mapping.enable_attention_dp else tp_size
            local_num_heads = num_heads // weight_divisor

            k_nope_weight_trans = k_nope_weight.transpose(2, 1)

            kv_b_proj = torch.concat([
                k_nope_weight.reshape(local_num_heads * local_qk_nope_head_dim,
                                      local_kv_lora_rank),
                v_weight.reshape(local_num_heads * local_v_head_dim,
                                 local_kv_lora_rank)
            ],
                                     dim=0)

            return kv_b_proj, k_nope_weight_trans

        def split_kv_b_proj(kv_b_proj: torch.Tensor,
                            is_scale: bool) -> torch.Tensor:
            local_qk_nope_head_dim = qk_nope_head_dim if not is_scale else qk_nope_head_dim // 128
            local_v_head_dim = v_head_dim if not is_scale else v_head_dim // 128

            weight_divisor = 1 if self.model_config.mapping.enable_attention_dp else tp_size
            local_num_heads = num_heads // weight_divisor

            k_b_proj, v_b_proj = kv_b_proj.split([
                local_num_heads * local_qk_nope_head_dim,
                local_num_heads * local_v_head_dim
            ],
                                                 dim=0)
            k_b_proj = k_b_proj.view(
                [local_num_heads, local_qk_nope_head_dim, -1])
            v_b_proj = v_b_proj.view([local_num_heads, local_v_head_dim, -1])

            return k_b_proj, v_b_proj

        is_lite = self.config.q_lora_rank is None
        num_heads = self.config.num_attention_heads
        qk_nope_head_dim = self.config.qk_nope_head_dim
        v_head_dim = self.config.v_head_dim
        kv_lora_rank = self.config.kv_lora_rank

        tp_rank = self.model_config.mapping.tp_rank
        tp_size = self.model_config.mapping.tp_size

        params_map = {'gate_up_proj': ['gate_proj', 'up_proj']}
        all_named_modules = dict(self.named_modules())

        for name, module in tqdm(all_named_modules.items(),
                                 desc="Loading weights"):
            if len(module._parameters) > 0:
                names = name.split('.')
                parent_module_name = '.'.join(names[:-1])
                if "model.layers" in name and int(
                        names[2]) >= self.config.num_hidden_layers:
                    mtp_layer_idx = int(
                        names[2]) - self.config.num_hidden_layers
                    names[2] = str(mtp_layer_idx %
                                   self.config.num_nextn_predict_layers +
                                   self.config.num_hidden_layers)
                    name = '.'.join(names)
                if names[-1] == "kv_b_proj":
                    # TODO: remove weight_dequant after enabling fp8_bmm
                    dequant_kv_b_proj = self.model_config.quant_config.is_module_excluded_from_quantization(
                        names[-1])
                    if dequant_kv_b_proj:
                        kv_b_proj, k_b_proj_trans = load_kv_b_proj_and_k_b_proj_trans_dequant(
                            name)
                    else:
                        kv_b_proj, k_b_proj_trans = load_kv_b_proj_and_k_b_proj_trans(
                            name, is_scale=False)
                    module.weight.data.copy_(
                        kv_b_proj.reshape(module.weight.shape))

                    attn_module = all_named_modules[parent_module_name]
                    _, v_b_proj = split_kv_b_proj(module.weight.data,
                                                  is_scale=False)
                    attn_module.v_b_proj = nn.Parameter(v_b_proj,
                                                        requires_grad=False)

                    attn_module.k_b_proj_trans.data.copy_(
                        k_b_proj_trans.reshape(
                            attn_module.k_b_proj_trans.shape))

                    if getattr(module, "weight_scale",
                               None) is not None and not dequant_kv_b_proj:
                        kv_b_proj_scale, k_b_proj_trans_scale = load_kv_b_proj_and_k_b_proj_trans(
                            name, is_scale=True)
                        module.weight_scale.copy_(
                            kv_b_proj_scale.reshape(module.weight_scale.shape))
                        attn_module.k_b_proj_trans_scale.copy_(
                            k_b_proj_trans_scale.reshape(
                                attn_module.k_b_proj_trans_scale.shape))

                        _, v_b_proj_scale = split_kv_b_proj(
                            module.weight_scale.data, is_scale=True)
                        attn_module.v_b_proj_scale = nn.Parameter(
                            v_b_proj_scale, requires_grad=False)

                elif names[-1] == "fused_a":
                    fused_a = weights[
                        f"{'.'.join(names[:-1])}.kv_a_proj_with_mqa.weight"][:]
                    if not is_lite:
                        q_a_proj = weights[
                            f"{'.'.join(names[:-1])}.q_a_proj.weight"][:]
                        fused_a = torch.cat([q_a_proj, fused_a], dim=0)

                    if f"{'.'.join(names[:-1])}.kv_a_proj_with_mqa.weight_scale_inv" in weights:
                        fused_a_scale = weights[
                            f"{'.'.join(names[:-1])}.kv_a_proj_with_mqa.weight_scale_inv"]
                        if not is_lite:
                            q_a_proj_scale = weights[
                                f"{'.'.join(names[:-1])}.q_a_proj.weight_scale_inv"][:]
                            fused_a_scale = torch.cat(
                                [q_a_proj_scale, fused_a_scale], dim=0)

                        module.weight_scale.data.copy_(fused_a_scale)

                    module.weight.data.copy_(fused_a)
                elif names[-1] in params_map:
                    module_weights = []
                    for new_name in params_map[names[-1]]:
                        module_weights.append(
                            filter_weights('.'.join(names[:-1] + [new_name]),
                                           weights))
                    module.load_weights(weights=module_weights)
                elif names[-1] == "experts":
                    module_weights = filter_weights(name, weights)
                    module_weights = rename_moe_weight(module_weights, {
                        "down_proj": "w2",
                        "up_proj": "w3",
                        "gate_proj": "w1",
                    })
                    module.load_weights(weights=[module_weights])
                elif names[-1] == "self_attn":
                    continue
                elif names[-1] == "next_layer_layernorm":
                    continue
                else:
                    module_weights = filter_weights(name, weights)
                    if hasattr(module, 'load_weights'):
                        module.load_weights(weights=[module_weights])
                    else:
                        for n, p in module.named_parameters():
                            p.data.copy_(module_weights[n][:])

        for idx, layer in enumerate(
                self.model.layers[:self.config.num_hidden_layers]):
            if idx == self.config.num_hidden_layers - 1:
                layer.next_layer_layernorm = self.model.norm
            else:
                layer.next_layer_layernorm = self.model.layers[
                    idx + 1].input_layernorm<|MERGE_RESOLUTION|>--- conflicted
+++ resolved
@@ -883,6 +883,7 @@
                             residual=residual,
                             norm_weight=self.next_layer_layernorm.weight,
                             eps=self.next_layer_layernorm.variance_epsilon,
+                            trigger_completion_at_end=False,
                         ))
                 else:
                     assert len(hidden_states
@@ -901,15 +902,10 @@
                         residual=residual,
                         norm_weight=self.next_layer_layernorm.weight,
                         eps=self.next_layer_layernorm.variance_epsilon,
-<<<<<<< HEAD
-                        trigger_completion_at_end=False,
-                    ))
-=======
                         is_cutlass_min_latency=False,
                     )
                     hidden_states, residual = self.moe_allreduce(
                         fc2_output, all_reduce_params=moe_all_reduce_params)
->>>>>>> f6a49a93
             else:
                 if self.next_layer_layernorm is not None:
                     hidden_states, residual = self.next_layer_layernorm(
