<<<<<<< HEAD
import math
import threading
=======
>>>>>>> 863d023f
from dataclasses import dataclass, field
from typing import Optional

import torch

from tensorrt_llm.functional import (AttentionMaskType, RopeEmbeddingUtils,
                                     RotaryScalingType)
from tensorrt_llm.logger import logger
from tensorrt_llm.models.modeling_utils import QuantConfig

from .interface import (AttentionBackend, AttentionInputType, AttentionMask,
                        AttentionMetadata, KVCacheParams, MLAParams,
                        PositionalEmbeddingParams, PredefinedAttentionMask,
                        RopeParams)
from .vanilla import VanillaAttention


<<<<<<< HEAD
# The type of requests in qkv passed to attention
# Please keep sync with AttentionInputType in cpp/tensorrt_llm/thop/attentionOp.cpp
class AttentionInputType(IntEnum):
    mixed = 0  # contains both context and generation
    context_only = 1
    generation_only = 2


_thread_local = threading.local()


# Flash MLA metadata
def get_flash_mla_metadata(cache_seqlens, num_heads_per_head_k, num_heads_k):
    """
    Get the Flash MLA metadata. If not cached or cache is None, compute and cache it.
    """
    if not hasattr(
            _thread_local,
            'flash_mla_metadata') or _thread_local.flash_mla_metadata is None:
        _thread_local.flash_mla_metadata = torch.ops.trtllm.get_mla_metadata(
            cache_seqlens,
            num_heads_per_head_k,
            num_heads_k,
        )
    return _thread_local.flash_mla_metadata


def clear_flash_mla_metadata():
    """
    Clear the cached metadata.
    """
    if hasattr(_thread_local, 'flash_mla_metadata'):
        _thread_local.flash_mla_metadata = None


=======
>>>>>>> 863d023f
@dataclass(kw_only=True, init=False)
class TrtllmAttentionWrapper:
    sequence_length: torch.Tensor
    host_past_key_value_lengths: torch.Tensor
    context_lengths: torch.Tensor
    host_context_lengths: torch.Tensor
    host_request_types: torch.Tensor
    kv_cache_block_offsets: torch.Tensor
    host_kv_cache_block_offsets: torch.Tensor
    host_kv_cache_pool_pointers: torch.Tensor
    host_kv_cache_pool_mapping: torch.Tensor
    workspace: Optional[torch.Tensor]
    cache_indirection: Optional[torch.Tensor]
    kv_scale_orig_quant: Optional[torch.Tensor]
    kv_scale_quant_orig: Optional[torch.Tensor]
    out_scale: Optional[torch.Tensor]
    rotary_inv_freq: Optional[torch.Tensor]
    rotary_cos_sin: Optional[torch.Tensor]
    layer_idx: int
    num_heads: int
    num_kv_heads: int
    head_size: int
    tokens_per_block: int
    max_num_requests: int
    max_context_length: int
    attention_window_size: int
    sink_token_length: int
    beam_width: int
    predicted_tokens_per_seq: int
    quant_mode: int
    position_embedding_type: int
    rotary_embedding_dim: int
    rotary_embedding_base: float
    rotary_embedding_scale_type: int
    rotary_embedding_scale: float
    rotary_embedding_short_m_scale: float
    rotary_embedding_long_m_scale: float
    rotary_embedding_max_positions: int
    rotary_embedding_original_max_positions: int
    use_paged_context_fmha: bool
    is_mla_enable: bool
    q_lora_rank: Optional[int]
    kv_lora_rank: Optional[int]
    qk_rope_head_dim: Optional[int]
    qk_nope_head_dim: Optional[int]
    v_head_dim: Optional[int]
    kwargs: dict

    def __init__(
        self,
        layer_idx: int,
        num_heads: int,
        head_size: int,
        num_kv_heads: Optional[int] = None,
        pos_embd_params: Optional[PositionalEmbeddingParams] = None,
        quant_config: Optional[QuantConfig] = None,
        q_scaling: Optional[float] = None,
        mla_params: Optional[MLAParams] = None,
        **kwargs,
    ):
        """
        Initialize the attention wrapper.
        Args:
            layer_idx (int): The index of the attention layer in the model.
            num_heads (int): The number of query heads.
            head_dim (int): The size of each attention head (hidden_size // num_heads).
            num_kv_heads (int): The number of kv heads. Defaults to num_heads if None.
            pos_embd_params (PositionalEmbeddingParams): Optional parameters defining how positional embedding should be applied.
            quant_config (QuantConfig): Optional quantization configuration. If None, no quantization is applied.
        """
        if pos_embd_params is not None:
            rope_params = pos_embd_params.rope
        else:
            self.rotary_inv_freq = None
            self.rotary_cos_sin = None
            rope_params = RopeParams()

        self.is_mla_enable = mla_params is not None
        self.q_scaling = q_scaling or 1.0
        self.mla_rope_params = None
        self.predicted_tokens_per_seq = 1

        if self.is_mla_enable:
            self.q_lora_rank = mla_params.q_lora_rank
            self.kv_lora_rank = mla_params.kv_lora_rank
            self.qk_nope_head_dim = mla_params.qk_nope_head_dim
            self.qk_rope_head_dim = mla_params.qk_rope_head_dim
            self.v_head_dim = mla_params.v_head_dim
            self.predicted_tokens_per_seq = mla_params.predicted_tokens_per_seq

            self.rotary_embedding_dim = 0
            self.rotary_inv_freq, self.rotary_cos_sin = rope_params.create_deepseek_rope_const_params(
                self.qk_rope_head_dim)
            self.rotary_embedding_scale_type = RotaryScalingType.none
            self.rotary_embedding_scale = 1.0
            self.mla_rope_params = rope_params
        else:
            self.q_lora_rank = None
            self.kv_lora_rank = None
            self.qk_nope_head_dim = None
            self.qk_rope_head_dim = None
            self.v_head_dim = None

            self.rotary_inv_freq, self.rotary_cos_sin = rope_params.create_rope_const_params(
            )
            self.rotary_embedding_dim = rope_params.dim
            self.rotary_embedding_scale_type = int(rope_params.scale_type)
            self.rotary_embedding_scale = rope_params.scale

        self.layer_idx = layer_idx
        self.num_heads = num_heads
        self.num_kv_heads = num_kv_heads or num_heads
        self.head_size = head_size
        quant_config = quant_config or QuantConfig()
        self.quant_mode = int(quant_config.layer_quant_mode)
        self.position_embedding_type = int(
            pos_embd_params.type) if pos_embd_params is not None else 0
        self.rotary_embedding_base = rope_params.theta
        self.rotary_embedding_short_m_scale = rope_params.short_m_scale
        self.rotary_embedding_long_m_scale = rope_params.long_m_scale
        self.rotary_embedding_max_positions = rope_params.max_positions
        self.rotary_embedding_original_max_positions = rope_params.original_max_positions
        self.kwargs = {}
        self.kwargs.update(kwargs)

    def plan(
        self,
        *,
        tokens_per_block: Optional[int] = None,
        max_num_requests: int,
        max_sequence_length: int,
        max_context_length: int,
        attention_window_size: Optional[int] = None,
        sink_token_length: int = 0,
        beam_width: int = 1,
        sequence_length: torch.Tensor,
        host_past_key_value_lengths: torch.Tensor,
        context_lengths: torch.Tensor,
        host_context_lengths: torch.Tensor,
        host_request_types: torch.Tensor,
        kv_cache_block_offsets: Optional[torch.Tensor] = None,
        host_kv_cache_block_offsets: Optional[torch.Tensor] = None,
        host_kv_cache_pool_pointers: Optional[torch.Tensor] = None,
        host_kv_cache_pool_mapping: Optional[torch.Tensor] = None,
        block_ids_per_seq: Optional[torch.Tensor] = None,
        workspace: Optional[torch.Tensor] = None,
        cache_indirection: Optional[torch.Tensor] = None,
        kv_scale_orig_quant: Optional[torch.Tensor] = None,
        kv_scale_quant_orig: Optional[torch.Tensor] = None,
        out_scale: Optional[torch.Tensor] = None,
        use_paged_context_fmha: bool = False,
        attention_input_type: AttentionInputType = AttentionInputType.mixed,
        latent_cache: Optional[torch.Tensor] = None,
        q_pe: Optional[torch.Tensor] = None,
        mrope_config: Optional[dict] = None,
        use_flash_mla: bool = True,
        **kwargs,
    ):
        """
        Plan the attention operation.
        Args:
            tokens_per_block (int): Token number per KV cache block.
            max_num_requests (int): Max request number per batch.
            max_sequence_length (int): Max sequence length.
            max_context_length (int): Max context length per context-phase sequence.
            attention_window_size (int): Max token number attended in windowed attention.
            sink_token_length (int): Sink token number in StreamingLLM.
            beam_width (int): Beam width in beam search.
            sequence_length (torch.Tensor): The length of each sequence with shape (batch_size) on GPU.
            host_past_key_value_lengths (torch.Tensor): Same as sequence_length, but on CPU.
            context_lengths (torch.Tensor): The context-phase sequence length of each request with shape (batch_size) on GPU.
            host_context_lengths (torch.Tensor): Same as context_lengths, but on CPU.
            host_request_types (torch.Tensor): The tensor that indicates whether a request is in context or generation phase, with shape (batch_size) on CPU.
            kv_cache_block_offsets (torch.Tensor): The offsets to the blocks inside KV cache pools on GPU, its shape is (num_pools, max_batch_size * max_beam_width, 2, max_blocks_per_sequence), one for each block. If kv_cache_block_offsets, host_kv_cache_block_offsets, host_kv_cache_pool_pointers, host_kv_cache_pool_mapping are all None, the attention will be no cache attention.
            host_kv_cache_block_offsets (torch.Tensor): Same as kv_cache_block_offsets, but on CPU.
            host_kv_cache_pool_pointers (torch.Tensor): The pointers to the KV cache pools on CPU, its shape is (num_pools, 2), one for primary pool in GPU memory, one for secondary pool in CPU memory.
            host_kv_cache_pool_mapping (torch.Tensor): The index of the pool used by each attention layer on CPU, its shape is (num_local_attention_layers). The local attention layers mean all attention layers in the current PP stage in the pipeline parallelism case.
            workspace (torch.Tensor): An optional workspace tensor on GPU.
            cache_indirection (torch.Tensor): A tensor for beam search on GPU, its shape is (batch_size, beam_width, max_seqlen), for a sequence si, a beam bi and a token ti, the element cache_indirection[si][bi][ti] is an integer between 0 and beam_width-1 that indicates which path in the beam to read the K and V elements from in the KV cache.
            kv_scale_orig_quant (torch.Tensor): The tensor to store the scaling factor for quantization to INT8/FP8 in the KV cache, with shape (1) on GPU.
            kv_scale_quant_orig (torch.Tensor): The tensor to store the scaling factor for dequantization from INT8/FP8 in the KV cache, with shape (1) on GPU.
            out_scale (torch.Tensor): The tensor to store the scaling factor to quantize output, with shape (1) on GPU.
            use_paged_context_fmha (bool): Sets the mPagedContextFMHA attribute in the op runner.
            mrope_config (dict): The dictionary containing the mRope configuration.
            use_flash_mla (bool): Whether to use FlashMLA for MLA generation on Hopper (sm90)
        """
        self.tokens_per_block = tokens_per_block
        self.max_num_requests = max_num_requests
        self.max_context_length = max_context_length
        self.attention_window_size = attention_window_size or max_sequence_length
        self.sink_token_length = sink_token_length
        self.beam_width = beam_width
        self.sequence_length = sequence_length
        self.host_past_key_value_lengths = host_past_key_value_lengths
        self.context_lengths = context_lengths
        self.host_context_lengths = host_context_lengths
        self.host_request_types = host_request_types
        self.kv_cache_block_offsets = kv_cache_block_offsets
        self.host_kv_cache_block_offsets = host_kv_cache_block_offsets
        self.host_kv_cache_pool_pointers = host_kv_cache_pool_pointers
        self.host_kv_cache_pool_mapping = host_kv_cache_pool_mapping
        self.workspace = workspace
        self.cache_indirection = cache_indirection
        self.kv_scale_orig_quant = kv_scale_orig_quant
        self.kv_scale_quant_orig = kv_scale_quant_orig
        self.out_scale = out_scale
        self.use_paged_context_fmha = use_paged_context_fmha
        self.attention_input_type = int(attention_input_type)
        self.latent_cache = latent_cache
        self.q_pe = q_pe
        self.mrope_rotary_cos_sin = mrope_config.get(
            'mrope_rotary_cos_sin') if mrope_config is not None else None
        self.mrope_position_deltas = mrope_config.get(
            'mrope_position_deltas') if mrope_config is not None else None
        self.kwargs.update(kwargs)
        self.block_ids_per_seq = block_ids_per_seq
        self.use_flash_mla = use_flash_mla
        self.flash_mla_tile_scheduler_metadata = None
        self.flash_mla_num_splits = None
        if self.is_mla_enable:
            # max_context_length will increment 1 when overlap scheduler enabled
            if self.max_context_length > (self.rotary_cos_sin.shape[1] /
                                          (2 * self.qk_rope_head_dim) + 1):
                rope_cos_sin = RopeEmbeddingUtils.create_sinusoidal_positions_for_deepseek_attention_plugin(
                    self.max_context_length,
                    self.qk_rope_head_dim,
                    self.mla_rope_params.theta,
                    self.mla_rope_params.scale,
                    self.mla_rope_params.original_max_positions,
                    self.mla_rope_params.beta_fast,
                    self.mla_rope_params.beta_slow,
                    self.mla_rope_params.mscale,
                    self.mla_rope_params.mscale_all_dim,
                )
                self.rotary_cos_sin = torch.tensor(rope_cos_sin,
                                                   dtype=torch.float32,
                                                   device="cuda")

            if self.use_flash_mla:
                # Clear cache at the start of a new step (layer_idx == 0)
                if self.layer_idx == 0:
                    clear_flash_mla_metadata()
                # get_flash_mla_metadata is a cached function,
                # the actual computation is only performed once per iter rather than per layer.
                self.flash_mla_tile_scheduler_metadata, self.flash_mla_num_splits = get_flash_mla_metadata(
                    self.sequence_length,
                    self.predicted_tokens_per_seq * self.num_heads //
                    self.num_kv_heads,
                    self.num_kv_heads,
                )

    def run(
        self,
        q: torch.Tensor,
        k: Optional[torch.Tensor] = None,
        v: Optional[torch.Tensor] = None,
        out_dtype: Optional[torch.dtype] = None,
        is_fused_qkv: bool = True,
        update_kv_cache: bool = True,
        attention_mask: AttentionMask = PredefinedAttentionMask.CAUSAL,
    ):
        """
        Run the attention operation.
        Args:
            q (torch.Tensor): Query tensor with shape (num_tokens, num_heads * head_dim) or QKV tensor with shape (num_tokens, (num_heads + 2 * num_kv_heads) * head_dim).
            k (Optional[torch.Tensor]): Key tensor with shape (num_tokens, num_kv_heads * head_dim) or None if QKV tensor is provided.
            v (Optional[torch.Tensor]): Value tensor with shape (num_tokens, num_kv_heads * head_dim) or None if QKV tensor is provided.
            out_dtype (Optional[torch.dtype]): Output data type if provided.
            is_fused_qkv (bool): Whether QKV tensor is provided.
            update_kv_cache (bool): Whether KV cache is updated.
            attention_mask (AttentionMask): Attention mask. See definition of AttentionMask for accepted types. Defaults to predefined causal mask.
        Returns:
            torch.Tensor with shape (num_tokens, num_heads * head_dim).
        """
        if len(self.kwargs) > 0:
            logger.warning(
                f"unknown arguments {list(self.kwargs.keys())} in attention wrapper"
            )
        assert (is_fused_qkv and k is None
                and v is None) or (not is_fused_qkv and k is not None
                                   and v is not None)

        if not self.is_mla_enable:
            if is_fused_qkv:
                qkv_hidden_size = (self.num_heads +
                                   2 * self.num_kv_heads) * self.head_size
                assert q.shape[1] == qkv_hidden_size
            else:
                q_hidden_size = self.num_heads * self.head_size
                assert q.shape[1] == q_hidden_size
                if update_kv_cache:
                    kv_hidden_size = self.num_kv_heads * self.head_size
                    assert k.shape[1] == kv_hidden_size
                    assert v.shape[1] == kv_hidden_size
            num_tokens = q.shape[0]
            if k is not None:
                assert k.shape[0] == num_tokens
                assert v.shape[0] == num_tokens
            batch_size = self.sequence_length.shape[0]
            assert self.host_past_key_value_lengths.shape[0] == batch_size
            assert self.context_lengths.shape[0] == batch_size
            assert self.host_context_lengths.shape[0] == batch_size
            assert self.host_request_types.shape[0] == batch_size

            if attention_mask == PredefinedAttentionMask.CAUSAL:
                mask_type = AttentionMaskType.causal
            elif attention_mask == PredefinedAttentionMask.FULL:
                mask_type = AttentionMaskType.padding
            else:
                raise ValueError("Unexpected attention mask type")
        else:
            assert is_fused_qkv
            if self.attention_input_type == AttentionInputType.context_only:
                qkv_hidden_size = self.num_heads * (
                    2 * (self.qk_nope_head_dim + self.qk_rope_head_dim)
                ) + self.num_kv_heads * self.v_head_dim
            elif self.attention_input_type == AttentionInputType.generation_only:
                qkv_hidden_size = self.num_heads * (self.kv_lora_rank +
                                                    self.qk_rope_head_dim)
            else:
                raise ValueError(
                    "In MLA, TrtllmAttention can only support context_only or generation_only, not mixed."
                )
            assert q.shape[
                1] == qkv_hidden_size, f"q.shape[1] must be equal to qkv_hidden_size, got {q.shape[1]=}, {qkv_hidden_size=}"

            batch_size = self.sequence_length.shape[0]
            assert self.host_past_key_value_lengths.shape[0] == batch_size
            assert self.context_lengths.shape[0] == batch_size
            assert self.host_context_lengths.shape[0] == batch_size
            assert self.host_request_types.shape[0] == batch_size

            if attention_mask == PredefinedAttentionMask.CAUSAL:
                mask_type = AttentionMaskType.causal
            elif attention_mask == PredefinedAttentionMask.FULL:
                mask_type = AttentionMaskType.padding
            else:
                raise ValueError("Unexpected attention mask type")

        output = torch.ops.trtllm.attention(
            q,
            k,
            v,
            out_dtype,
            self.workspace,
            self.sequence_length,
            self.host_past_key_value_lengths,
            self.context_lengths,
            self.host_context_lengths,
            self.host_request_types,
            self.kv_cache_block_offsets,
            self.host_kv_cache_block_offsets,
            self.host_kv_cache_pool_pointers,
            self.host_kv_cache_pool_mapping,
            self.cache_indirection,
            self.kv_scale_orig_quant,
            self.kv_scale_quant_orig,
            self.out_scale,
            self.rotary_inv_freq,
            self.rotary_cos_sin,
            self.latent_cache,
            self.q_pe,
            self.block_ids_per_seq,
            is_fused_qkv,
            update_kv_cache,
            self.predicted_tokens_per_seq,
            self.layer_idx,
            self.num_heads,
            self.num_kv_heads,
            self.head_size,
            self.tokens_per_block,
            self.max_num_requests,
            self.max_context_length,
            self.attention_window_size,
            self.sink_token_length,
            self.beam_width,
            int(mask_type),
            self.quant_mode,
            self.q_scaling,
            self.position_embedding_type,
            self.rotary_embedding_dim,
            self.rotary_embedding_base,
            self.rotary_embedding_scale_type,
            self.rotary_embedding_scale,
            self.rotary_embedding_short_m_scale,
            self.rotary_embedding_long_m_scale,
            self.rotary_embedding_max_positions,
            self.rotary_embedding_original_max_positions,
            self.use_paged_context_fmha,
            self.attention_input_type,
            self.is_mla_enable,
            self.q_lora_rank,
            self.kv_lora_rank,
            self.qk_nope_head_dim,
            self.qk_rope_head_dim,
            self.v_head_dim,
            self.mrope_rotary_cos_sin,
            self.mrope_position_deltas,
            self.use_flash_mla,
            self.flash_mla_tile_scheduler_metadata,
            self.flash_mla_num_splits,
        )
        return output


@dataclass(kw_only=True)
class TrtllmAttentionMetadata(AttentionMetadata):
    workspace: Optional[torch.Tensor] = None

    # TrtllmAttention needs to know the max sequence length.
    # Implemented as a property to support no cache mode.
    max_seq_len: Optional[int]

    # Storage for internal max_seq_len value
    _max_seq_len_storage: Optional[int] = field(default=None,
                                                init=True,
                                                repr=False)

    @property
    def max_seq_len(self) -> int:
        """
        Returns the max sequence length.
        If the attention uses KV cache, it will return max_seq_len from the KV cache manager.
        If the attention is no cache, max_seq_len should be set manually by user.
        """
        if self.kv_cache_manager is not None:
            return self.kv_cache_manager.max_seq_len
        else:
            assert self._max_seq_len_storage is not None, "max_seq_len should be set for no kv cache attention"
            return self._max_seq_len_storage

    @max_seq_len.setter
    def max_seq_len(self, value: int) -> None:
        """
        Set the max sequence length for no cache attention.
        """
        self._max_seq_len_storage = value

    @property
    def tokens_per_block(self) -> Optional[int]:
        """
        Returns the number of tokens per block from the KV cache manager.
        """
        return self.kv_cache_manager.tokens_per_block if self.kv_cache_manager is not None else None

    @property
    def host_kv_cache_pool_pointers(self) -> Optional[torch.Tensor]:
        """
        Returns the host KV cache pool pointers from the KV cache manager if KV cache manager is not None.
        """
        return self.kv_cache_manager.kv_cache_pool_pointers if self.kv_cache_manager is not None else None

    @property
    def host_kv_cache_pool_mapping(self) -> Optional[torch.Tensor]:
        """
        Returns the host KV cache pool mapping from the KV cache manager if KV cache manager is not None.
        """
        return self.kv_cache_manager.kv_cache_pool_mapping if self.kv_cache_manager is not None else None

    def __post_init__(self) -> None:
        super().__post_init__()
        self.prompt_lens_cuda = torch.empty(
            (self.max_num_requests, ),
            device='cuda',
            dtype=torch.int,
        )
        self.prompt_lens_cpu = torch.empty_like(
            self.prompt_lens_cuda,
            device='cpu',
            pin_memory=True,
        )
        self.kv_lens_cuda = torch.empty_like(self.prompt_lens_cuda)
        self.kv_lens = torch.empty_like(self.kv_lens_cuda,
                                        device='cpu',
                                        pin_memory=True)
        self.host_request_types = torch.empty_like(self.prompt_lens_cpu)
        # For debugging, can use it to call the wrapper's plan function
        if self.workspace is None:
            self.workspace = torch.empty(
                (0, ),
                device='cuda',
                dtype=torch.int8,
            )
        if self.kv_cache_manager is not None:
            self.kv_cache_block_offsets = torch.empty(
                [
                    self.kv_cache_manager.num_pools, self.max_num_requests, 2,
                    self.kv_cache_manager.max_blocks_per_seq
                ],
                dtype=torch.int32,
                device='cuda',
            )
            self.host_kv_cache_block_offsets = torch.empty_like(
                self.kv_cache_block_offsets,
                device='cpu',
                pin_memory=True,
            )
            self.block_ids_per_seq = None
            self.kv_block_ids_per_seq = None
            if self.enable_flash_mla:
                self.block_ids_per_seq = torch.empty(
                    [
                        self.kv_cache_manager.max_batch_size,
                        self.kv_cache_manager.max_blocks_per_seq
                    ],
                    dtype=torch.int32,
                    device='cuda',
                )
                self.kv_block_ids_per_seq = torch.zeros(
                    [
                        self.kv_cache_manager.max_batch_size,
                        self.kv_cache_manager.max_blocks_per_seq
                    ],
                    dtype=torch.int32,
                    device='cuda',
                )

    def prepare(self) -> None:

        if not self.is_dummy_attention and self.kv_cache_manager is None:
            # Convert the attention metadata to a TRT-LLM no cache attention metadata.
            assert self.kv_cache_manager is None, "no cache attention should not have KV cache manager"
            assert self._max_seq_len_storage is not None, "max_seq_len should be set for no cache attention"

            # setting kv cache params
            self.kv_cache_params = KVCacheParams(use_cache=False, )

            # trtllm attn metadata prepare() requires this
            self.prompt_lens = self.context_lens

            # set params that are used in wrapper.plan()
            self.kv_cache_block_offsets = None
            self.host_kv_cache_block_offsets = None
            self.block_ids_per_seq = None

        prompt_lens = torch.tensor(
            self.prompt_lens,
            dtype=torch.int,
            device='cpu',
        )
        self.prompt_lens_cpu[:self.num_seqs].copy_(prompt_lens)
        self.prompt_lens_cuda[:self.num_seqs].copy_(
            self.prompt_lens_cpu[:self.num_seqs], non_blocking=True)

        # number of tokens in the kv cache for each sequence in the batch
        cached_token_lens = torch.tensor(
            self.kv_cache_params.num_cached_tokens_per_seq,
            dtype=torch.int,
            device='cpu',
        ) if self.kv_cache_params.use_cache else None

        if self.enable_flash_mla:
            self.prepare_flash_mla()
        # number of tokens needed in the kv cache for each sequence after the next pass
        kv_lens = cached_token_lens + self.seq_lens_kv if cached_token_lens is not None else self.seq_lens_kv
        # self.kv_lens is the valid kv cache length, while the self.kv_lens_cuda is
        # the sequence length including the cached tokens and the input tokens.
        self.kv_lens[:self.num_seqs].copy_(
            kv_lens + self.kv_cache_params.num_extra_kv_tokens)
        self.kv_lens_cuda[:self.num_seqs].copy_(
            kv_lens[:self.num_seqs].pin_memory(), non_blocking=True)
        self.host_request_types[:self.num_contexts].fill_(0)
        self.host_request_types[self.num_contexts:self.num_seqs].fill_(1)

        # kv block offsets
        assert self.request_ids is not None
        if self.kv_cache_manager is not None:
            self.kv_cache_manager.impl.copy_batch_block_offsets(
                self.host_kv_cache_block_offsets, self.request_ids)
            self.kv_cache_block_offsets[:, :self.num_seqs].copy_(
                self.host_kv_cache_block_offsets[:, :self.num_seqs],
                non_blocking=True)
            assert self.kv_lens[:self.num_seqs].max(
            ) <= self.kv_cache_manager.max_seq_len, f"Please set max_seq_len to at least {self.kv_lens[:self.num_seqs].max()} for kv cache manager."

    def prepare_flash_mla(self) -> None:
        block_ids_per_seq = self.kv_cache_manager.get_block_ids_per_seq(
            self.request_ids).pin_memory()
        num_blocks = block_ids_per_seq.shape[1]
        self.kv_block_ids_per_seq[:self.num_seqs, :num_blocks].copy_(
            block_ids_per_seq, non_blocking=True)
        self.block_ids_per_seq[:self.num_generations, :num_blocks].copy_(
            block_ids_per_seq[self.num_contexts:], non_blocking=True)


class TrtllmAttention(AttentionBackend[TrtllmAttentionMetadata]):

    Metadata = TrtllmAttentionMetadata

    def __init__(
        self,
        layer_idx: int,
        num_heads: int,
        head_dim: int,
        num_kv_heads: Optional[int] = None,
        quant_config: Optional[QuantConfig] = None,
        q_scaling: Optional[float] = None,
        pos_embd_params: Optional[PositionalEmbeddingParams] = None,
        mla_params: Optional[MLAParams] = None,
        **kwargs,
    ):
        """
        Initialize the backend.
        Args:
            layer_idx (int): The index of the attention layer in the model.
            num_heads (int): The number of query heads.
            head_dim (int): The size of each attention head (hidden_size // num_heads).
            num_kv_heads (int): The number of kv heads. Defaults to num_heads if None.
            quant_config (QuantConfig): Optional quantization configuration. If None, no quantization is applied.
            q_scaling (float): Scaling factor for QK. Defaults to 1.0 if None.
            pos_embd_params (PositionalEmbeddingParams): Optional parameters defining how positional embedding should be applied.
                                                         If None, positional embedding should be applied by the model before calling the backend.
                                                         Otherwise, the backend is in-charge of applying positional embedding and may cache K without embedding it first.
            mla_params (MLAParams): Optional parameters for MLA. If None, MLA is not enabled.
        """
        super().__init__(layer_idx,
                         num_heads,
                         head_dim,
                         num_kv_heads,
                         quant_config,
                         q_scaling=q_scaling,
                         pos_embd_params=pos_embd_params,
                         mla_params=mla_params,
                         **kwargs)
        self.wrapper = TrtllmAttentionWrapper(
            layer_idx,
            num_heads,
            head_dim,
            num_kv_heads,
            pos_embd_params=pos_embd_params,
            quant_config=quant_config,
            q_scaling=q_scaling,
            mla_params=mla_params,
        )

        self.is_mla_enable = mla_params is not None
        self.mla_params = mla_params or MLAParams()
        self.v_head_dim = self.mla_params.v_head_dim if self.is_mla_enable else head_dim

        self.kv_cache_scaling_factor = torch.tensor(
            [1.0],
            dtype=torch.float32,
            device='cuda',
        )
        self.kv_scale_quant_orig = self.kv_cache_scaling_factor
        self.kv_scale_orig_quant = 1.0 / self.kv_scale_quant_orig
        self.has_fp8_qdq = self.has_fp8_kv_cache = self.has_nvfp4 = False
        if self.quant_config:
            self.has_fp8_qdq = self.quant_config.layer_quant_mode.has_fp8_qdq()
            self.has_fp8_block_wise = self.quant_config.layer_quant_mode.has_fp8_block_scales(
            )
            self.has_nvfp4 = self.quant_config.layer_quant_mode.has_nvfp4()
            self.has_fp8_kv_cache = self.quant_config.layer_quant_mode.has_fp8_kv_cache(
            )
            self.has_nvfp4 = self.quant_config.layer_quant_mode.has_nvfp4()

    def forward(
        self,
        q: torch.Tensor,
        k: Optional[torch.Tensor],
        v: Optional[torch.Tensor],
        metadata: TrtllmAttentionMetadata,
        out_scale: Optional[torch.Tensor] = None,
        *,
        attention_mask: AttentionMask = PredefinedAttentionMask.CAUSAL,
        attention_input_type: AttentionInputType = AttentionInputType.mixed,
        latent_cache: Optional[torch.Tensor] = None,
        q_pe: Optional[torch.Tensor] = None,
        mrope_config: Optional[dict] = None,
        **kwargs,
    ) -> torch.Tensor:
        # This is only for memory estimation for now.
        # NOTE: this method is not accurate while it works for most scenario.
        if metadata.is_dummy_attention:
            q_size = self.num_heads * self.head_dim
            k_size = self.num_kv_heads * self.head_dim
            v_size = self.num_kv_heads * self.v_head_dim
            q, k, v = q.split([q_size, k_size, v_size], dim=-1)
            q = q.view(-1, self.num_heads, self.head_dim)
            k = k.view(-1, self.num_kv_heads, self.head_dim)
            v = v.view(-1, self.num_kv_heads, self.v_head_dim)
            if self.head_dim != self.v_head_dim:
                # the dummy forward doesn't support head_dim != v_head_dim case
                # so we use a tensor with supported shape to replace the v
                # the memory estimation is not accurate in this case
                v = torch.randn(q.shape[0],
                                self.num_kv_heads,
                                self.head_dim,
                                dtype=q.dtype,
                                device=q.device)
            output = VanillaAttention.dummy_forward(q, k, v)
            if self.head_dim != self.v_head_dim:
                output = output[..., :self.num_kv_heads *
                                self.v_head_dim].contiguous()
            return output

        assert isinstance(
            metadata,
            TrtllmAttentionMetadata,
        )
        assert not metadata.is_cross, "TRT-LLM Attention does not support cross attention yet."

        use_paged_context_fmha = (
            metadata.runtime_features.chunked_prefill
            or metadata.runtime_features.cache_reuse
            or metadata.runtime_features.has_speculative_draft_tokens
        ) if metadata.runtime_features else False

        if use_paged_context_fmha and self.has_fp8_kv_cache:
            # NOTE: W4A8_AWQ can be included too, exclude for now since
            # we don't use int4 in PyTorch
            if not (self.has_fp8_qdq or self.has_nvfp4
                    or self.has_fp8_block_wise):
                raise RuntimeError(
                    "When FP8 KV cache is being used, paged context FMHA cannot be used without "
                    "FP8 attention.")

        num_seqs = metadata.num_seqs
        self.wrapper.plan(
            tokens_per_block=metadata.tokens_per_block,
            max_num_requests=metadata.max_num_requests,
            max_sequence_length=metadata.max_seq_len,
            max_context_length=min(metadata.max_seq_len - 1,
                                   metadata.max_num_tokens),
            attention_window_size=None,
            sink_token_length=0,
            beam_width=1,
            sequence_length=metadata.kv_lens_cuda[:num_seqs],
            host_past_key_value_lengths=metadata.kv_lens[:num_seqs],
            context_lengths=metadata.prompt_lens_cuda[:num_seqs],
            host_context_lengths=metadata.prompt_lens_cpu[:num_seqs],
            host_request_types=metadata.host_request_types[:num_seqs],
            kv_cache_block_offsets=metadata.kv_cache_block_offsets,
            host_kv_cache_block_offsets=metadata.host_kv_cache_block_offsets,
            host_kv_cache_pool_pointers=metadata.host_kv_cache_pool_pointers,
            host_kv_cache_pool_mapping=metadata.host_kv_cache_pool_mapping,
            block_ids_per_seq=metadata.block_ids_per_seq,
            workspace=None,
            cache_indirection=None,
            kv_scale_orig_quant=self.kv_scale_orig_quant,
            kv_scale_quant_orig=self.kv_scale_quant_orig,
            out_scale=out_scale,
            use_paged_context_fmha=use_paged_context_fmha,
            attention_input_type=attention_input_type,
            latent_cache=latent_cache,
            q_pe=q_pe,
            mrope_config=mrope_config,
            use_flash_mla=metadata.enable_flash_mla
            and attention_input_type == AttentionInputType.generation_only,
        )
        out_dtype = None
        if out_scale is not None:
            if (self.has_fp8_qdq or self.has_nvfp4
                    or self.has_fp8_block_wise) and self.has_fp8_kv_cache:
                # TODO(qijun): revisit fp8_context_fmha logic
                out_dtype = torch.float8_e4m3fn

        output = self.wrapper.run(q,
                                  k,
                                  v,
                                  out_dtype=out_dtype,
                                  is_fused_qkv=not metadata.is_cross
                                  and k is None,
                                  update_kv_cache=not metadata.is_cross
                                  or k is not None,
                                  attention_mask=attention_mask)
        return output<|MERGE_RESOLUTION|>--- conflicted
+++ resolved
@@ -1,8 +1,5 @@
-<<<<<<< HEAD
 import math
 import threading
-=======
->>>>>>> 863d023f
 from dataclasses import dataclass, field
 from typing import Optional
 
@@ -20,7 +17,6 @@
 from .vanilla import VanillaAttention
 
 
-<<<<<<< HEAD
 # The type of requests in qkv passed to attention
 # Please keep sync with AttentionInputType in cpp/tensorrt_llm/thop/attentionOp.cpp
 class AttentionInputType(IntEnum):
@@ -56,8 +52,6 @@
         _thread_local.flash_mla_metadata = None
 
 
-=======
->>>>>>> 863d023f
 @dataclass(kw_only=True, init=False)
 class TrtllmAttentionWrapper:
     sequence_length: torch.Tensor
