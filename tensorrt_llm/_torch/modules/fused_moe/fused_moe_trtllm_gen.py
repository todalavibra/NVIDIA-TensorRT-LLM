from typing import Dict, List, Optional, Union

import torch

from ...model_config import ModelConfig
from ...utils import Fp4QuantizedTensor
from .interface import MoE, MoEWeightLoadingMode
from .quantization import (DeepSeekFP8BlockScalesFusedMoEMethod,
                           NVFP4TRTLLMGenFusedMoEMethod)
from .routing import BaseMoeRoutingMethod, DeepSeekV3MoeRoutingMethod


class TRTLLMGenFusedMoE(MoE):
    """
    Fused Mixture of Experts (MoE) Layer with performance tuning.

    Args:
        num_experts (int): Number of experts in the MoE layer.
        top_k (int): Number of top experts to select for each input token.
        hidden_size (int): Size of the hidden state.
        intermediate_size (int): Size of the intermediate state.
        aux_stream (Optional[torch.cuda.Stream]): Auxiliary CUDA stream to overlap chunks.
        dtype (Optional[torch.dtype]): Data type for the weights.
        reduce_results (bool): Whether to reduce the results across devices.
        model_config (ModelConfig): Configuration object for the model.
        enable_alltoall (bool): whether to enable alltoall instead of allgather/reducescatter

    MoE torch custom op:
        Only support min-latency mode now (SM100 Blackwell only).
        Quant: fp8 block scales quant and nvfp4 quant
            FusedMoE Op: routing(topK, etc.) + scatter + gemm1 + swiglu + gemm2 + finalize MoeRoute

    FusedMoE module:
        min-latency mode:
            dynamic quant + FusedMoe Op
            equals to: dynamic quant + routing(topK, etc.) + scatter + gemm1 + swiglu + gemm2 + finalize MoeRoute

    In min-latency mode, setting `reduce_results=False` disables the AllReduce in the FusedMoE module, so any necessary AllReduce operations must be added explicitly in the model definition.
    AttentionDP should be turned off for min-latency mode.

    When we have redundant expert, we have more weight slots than `num_experts`, in that case, we separate the concepts of expert and slot.
    Expert is the concept from model's perspective while slot is the concept from model engine's perspective.
    There should be at lease `num_experts` slots in the model engine. More than that is OK, in that case, some experts may have multiple replicas.
    """

    def __init__(
        self,
        *,
        routing_method: BaseMoeRoutingMethod,
        num_experts: int,
        hidden_size: int,
        intermediate_size: int,
        dtype: Optional[torch.dtype] = None,
        reduce_results: bool = False,
        model_config: ModelConfig = ModelConfig(),
        weight_loading_mode: MoEWeightLoadingMode = MoEWeightLoadingMode.
        VANILLA,
        layer_idx: Optional[int] = None,
    ):
        super().__init__(
            routing_method=routing_method,
            num_experts=num_experts,
            hidden_size=hidden_size,
            intermediate_size=intermediate_size,
            dtype=dtype,
            reduce_results=reduce_results,
            model_config=model_config,
            weight_loading_mode=weight_loading_mode,
        )

        assert not self.smart_router, "Smart router is not supported in TRTLLMGenFusedMoE."
        assert not self.use_dp, "AttentionDP is not supported in TRTLLMGenFusedMoE."

        self.num_slots = self.num_experts
        self.expert_size_per_partition = self.num_experts // self.ep_size
        self.initial_global_assignments = [
            (ep_rank * self.num_experts // self.ep_size + local_slot_id) %
            self.num_experts for ep_rank in range(self.ep_size)
            for local_slot_id in range(self.expert_size_per_partition)
        ]
        self.slot_start = self.ep_rank * self.expert_size_per_partition
        self.slot_end = self.slot_start + self.expert_size_per_partition
        self.initial_local_expert_ids = self.initial_global_assignments[
            self.slot_start:self.slot_end]
        assert len(
            self.initial_local_expert_ids) == self.expert_size_per_partition

        self._weights_created = False
        if not model_config.skip_create_weights_in_init:
            self.create_weights()

    def _check_configs(self):
        assert self.has_deepseek_fp8_block_scales or self.has_nvfp4, "TRTLLMGenFusedMoE only supports fp8_block_scaling and nvfp4 dtypes."

    def _get_quant_method(self):
        if self.quant_config is not None:
            if self.quant_config.layer_quant_mode.has_fp8_block_scales():
                return DeepSeekFP8BlockScalesFusedMoEMethod()
            elif self.quant_config.layer_quant_mode.has_nvfp4():
                return NVFP4TRTLLMGenFusedMoEMethod()
            else:
                raise NotImplementedError(
                    f"Unsupported quantization method by TRTLLMGenFusedMoE: {self.quant_config.quant_mode}"
                )
        else:
            raise NotImplementedError(
                "TRTLLMGenFusedMoE doesn't support fp16/bf16/fp32 MoE.")

    def create_weights(self):
        if self._weights_created:
            return

        self.quant_method = self._get_quant_method()
        self.quant_method.create_weights(self)

        self._weights_created = True
        self._check_configs()

    def load_weights(self, weights: List[Dict]):
        assert self._weights_created

        assert len(weights) == 1
        weights = weights[0]

        self.quant_method.load_weights(self, weights, self.weight_loading_mode)

    def forward(
        self,
        x: Union[torch.Tensor, Fp4QuantizedTensor],
        router_logits: torch.Tensor,
        do_finalize: bool = True,
        *args,
        **kwargs,
    ) -> torch.Tensor:

        assert x.dtype == torch.bfloat16

        # DeepSeekV3 style routing
        if isinstance(self.routing_method, DeepSeekV3MoeRoutingMethod):
            top_k = self.routing_method.routing_impl.top_k
            routing_bias = self.routing_method.e_score_correction_bias
            n_group = self.routing_method.routing_impl.n_group
            topk_group = self.routing_method.routing_impl.topk_group
            routed_scaling_factor = self.routing_method.routing_impl.routed_scaling_factor
        else:
            top_k = self.routing_method.top_k
            routing_bias = None
            n_group = None
            topk_group = None
            routed_scaling_factor = None

        # TODO: since routing kernel is integrated into moe_runner for fp8,
        #       here we just route the I/Os for moe_runner
<<<<<<< HEAD
        if self.has_fp8_block_scales:
            assert do_finalize, "fp8_block_scale_moe_runner does not support do_finalize=False"
=======
        if self.has_deepseek_fp8_block_scales:
>>>>>>> f4bfb8e4
            x_val, x_scale = torch.ops.trtllm.fp8_quantize_1x128(x)

            # FIXME: tile_tokens_dim is hardcoded for now
            tile_tokens_dim = 8
            if 8 < x.shape[0] and x.shape[0] < 1024:
                tile_tokens_dim = 16
            elif x.shape[0] >= 1024:
                tile_tokens_dim = 32

            final_hidden_states = torch.ops.trtllm.fp8_block_scale_moe_runner(
                router_logits,
                routing_bias,
                x_val,
                x_scale,
                self.w3_w1_weight,
                self.w3_w1_weight_scaling_factor,
                self.w2_weight,
                self.w2_weight_scaling_factor,
                self.num_slots,
                top_k,
                n_group,
                topk_group,
                self.intermediate_size_per_partition,
                self.
                slot_start,  # local_expert_start;  use ep_rank if stride!=1
                self.expert_size_per_partition,  # local_expert_size
                routed_scaling_factor,
                tile_tokens_dim,
                self.routing_method.routing_method_type,
            )
        elif self.has_nvfp4:
            scale_factor_use_ue8m0 = False
            is_scale_factor_swizzled = False  # use linear layout here
            hidden_states_fp4, hidden_states_scale_linear_fp4 = torch.ops.trtllm.fp4_quantize(
                x, self.fc31_input_scale, 16, scale_factor_use_ue8m0,
                is_scale_factor_swizzled)

            # FIXME: tile_tokens_dim is hardcoded for now
            tile_tokens_dim = 8

            outputs = torch.ops.trtllm.fp4_block_scale_moe_runner(
                router_logits,
                routing_bias,
                hidden_states_fp4,
                hidden_states_scale_linear_fp4.view(torch.float8_e4m3fn),
                self.w3_w1_weight,
                self.w3_w1_weight_scale.view(torch.float8_e4m3fn),
                self.w2_weight,
                self.w2_weight_scale.view(torch.float8_e4m3fn),
                self.fc31_scale_c.data,
                self.fc31_alpha.data,
                self.fc2_alpha.data,
                self.num_slots,
                top_k,
                n_group,
                topk_group,
                self.intermediate_size_per_partition,
                self.
                slot_start,  # local_expert_start;  use ep_rank if stride!=1
                self.expert_size_per_partition,  # local_expert_size
                routed_scaling_factor,
                tile_tokens_dim,
                self.routing_method.routing_method_type,
                do_finalize=do_finalize,
            )

            if not do_finalize:
                assert not self.reduce_results, "reduce_results must be False when do_finalize is False"
                return outputs
            else:
                final_hidden_states = outputs[0]
        else:
            raise NotImplementedError(
                "TRTLLMGenFusedMoE only supports fp8_block_scaling and nvfp4 dtypes."
            )

        if self.reduce_results and self.parallel_size > 1:
            final_hidden_states = self.all_reduce(final_hidden_states)

        return final_hidden_states<|MERGE_RESOLUTION|>--- conflicted
+++ resolved
@@ -151,12 +151,8 @@
 
         # TODO: since routing kernel is integrated into moe_runner for fp8,
         #       here we just route the I/Os for moe_runner
-<<<<<<< HEAD
-        if self.has_fp8_block_scales:
+        if self.has_deepseek_fp8_block_scales:
             assert do_finalize, "fp8_block_scale_moe_runner does not support do_finalize=False"
-=======
-        if self.has_deepseek_fp8_block_scales:
->>>>>>> f4bfb8e4
             x_val, x_scale = torch.ops.trtllm.fp8_quantize_1x128(x)
 
             # FIXME: tile_tokens_dim is hardcoded for now
