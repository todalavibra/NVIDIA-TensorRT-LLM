--- conflicted
+++ resolved
@@ -1,10 +1,6 @@
 import os
-<<<<<<< HEAD
 from enum import IntEnum
-from typing import Dict, List, Optional, Union
-=======
 from typing import Dict, List, Optional, Tuple, Union
->>>>>>> bb79ba7c
 
 import torch
 
@@ -99,11 +95,6 @@
         weight_loading_mode: MoEWeightLoadingMode = MoEWeightLoadingMode.
         VANILLA,
         apply_router_weight_on_input: bool = False,
-<<<<<<< HEAD
-        moe_load_balancer: Optional[MoeLoadBalancer] = None,
-=======
-        enable_alltoall: bool = False,
->>>>>>> bb79ba7c
         layer_idx: Optional[int] = None,
     ):
 
@@ -390,16 +381,36 @@
             # TODO: remove this once we have correct fusedmoe kernel ready
             token_final_scales = None
 
-<<<<<<< HEAD
+        if self.layer_load_balancer and not self.layer_load_balancer.is_static_routing(
+        ) and is_first_call:
+            self.layer_load_balancer.maybe_cudagraph_done_wait()
+
+        need_statistic = False
+        if self.layer_load_balancer is None:
+            token_selected_slots = token_selected_experts
+        else:
+            token_selected_slots = self.layer_load_balancer.route(
+                token_selected_experts, self.use_dp)
+            if not self.layer_load_balancer.is_static_routing():
+                need_statistic = True
+
+        # If load balancer is disabled, the statistics are collected from expert IDs.
+        # If load balancer is enabled, the statistics are collected from expert slot IDs.
+        ExpertStatistic.set_layer(self.layer_idx)
+        ExpertStatistic.maybe_add_info(self.num_slots, token_selected_slots)
+
+        token_selected_experts_for_statistic = token_selected_experts if need_statistic else None
+
         if self.enable_alltoall:
             if self.alltoall_method_type == AlltoallMethodType.MNNVL:
                 token_count = x.shape[0]
                 alltoall_info = None
-                x, token_selected_slots, token_final_scales, alltoall_info = \
+                x, token_selected_slots, token_final_scales, token_selected_experts_for_statistic, alltoall_info = \
                     self.alltoall_prepare_maybe_dispatch(all_rank_num_tokens,
                                                          x,
                                                          token_selected_slots,
-                                                         token_final_scales)
+                                                         token_final_scales,
+                                                         token_selected_experts_for_statistic)
             elif self.alltoall_method_type == AlltoallMethodType.DeepEP:
                 if not self.use_postquant_alltoall:
                     x, recv_topk_idx, token_final_scales, num_recv_tokens_per_expert_list, deep_ep_handle = \
@@ -441,38 +452,6 @@
                     f"Not available alltoall method type: {alltoall_method_type!r}"
                 )
 
-=======
-        token_count = x.shape[0]
-
-        alltoall_info = None
-
-        if self.layer_load_balancer and not self.layer_load_balancer.is_static_routing(
-        ) and is_first_call:
-            self.layer_load_balancer.maybe_cudagraph_done_wait()
-
-        need_statistic = False
-        if self.layer_load_balancer is None:
-            token_selected_slots = token_selected_experts
-        else:
-            token_selected_slots = self.layer_load_balancer.route(
-                token_selected_experts, self.use_dp)
-            if not self.layer_load_balancer.is_static_routing():
-                need_statistic = True
-
-        # If load balancer is disabled, the statistics are collected from expert IDs.
-        # If load balancer is enabled, the statistics are collected from expert slot IDs.
-        ExpertStatistic.set_layer(self.layer_idx)
-        ExpertStatistic.maybe_add_info(self.num_slots, token_selected_slots)
-
-        token_selected_experts_for_statistic = token_selected_experts if need_statistic else None
-        if self.enable_alltoall:
-            x, token_selected_slots, token_final_scales, token_selected_experts_for_statistic, alltoall_info = \
-                self.alltoall_prepare_maybe_dispatch(all_rank_num_tokens,
-                                                     x,
-                                                     token_selected_slots,
-                                                     token_final_scales,
-                                                     token_selected_experts_for_statistic)
->>>>>>> bb79ba7c
         x_sf = None
         if self.has_any_quant:
             if self.has_fp8_qdq:
@@ -631,43 +610,32 @@
             # Otherwise, the output should be unpacked as a single tensor.
             final_hidden_states = final_hidden_states[0]
 
-<<<<<<< HEAD
-        if not self.enable_alltoall:
-            return final_hidden_states
-        else:
+        if self.enable_alltoall:
             if self.alltoall_method_type == AlltoallMethodType.MNNVL:
-                return self.alltoall_combine(final_hidden_states, alltoall_info,
-                                             token_count)
+                final_hidden_states = self.alltoall_combine(
+                    final_hidden_states, alltoall_info, token_count)
             elif self.alltoall_method_type == AlltoallMethodType.DeepEP:
                 if num_recv_token_is_zero:
                     final_hidden_states = final_hidden_states[:0]
-                combined_x = self.deep_ep_buffer.combine(
+                final_hidden_states = self.deep_ep_buffer.combine(
                     final_hidden_states, deep_ep_handle)
-                return combined_x
             elif self.alltoall_method_type == AlltoallMethodType.DeepEPLowLatency:
-                combined_hidden_states = self.deep_ep_buffer.low_latency_combine(
+                final_hidden_states = self.deep_ep_buffer.low_latency_combine(
                     final_hidden_states.view(
                         self.expert_size_per_partition,
                         self.deep_ep_max_num_tokens * self.mapping.moe_ep_size,
                         final_hidden_states.shape[1]), deep_ep_topk_idx,
                     deep_ep_topk_weights, deep_ep_handle)
-                return combined_hidden_states
             else:
                 raise NotImplementedError(
                     f"Not available alltoall method type: {alltoall_method_type!r}"
                 )
-=======
-        if self.enable_alltoall:
-            final_hidden_states = self.alltoall_combine(final_hidden_states,
-                                                        alltoall_info,
-                                                        token_count)
 
         if self.layer_load_balancer and not self.layer_load_balancer.is_static_routing(
         ) and is_last_call:
             self.layer_load_balancer.maybe_cudagraph_done_set_cpu_stage()
 
         return final_hidden_states
->>>>>>> bb79ba7c
 
     def forward(
         self,
