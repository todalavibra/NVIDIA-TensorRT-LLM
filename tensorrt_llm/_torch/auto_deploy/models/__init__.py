from . import hf
<<<<<<< HEAD
from .factory import *

try:
    from .llama4 import *
except ImportError:
    from ..utils.logger import ad_logger

    ad_logger.warning(
        "Failed to import Llama-4 models. Please install `transformers[hf_xet]>=4.51.0`."
    )
=======
from .deepseek import *
from .factory import *
>>>>>>> 84fc07b0
<|MERGE_RESOLUTION|>--- conflicted
+++ resolved
@@ -1,5 +1,5 @@
 from . import hf
-<<<<<<< HEAD
+from .deepseek import *
 from .factory import *
 
 try:
@@ -9,8 +9,4 @@
 
     ad_logger.warning(
         "Failed to import Llama-4 models. Please install `transformers[hf_xet]>=4.51.0`."
-    )
-=======
-from .deepseek import *
-from .factory import *
->>>>>>> 84fc07b0
+    )