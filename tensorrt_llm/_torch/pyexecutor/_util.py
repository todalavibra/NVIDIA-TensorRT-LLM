import math
import random
from collections.abc import Iterable
from typing import Optional

import torch

import tensorrt_llm
import tensorrt_llm.bindings.executor as trtllm
from tensorrt_llm._torch.pyexecutor.config import PyTorchConfig
from tensorrt_llm._utils import str_dtype_to_binding, torch_dtype_to_str
from tensorrt_llm.bindings.executor import DecodingMode, ExecutorConfig
from tensorrt_llm.logger import logger
from tensorrt_llm.lora_manager import (LoraConfig,
                                       get_default_trtllm_modules_to_hf_modules,
                                       load_torch_hf_lora)
from tensorrt_llm.mapping import Mapping

from ..speculative import get_spec_decoder
from .config_utils import is_mla, is_nemotron_hybrid
from .kv_cache_transceiver import AttentionTypeCpp, create_kv_cache_transceiver
from .model_engine import KV_CACHE_MANAGER_KEY, PyTorchModelEngine
from .py_executor import PyExecutor
from .resource_manager import (KVCacheManager, MambaHybridCacheManager,
                               PeftCacheManager, ResourceManager)
from .sampler import (EarlyStopSampler, TorchSampler, TorchStarAttentionSampler,
                      TRTLLMSampler)
from .scheduler import (BindCapacityScheduler, BindMicroBatchScheduler,
                        SimpleScheduler)
from .seq_slot_manager import SeqSlotManager

GB = 1 << 30


def get_cache_size_per_token(model_config, mapping):
    mem_per_token = 2
    quant_config = model_config.quant_config
    if quant_config is not None and quant_config.quant_mode.has_fp8_kv_cache():
        mem_per_token = 1

    config = model_config.pretrained_config

    num_key_value_heads = getattr(config, 'num_key_value_heads',
                                  config.num_attention_heads)
    if isinstance(num_key_value_heads, Iterable):
        num_key_value_heads = sum(num_key_value_heads) / len(
            num_key_value_heads)

    mla = is_mla(config)
    tp_size = 1 if mapping.enable_attention_dp else mapping.tp_size

    kv_factor = 2
    if mla:
        # MLA has kv_lora_rank and qk_rope_head_dim
        head_dim = config.kv_lora_rank + config.qk_rope_head_dim
        kv_factor = 1
    else:
        head_dim = getattr(
            config,
            "head_dim",
            config.hidden_size // config.num_attention_heads,
        ) * num_key_value_heads // tp_size

    # provide at least 1 layer to prevent division by zero cache size
    num_hidden_layers = max(len(mapping.pp_layers(config.num_hidden_layers)), 1)
    mem_per_token *= num_hidden_layers * head_dim
    # K and V
    mem_per_token *= kv_factor
    return mem_per_token


def get_fraction_from_executor_config(executor_config):
    fraction = executor_config.kv_cache_config.free_gpu_memory_fraction
    if fraction is None:
        fraction = 0.9
    return fraction


def cal_max_tokens(peak_memory, total_gpu_memory, fraction, model_config,
                   draft_model_config, mapping: Mapping,
                   alloc_kv_tokens: int) -> int:
    model_kv_size_per_token = get_cache_size_per_token(model_config, mapping)
    draft_kv_size_per_token = get_cache_size_per_token(
        draft_model_config, mapping) if draft_model_config is not None else 0
    kv_size_per_token = model_kv_size_per_token + draft_kv_size_per_token

    available_kv_mem = (total_gpu_memory - peak_memory +
                        alloc_kv_tokens * kv_size_per_token) * fraction
    logger.info(
        f"Peak memory during memory usage profiling (torch + non-torch): {peak_memory / (GB):.2f} GiB, "
        f"available KV cache memory when calculating max tokens: {available_kv_mem / (GB):.2f} GiB, "
        f"fraction is set {fraction}, kv size is {kv_size_per_token}")
    max_tokens = int((available_kv_mem) // kv_size_per_token)
    max_tokens = max(max_tokens, 0)
    return max_tokens


def create_dummy_context_requests(max_num_tokens: int, max_seq_len: int,
                                  vocab_size: int):
    requests = []
    max_seq_len = min(max_num_tokens, max_seq_len)
    remaining_tokens = max_num_tokens
    while remaining_tokens > 0:
        input_len = min(max_seq_len, remaining_tokens)
        input_tokens = [
            random.randint(0, vocab_size - 1) for _ in range(input_len)
        ]
        request = trtllm.Request(input_tokens,
                                 max_tokens=1,
                                 streaming=False,
                                 sampling_config=trtllm.SamplingConfig(),
                                 output_config=trtllm.OutputConfig(),
                                 end_id=-1)
        requests.append(request)
        remaining_tokens -= input_len
    return requests


def get_token_num_for_estimation(executor_config, model_config):
    mapping = executor_config.mapping
    if 'cp_type' not in mapping.cp_config:
        end, _ = torch.cuda.mem_get_info()
        fraction = get_fraction_from_executor_config(executor_config)
        kv_size_per_token = get_cache_size_per_token(model_config, mapping)
        max_tokens_limit = int(end * fraction // kv_size_per_token)
        # When reusing KV cache blocks, we need to add extra tokens to account for partially filled blocks
        # that cannot be reused. For each sequence of max_num_tokens length, we may need up to one extra
        # block (tokens_per_block tokens) if the sequence length is not perfectly divisible by tokens_per_block.
        # So we add math.ceil(max_num_tokens/max_seq_len) * tokens_per_block extra tokens.
        return min(
            max(
                executor_config.max_batch_size, executor_config.max_num_tokens +
                math.ceil(executor_config.max_num_tokens /
                          executor_config.max_seq_len) *
                executor_config.tokens_per_block, executor_config.max_seq_len),
            max_tokens_limit)
    else:
        return None


def estimate_max_kv_cache_tokens(
        py_executor: PyExecutor, model_engine: PyTorchModelEngine,
        executor_config: ExecutorConfig, mapping: Mapping, origin_seq_len: int,
        ctx_chunk_config,
        draft_model_engine: PyTorchModelEngine) -> Optional[int]:
    # TODO: support CP by generating dummy requests for it.
    if 'cp_type' in mapping.cp_config:
        return executor_config.max_num_tokens

    vocab_size = model_engine.model.model_config.pretrained_config.vocab_size
    max_num_tokens = executor_config.max_num_tokens
    fraction = get_fraction_from_executor_config(executor_config)
    kv_cache_max_tokens_in = executor_config.kv_cache_config.max_tokens

    torch.cuda.empty_cache()
    torch.cuda.reset_peak_memory_stats()
    model_bytes = torch.cuda.memory_stats()["allocated_bytes.all.current"]
    logger.info(
        f"Memory used after loading model weights (inside torch) in memory usage profiling: {model_bytes / (GB):.2f} GiB"
    )

    py_executor.set_gather_responses(True)
    origin_iter_stats = py_executor.enable_iter_perf_stats
    py_executor.enable_iter_perf_stats = False
    req_ids = []
    if py_executor.dist.mapping.rank == 0:
        # NOTE: TRTLLMSampler requires origin_seq_len - 1 for requests.
        #       Spec decoders with overlap require origin_seq_len.
        seq_len = origin_seq_len - 1 if type(
            py_executor.sampler) == TRTLLMSampler else origin_seq_len
        req = create_dummy_context_requests(max_num_tokens, seq_len, vocab_size)
        req_ids = py_executor.enqueue_requests(req)
    req_ids = py_executor.dist.broadcast(req_ids, root=0)
    py_executor.is_warmup = True
    py_executor.start_worker()
    py_executor.await_responses(req_ids)

    torch_peak_memory = torch.cuda.memory_stats()["allocated_bytes.all.peak"]

    # Clear the caching allocator before measuring the current memory usage
    torch.cuda.empty_cache()
    end, total_gpu_memory = torch.cuda.mem_get_info()
    torch_used_bytes = torch.cuda.memory_stats()["allocated_bytes.all.current"]
    total_used_bytes = total_gpu_memory - end
    activation_bytes = torch_peak_memory - model_bytes
    extra_cost = max(total_used_bytes - torch_used_bytes, 0)
    peak_memory = torch_peak_memory + extra_cost
    logger.info(
        f"Memory dynamically allocated during inference (inside torch) in memory usage profiling: {activation_bytes / (GB):.2f} GiB"
    )
    logger.info(
        f"Memory used outside torch (e.g., NCCL and CUDA graphs) in memory usage profiling: {extra_cost / (GB):.2f} GiB"
    )
    kv_stats = py_executor.resource_manager.resource_managers.get(
        "kv_cache_manager").get_kv_cache_stats()

    draft_model_config = draft_model_engine.model.model_config if draft_model_engine is not None else None
    kv_cache_max_tokens = cal_max_tokens(
        peak_memory, total_gpu_memory, fraction,
        model_engine.model.model_config, draft_model_config, mapping,
        kv_stats.max_num_blocks * kv_stats.tokens_per_block)

    if kv_cache_max_tokens_in is not None:
        kv_cache_max_tokens = min(kv_cache_max_tokens, kv_cache_max_tokens_in)

    logger.info(f"Estimated max tokens in KV cache : {kv_cache_max_tokens}")
    py_executor.set_gather_responses(False)
    py_executor.enable_iter_perf_stats = origin_iter_stats

    py_executor.resource_manager.resource_managers.get(
        "kv_cache_manager").shutdown()

    py_executor.is_warmup = False
    py_executor.shutdown()

    return kv_cache_max_tokens


def create_kv_cache_manager(model_engine: PyTorchModelEngine, mapping: Mapping,
                            executor_config: ExecutorConfig) -> KVCacheManager:
    kv_cache_manager = None
    if executor_config.pytorch_backend_config.use_kv_cache:
        config = model_engine.model.model_config.pretrained_config
        quant_config = model_engine.model.model_config.quant_config
        spec_config = executor_config.speculative_config

        hidden_size = config.hidden_size
        num_attention_heads = config.num_attention_heads
        num_key_value_heads = getattr(config, 'num_key_value_heads',
                                      num_attention_heads)
        head_dim = getattr(config, "head_dim",
                           hidden_size // num_attention_heads)

        if quant_config is not None and quant_config.quant_mode.has_fp8_kv_cache(
        ):
            kv_cache_dtype = tensorrt_llm.bindings.DataType.FP8
        else:
            kv_cache_dtype = str_dtype_to_binding(
                torch_dtype_to_str(model_engine.dtype))

        num_hidden_layers = config.num_hidden_layers

        if is_mla(config):
            kv_cache_manager = KVCacheManager(
                executor_config.kv_cache_config,
                tensorrt_llm.bindings.internal.batch_manager.CacheType.
                SELFKONLY,
                num_layers=num_hidden_layers,
                num_kv_heads=1,
                head_dim=config.kv_lora_rank + config.qk_rope_head_dim,
                tokens_per_block=executor_config.tokens_per_block,
                max_seq_len=executor_config.max_seq_len,
                max_batch_size=executor_config.max_batch_size,
                mapping=mapping,
                dtype=kv_cache_dtype,
                spec_config=spec_config,
            )
        elif is_nemotron_hybrid(config):
            config = model_engine.model.model_config.pretrained_config
            num_layers = config.hybrid_override_pattern.count("*")
            mamba_num_layers = config.hybrid_override_pattern.count("M")
            kv_cache_manager = MambaHybridCacheManager(
                # mamba cache parameters
                config.hidden_size,
                config.ssm_state_size,
                config.conv_kernel,
                config.expand,
                config.n_groups,
                config.mamba_head_dim,
                mamba_num_layers,
                config.torch_dtype,
                # kv cache parameters
                executor_config.kv_cache_config,
                tensorrt_llm.bindings.internal.batch_manager.CacheType.SELF,
                num_layers=num_layers,
                num_kv_heads=num_key_value_heads,
                head_dim=head_dim,
                tokens_per_block=executor_config.tokens_per_block,
                max_seq_len=executor_config.max_seq_len,
                max_batch_size=executor_config.max_batch_size,
                mapping=mapping,
                dtype=kv_cache_dtype,
                spec_config=spec_config,
            )
        else:
            kv_cache_manager = KVCacheManager(
                executor_config.kv_cache_config,
                tensorrt_llm.bindings.internal.batch_manager.CacheType.SELF,
                num_layers=num_hidden_layers,
                num_kv_heads=num_key_value_heads,
                head_dim=head_dim,
                tokens_per_block=executor_config.tokens_per_block,
                max_seq_len=executor_config.max_seq_len,
                max_batch_size=executor_config.max_batch_size,
                mapping=mapping,
                dtype=kv_cache_dtype,
                spec_config=spec_config,
            )
        # KVCacheManager (Non-draft) modifies the max_seq_len field, update it to executor_config
        if model_engine.kv_cache_manager_key == KV_CACHE_MANAGER_KEY:
            executor_config.max_seq_len = kv_cache_manager.max_seq_len

    assert kv_cache_manager is not None
    return kv_cache_manager


def create_py_executor_instance(dist,
                                resources,
                                mapping,
                                pytorch_backend_config,
                                executor_config,
                                ctx_chunk_config,
                                model_engine,
                                draft_model_engine,
                                start_worker,
<<<<<<< HEAD
                                sampler,
                                lora_config: LoraConfig = None):
=======
                                decoder,
                                lora_config: LoraConfig = None) -> PyExecutor:
>>>>>>> 13b61405
    kv_cache_manager = resources.get(KV_CACHE_MANAGER_KEY, None)

    spec_config = model_engine.spec_config
    if mapping.is_last_pp_rank(
    ) and executor_config.guided_decoding_config is not None:
        if spec_config is not None:
            raise ValueError(
                "Guided decoding is not supported with speculative decoding.")
        if not pytorch_backend_config.disable_overlap_scheduler:
            raise ValueError(
                "Guided decoding is not supported with overlap scheduler.")

    logger.info(
        f"max_seq_len={executor_config.max_seq_len}, max_num_requests={executor_config.max_batch_size}, max_num_tokens={executor_config.max_num_tokens}"
    )

    for key, value in pytorch_backend_config.extra_resource_managers.items():
        if key in resources:
            raise ValueError(
                f"Cannot overwrite existing resource manager {key}.")
        resources[key] = value

    if lora_config is not None:
        from tensorrt_llm.bindings import LoraModule

        if len(lora_config.lora_dir) == 1:
            load_torch_hf_lora(lora_config)
        else:
            assert len(lora_config.lora_target_modules
                       ) >= 1, "Expecting at least one lora target module"
            if not bool(lora_config.trtllm_modules_to_hf_modules):
                lora_config.trtllm_modules_to_hf_modules = get_default_trtllm_modules_to_hf_modules(
                )

        model_binding_config = model_engine.model.model_config.get_bindings_model_config(
        )
        lora_modules = LoraModule.create_lora_modules(
            lora_config.lora_target_modules, model_binding_config.hidden_size,
            model_binding_config.mlp_hidden_size,
            model_binding_config.num_heads, model_binding_config.num_heads,
            model_binding_config.head_size)
        model_binding_config.use_lora_plugin = True
        model_binding_config.lora_modules = lora_modules
        model_binding_config.max_lora_rank = lora_config.max_lora_rank

        max_lora_rank = lora_config.max_lora_rank
        num_lora_modules = model_engine.model.model_config.pretrained_config.num_hidden_layers * \
            len(lora_config.lora_target_modules + lora_config.missing_qkv_modules)

        # TODO smor- need to figure out how to set these values
        max_loras = 2
        max_cpu_loras = 2
        executor_config.peft_cache_config = trtllm.PeftCacheConfig(
            num_device_module_layer=max_lora_rank * num_lora_modules *
            max_loras,
            num_host_module_layer=max_lora_rank * num_lora_modules *
            max_cpu_loras,
        )

        from tensorrt_llm.bindings import WorldConfig
        world_config = WorldConfig(
            tensor_parallelism=mapping.tp_size,
            pipeline_parallelism=mapping.pp_size,
            context_parallelism=mapping.cp_size,
            rank=dist.mapping.rank,
            gpus_per_node=dist.mapping.gpus_per_node,
        )
        peft_cache_manager = PeftCacheManager(
            peft_cache_config=executor_config.peft_cache_config,
            model_config=model_binding_config,
            world_config=world_config,
        )
        resources["peft_cache_manager"] = peft_cache_manager
        model_engine.set_lora_model_config(
            lora_config.lora_target_modules,
            lora_config.trtllm_modules_to_hf_modules)

    if mapping.has_pp():
        num_micro_batches = mapping.pp_size
    else:
        num_micro_batches = 1 if pytorch_backend_config.disable_overlap_scheduler else 2

    resources["seq_slot_manager"] = SeqSlotManager(
        executor_config.max_batch_size * num_micro_batches)

    resource_manager = ResourceManager(resources)

    # Make sure the kv cache manager is always invoked last as it could
    # depend on the results of other resource managers.
    if kv_cache_manager is not None:
        resource_manager.resource_managers.move_to_end("kv_cache_manager",
                                                       last=True)

    capacity_scheduler = BindCapacityScheduler(
        executor_config.max_batch_size,
        kv_cache_manager.impl if kv_cache_manager is not None else None,
        executor_config.scheduler_config.capacity_scheduler_policy,
        num_micro_batches=num_micro_batches)
    mb_scheduler = BindMicroBatchScheduler(executor_config.max_batch_size,
                                           executor_config.max_num_tokens,
                                           ctx_chunk_config)
    scheduler = SimpleScheduler(capacity_scheduler, mb_scheduler)

    config = model_engine.model.model_config.pretrained_config
    attention_type = AttentionTypeCpp.MLA if is_mla(
        config) else AttentionTypeCpp.DEFAULT
    cache_transceiver_config = executor_config.cache_transceiver_config
    kv_cache_transceiver = create_kv_cache_transceiver(
        mapping, kv_cache_manager, attention_type, cache_transceiver_config)

    return PyExecutor(resource_manager,
                      scheduler,
                      model_engine=model_engine,
                      sampler=sampler,
                      dist=dist,
                      disable_overlap_scheduler=pytorch_backend_config.
                      disable_overlap_scheduler,
                      max_batch_size=executor_config.max_batch_size,
                      max_draft_tokens=spec_config.max_draft_tokens
                      if spec_config is not None else 0,
                      kv_cache_transceiver=kv_cache_transceiver,
                      draft_model_engine=draft_model_engine,
                      start_worker=start_worker)


def instantiate_sampler(model_engine: PyTorchModelEngine,
                        executor_config: ExecutorConfig,
                        pytorch_backend_config: PyTorchConfig,
                        mapping: Mapping):
    if mapping.cp_config.get('cp_type') == 'star_attention':
        assert pytorch_backend_config.attn_backend == "FLASHINFER_STAR_ATTENTION", "attention backend of star attention should be 'FLASHINFER_STAR_ATTENTION'"
        sampler = TorchStarAttentionSampler(
            max_seq_len=model_engine.max_seq_len)
    elif model_engine.spec_config is not None:
        sampler = get_spec_decoder(max_seq_len=model_engine.max_seq_len,
                                   spec_config=model_engine.spec_config)
    elif pytorch_backend_config.enable_trtllm_sampler:
        decoding_mode = get_decoding_mode(executor_config)
        sampler = TRTLLMSampler(
            executor_config, model_engine.model, model_engine.dtype, mapping,
            decoding_mode, pytorch_backend_config.disable_overlap_scheduler)
    elif not model_engine.model.model_config.is_generation:
        # NOTE: choose sampler based on model type
        sampler = EarlyStopSampler()
    else:
        sampler = TorchSampler(
            max_seq_len=model_engine.max_seq_len,
            mixed_sampler=pytorch_backend_config.mixed_sampler)
    return sampler


def get_decoding_mode(executor_config: ExecutorConfig) -> DecodingMode:
    '''This implementation is based off trtGptModelInflightBatching.cpp getDecodingMode().'''

    if executor_config.decoding_config and executor_config.decoding_config.decoding_mode and not executor_config.decoding_config.decoding_mode.isAuto(
    ):
        decoding_mode = executor_config.decoding_config.decoding_mode
    elif executor_config.max_beam_width == 1:
        decoding_mode = DecodingMode.TopKTopP()
    else:
        decoding_mode = DecodingMode.BeamSearch()

    # Override decoding mode when beam width is one
    if executor_config.max_beam_width == 1 and decoding_mode.isBeamSearch():
        logger.warning(
            "Beam width is set to 1, but decoding mode is BeamSearch. Overwriting decoding mode to TopKTopP."
        )
        decoding_mode = DecodingMode.TopKTopP()

    # Override decoding mode when Medusa is used
    if executor_config.speculative_config and executor_config.speculative_config.is_medusa and not decoding_mode.isMedusa(
    ):
        logger.warning(
            "Model is Medusa, but decoding mode is not Medusa. Overwriting decoding mode to Medusa."
        )
        decoding_mode = DecodingMode.Medusa()

    # Override decoding mode when Medusa is not used
    if (not executor_config.speculative_config
            or not executor_config.speculative_config.is_medusa
        ) and decoding_mode.isMedusa():
        logger.warning(
            "Model is not Medusa, but decoding mode is Medusa. Overwriting decoding mode."
        )
        if executor_config.max_beam_width == 1:
            decoding_mode = DecodingMode.TopKTopP()
        else:
            decoding_mode = DecodingMode.BeamSearch()

    # Override decoding mode when lookahead decoding is used
    if executor_config.speculative_config and executor_config.speculative_config.is_lookahead and not decoding_mode.isLookahead(
    ):
        logger.warning(
            "Model is Lookahead, but decoding mode is not Lookahead. Overwriting decoding mode to Lookahead."
        )
        decoding_mode = DecodingMode.Lookahead()

    # Override decoding mode when lookahead decoding is not used
    if (not executor_config.speculative_config
            or not executor_config.speculative_config.is_lookahead
        ) and decoding_mode.isLookahead():
        logger.warning(
            "Model is not built with Lookahead decoding, but decoding mode is Lookahead. Overwriting decoding mode."
        )
        if executor_config.max_beam_width == 1:
            decoding_mode = DecodingMode.TopKTopP()
        else:
            decoding_mode = DecodingMode.BeamSearch()

    # Override decoding mode when 'explicit draft tokens' is used
    if executor_config.speculative_config and executor_config.speculative_config.is_explicit_draft_tokens and not decoding_mode.isExplicitDraftTokens(
    ):
        logger.warning(
            "Model is built with 'explicit draft tokens' decoding, but decoding mode is something else. Overwriting decoding mode."
        )
        decoding_mode = DecodingMode.ExplicitDraftTokens()

    # Override decoding mode when 'explicit draft tokens' is not used
    if (not executor_config.speculative_config
            or not executor_config.speculative_config.is_explicit_draft_tokens
        ) and decoding_mode.isExplicitDraftTokens():
        logger.warning(
            "Model is not built with 'explicit draft tokens' decoding, but decoding mode is set to it. Overwriting decoding mode to default."
        )
        if executor_config.max_beam_width == 1:
            decoding_mode = DecodingMode.TopKTopP()
        else:
            decoding_mode = DecodingMode.BeamSearch()

    # Override decoding mode when EAGLE is used
    if executor_config.speculative_config and executor_config.speculative_config.is_eagle and not decoding_mode.isEagle(
    ):
        logger.warning(
            "Model is Eagle, but decoding mode is not Eagle. Overwriting decoding mode to Eagle."
        )
        decoding_mode = DecodingMode.Eagle()

    # Override decoding mode when Eagle is not used
    if (not executor_config.speculative_config
            or not executor_config.speculative_config.is_eagle
        ) and decoding_mode.isEagle():
        logger.warning(
            "Model is not Eagle, but decoding mode is Eagle. Overwriting decoding mode."
        )
        if executor_config.max_beam_width == 1:
            decoding_mode = DecodingMode.TopKTopP()
        else:
            decoding_mode = DecodingMode.BeamSearch()

    # Override decoding mode when draft tokens are external
    if executor_config.speculative_config and executor_config.speculative_config.is_draft_tokens_external:
        logger.warning("Overwriting decoding mode to external draft token")
        decoding_mode = DecodingMode.ExternalDraftTokens()

    logger.debug(f"DecodingMode: {decoding_mode.name}")
    return decoding_mode<|MERGE_RESOLUTION|>--- conflicted
+++ resolved
@@ -313,13 +313,8 @@
                                 model_engine,
                                 draft_model_engine,
                                 start_worker,
-<<<<<<< HEAD
                                 sampler,
-                                lora_config: LoraConfig = None):
-=======
-                                decoder,
                                 lora_config: LoraConfig = None) -> PyExecutor:
->>>>>>> 13b61405
     kv_cache_manager = resources.get(KV_CACHE_MANAGER_KEY, None)
 
     spec_config = model_engine.spec_config
