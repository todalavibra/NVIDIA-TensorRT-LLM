--- conflicted
+++ resolved
@@ -1171,14 +1171,8 @@
                 mrope_rotary_cos_sin = mrope_rotary_cos_sin.pin_memory(
                 ) if mrope_rotary_cos_sin.device == 'cpu' else mrope_rotary_cos_sin
                 mrope_config['mrope_rotary_cos_sin'].append(
-<<<<<<< HEAD
-                    mrope_rotary_cos_sin)
+                    mrope_rotary_cos_sin.to('cuda', non_blocking=True))
             request.py_batch_idx = request.seq_slot
-=======
-                    mrope_rotary_cos_sin.to('cuda', non_blocking=True))
-            request.py_batch_idx = batch_idx
-            batch_idx += 1
->>>>>>> c104388d
 
         num_ctx_requests = len(scheduled_requests.context_requests)
         num_ctx_tokens = len(input_ids)
