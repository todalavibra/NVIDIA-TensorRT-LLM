--- conflicted
+++ resolved
@@ -15,15 +15,10 @@
 
 import torch
 
-<<<<<<< HEAD
 from tensorrt_llm._torch.pyexecutor.resource_manager import ResourceManager
 from tensorrt_llm._torch.pyexecutor.seq_slot_manager import SeqSlotManager
-from tensorrt_llm._utils import (global_mpi_rank, is_trace_enabled, nvtx_range,
-                                 trace_func)
-=======
 from tensorrt_llm._utils import (customized_gc_thresholds, global_mpi_rank,
                                  is_trace_enabled, nvtx_range, trace_func)
->>>>>>> dd290635
 from tensorrt_llm.bindings.executor import (DisServingRequestStats,
                                             FinishReason, InflightBatchingStats,
                                             IterationStats, KvCacheStats,
@@ -271,7 +266,6 @@
         if is_trace_enabled("TLLM_TRACE_EXECUTOR_LOOP"):
             self.event_loop = trace_func(self.event_loop)
 
-<<<<<<< HEAD
         if self.draft_model_engine is not None:
             if self.event_loop.__name__ != self._executor_loop.__name__:
                 raise NotImplementedError(
@@ -279,15 +273,8 @@
                     "Please disable disagg/pipeline parallelism/overlap scheduler."
                 )
             self.draft_seq_slot_manager = SeqSlotManager(max_num_sequences)
-=======
-        if self.draft_model_engine is not None and self.event_loop.__name__ != self._executor_loop.__name__:
-            raise NotImplementedError(
-                "Drafting is not supported for selected executor loop. "
-                "Please disable disagg/pipeline parallelism/overlap scheduler.")
-
         self.garbage_collection_gen0_threshold = garbage_collection_gen0_threshold
 
->>>>>>> dd290635
         self.worker_started = False
         self.worker_lock = threading.Lock()
         if start_worker:
