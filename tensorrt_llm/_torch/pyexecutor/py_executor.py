--- conflicted
+++ resolved
@@ -640,11 +640,7 @@
         self._append_iter_stats(
             self._update_iter_stats(
                 batch_state.iter_stats, iter_latency_ms, len(finished_requests),
-<<<<<<< HEAD
-                batch_state.sample_state.scheduled_requests))
-=======
-                batch_state.decoder_state.scheduled_requests), req_stats)
->>>>>>> 290649b6
+                batch_state.sample_state.scheduled_requests), req_stats)
 
     def _executor_loop_cleanup(self):
         with self.response_cv:
@@ -998,13 +994,8 @@
                     iter_stats.inflight_batching_stats.num_ctx_tokens = self.model_engine.iter_states[
                         'num_ctx_tokens']
                     self._process_iter_stats(
-<<<<<<< HEAD
-                        finished_requests,
+                        finished_requests, self.active_requests,
                         BatchState(sample_state=SampleState(
-=======
-                        finished_requests, self.active_requests,
-                        BatchState(decoder_state=DecoderState(
->>>>>>> 290649b6
                             scheduled_requests=scheduled_batch),
                                    iter_stats=iter_stats,
                                    iter_start_time=iter_start_time))
