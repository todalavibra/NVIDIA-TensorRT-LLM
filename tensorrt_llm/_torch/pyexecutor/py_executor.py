--- conflicted
+++ resolved
@@ -17,7 +17,6 @@
 
 import torch
 
-<<<<<<< HEAD
 from tensorrt_llm._utils import (global_mpi_rank, is_trace_enabled, nvtx_range,
                                  trace_func)
 
@@ -26,9 +25,7 @@
     KvCacheStats, RequestStage, RequestStats, RequestType, SpecDecodingStats,
     StaticBatchingStats, deserialize_responses, serialize_responses)
 
-=======
 from tensorrt_llm._torch.pyexecutor.resource_manager import ResourceManagerType
->>>>>>> 375dd0b9
 from tensorrt_llm._utils import (customized_gc_thresholds, global_mpi_rank,
                                  is_trace_enabled, nvtx_range, trace_func)
 from tensorrt_llm.bindings.executor import (DisServingRequestStats,
@@ -43,13 +40,10 @@
 
 from ..distributed import Distributed
 from .kv_cache_transceiver import KvCacheTransceiver
-<<<<<<< HEAD
 # from .llm_request import (ExecutorRequest, ExecutorResponse, LlmRequest,
 #                           LlmRequestState, executor_request_to_llm_request,
 #                           make_llm_responses_serialize_friendly,
 #                           restore_llm_responses_from_serialize_friendly_dict)
-=======
->>>>>>> 375dd0b9
 from .llm_request import (ExecutorRequest, LlmRequest, LlmRequestState,
                           LlmResponse, executor_request_to_llm_request)
 from .model_engine import ModelEngine
@@ -2093,14 +2087,8 @@
 
             request.draft_tokens = request.py_draft_tokens
             request.decoding_iter = request.py_decoding_iter
-<<<<<<< HEAD
-
-            response = request.create_response(False, self.dist.rank)
 
             req_id = request.py_request_id
-=======
-            response = request.create_response(False, self.dist.rank)
->>>>>>> 375dd0b9
             request_done = False
             if response:
                 request_done = response.result.is_final
