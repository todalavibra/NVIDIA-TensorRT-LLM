--- conflicted
+++ resolved
@@ -297,67 +297,29 @@
                 break
         return num_accepted
 
-<<<<<<< HEAD
     def update_requests(self, state: SampleState) -> None:
         assert isinstance(state, SampleState)
         if state.sampler_event:
             state.sampler_event.synchronize()
         new_tokens = state.host.new_tokens
-=======
-        extend_requests = []
-        generation_requests = []
-        for request in scheduled_requests.generation_requests:
-            if len(request.py_draft_tokens) > 0:
-                extend_requests.append(request)
-            else:
-                generation_requests.append(request)
-
-        for request in extend_requests:
-            if request.state != LlmRequestState.GENERATION_COMPLETE:
-                new_token = new_tokens_list[token_idx]
-                num_tokens = request.add_new_token(new_token, beam_idx)
-                if self._handle_stop_criteria(request, new_token, num_tokens,
-                                              beam_idx):
-                    continue
-
-                # Accept draft tokens (if we have any) if and only if they match the new
-                # token exactly.
-                num_accepted = 0
-                new_tokens = [new_token]
-                for draft_token in request.py_draft_tokens:
-                    if draft_token != new_token:
-                        # Reject.
-                        break
-                    num_accepted += 1
-                    new_token = new_tokens_list[token_idx + num_accepted]
-                    num_tokens = request.add_new_token(new_token, beam_idx)
-                    new_tokens.append(num_tokens)  # `num_tokens`->`new_token`
-
-                    if self._handle_stop_criteria(request, new_token,
-                                                  num_tokens, beam_idx):
-                        break
-                handle_logits(request, new_tokens, num_accepted)
-                request.py_decoding_iter += 1
-                request.py_num_accepted_draft_tokens = num_accepted
-                request.py_rewind_len = request.py_draft_pages_allocated - num_accepted
-            advance_idx(len(request.py_draft_tokens) + 1)
->>>>>>> e607768e
 
         for req in state.scheduled_requests.all_requests():
             if req.context_remaining_length != 0:
                 continue
             if req.state != LlmRequestState.GENERATION_COMPLETE:
-                req.py_decoding_iter += 1
                 new_token = add_token(req, new_tokens, beam=self.BEAM)
-                self._handle_stop_criteria(req, new_token, beam=self.BEAM)
                 processed = 1
-                if len(req.py_draft_tokens) > 0:
+                stop = self._handle_stop_criteria(req,
+                                                  new_token,
+                                                  beam=self.BEAM)
+                if not stop and len(req.py_draft_tokens) > 0:
                     num_accepted = self.process_draft_tokens(
                         req, new_tokens, new_token)
                     req.py_num_accepted_draft_tokens = num_accepted
                     req.py_rewind_len = req.py_draft_pages_allocated - num_accepted
                     processed += num_accepted
                 self.handle_logits(req, state, beam=self.BEAM, count=processed)
+                req.py_decoding_iter += 1
 
     def sample_async(self, scheduled_requests: ScheduledRequests,
                      model_outputs: dict[str, torch.Tensor]) -> SampleState:
