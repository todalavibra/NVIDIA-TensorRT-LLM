--- conflicted
+++ resolved
@@ -275,7 +275,6 @@
             assert beam == 0, "The following call relies on beam_width to be 1 - hence the list with a single element"
             request.py_result.append_log_probs([token_log_probs])
 
-<<<<<<< HEAD
     def update_requests(self, state: SampleState) -> None:
         assert isinstance(state, SampleState)
         if state.sampler_event:
@@ -304,16 +303,7 @@
             req.py_rewind_len = req.py_draft_pages_allocated - num_accepted
 
         for req in state.scheduled_requests.context_requests:
-            if req.get_context_remaining_length() != 0:
-=======
-        if hasattr(scheduled_requests, 'chunked_requests'):
-            request_idx += len(scheduled_requests.chunked_requests)
-            token_idx += len(scheduled_requests.chunked_requests)
-
-        for request in scheduled_requests.context_requests:
-            if request.context_remaining_length != 0:
-                advance_idx()
->>>>>>> 6c91f1c7
+            if req.context_remaining_length != 0:
                 continue
 
             if req.state != LlmRequestState.GENERATION_COMPLETE:
