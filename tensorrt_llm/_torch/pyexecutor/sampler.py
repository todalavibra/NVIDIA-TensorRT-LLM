from abc import ABC, abstractmethod
from collections.abc import Iterable
from dataclasses import dataclass

import torch

from tensorrt_llm._torch.pyexecutor.handle_context_logits import \
    HandleContextLogits
from tensorrt_llm._torch.pyexecutor.handle_generation_logits import \
    HandleGenerationLogits
from tensorrt_llm._torch.pyexecutor.make_decoding_batch_input_output import \
    MakeDecodingBatchInputOutput
from tensorrt_llm._utils import torch_dtype_to_binding
from tensorrt_llm.bindings import (CudaStream, DataType, ModelConfig,
                                   WorldConfig, make_sampling_config)
from tensorrt_llm.bindings.executor import (DecodingConfig, DecodingMode,
                                            ExecutorConfig, FinishReason)
from tensorrt_llm.bindings.internal.algorithms import CreateNewDecoderRequests
from tensorrt_llm.bindings.internal.batch_manager import (DecoderBuffers,
                                                          DecoderInputBuffers)
from tensorrt_llm.bindings.internal.runtime import (BufferManager, DecoderState,
                                                    GptDecoderBatched)
from tensorrt_llm.executor.result import Logprob
from tensorrt_llm.mapping import Mapping

from .llm_request import LlmRequest, LlmRequestState
from .scheduler import ScheduledRequests


@dataclass(frozen=True, kw_only=True)
class SampleStateTensors:
    new_tokens: torch.Tensor
    logits: torch.Tensor | None = None
    log_probs: torch.Tensor | None = None

    def values(self):
        return vars(self).values()


@dataclass(kw_only=True, frozen=True)
class SampleState:
    scheduled_requests: ScheduledRequests

    device: SampleStateTensors = None
    host: SampleStateTensors = None

    sampler_event: torch.cuda.Event = None


class Sampler(ABC):

    SampleState = SampleState

    def setup_sampler_step(self, scheduled_requests: ScheduledRequests):
        pass

    @abstractmethod
    def sample_async(self, scheduled_requests: ScheduledRequests,
                     model_outputs) -> SampleState:
        raise NotImplementedError

    @abstractmethod
    def update_requests(self, state: SampleState) -> None:
        raise NotImplementedError


class EarlyStopSampler(Sampler):
    """
    Use for skipping decoding step for non generation model,
    such as encoder-only model (e.g., BERT) or reward models that only need context phase.
    """

    def sample_async(self, scheduled_requests: ScheduledRequests,
                     model_outputs) -> SampleState:
        host = SampleStateTensors(logits=model_outputs['logits'],
                                  new_tokens=torch.empty(0))
        return SampleState(scheduled_requests=scheduled_requests, host=host)

    def update_requests(self, state: SampleState) -> None:
        assert isinstance(state, SampleState)
        scheduled_requests = state.scheduled_requests
        assert (not scheduled_requests.generation_requests)
        for idx, request in enumerate(scheduled_requests.context_requests):
            request.state = LlmRequestState.GENERATION_COMPLETE
            # NOTE: This is a hack: set finish reason manually and set the beam 0
            request.set_finished_reason(FinishReason.LENGTH, 0)
            if request.py_return_context_logits:
                logits = state.host.logits[idx]
                if logits.ndim == 1:
                    # For BERT: Add axis to be compatible with LogitsStorage
                    # (LogitsStorage will interpret this dim as the prompt_len which
                    # is not relevant for outputting logits of encoder only model).
                    logits = logits.unsqueeze(0)
                request.py_result.append_context_logits(logits)


def top_k_sampling_batch(logits, top_k=50):
    logits_dim = logits.dim()
    if logits_dim == 1:
        logits = logits.unsqueeze(0)
    # logits should be 2D ：[batch_size, vocab_size]
    batch_size, vocab_size = logits.size()

    # get first top_k logits of each sample and their indices
    values, indices = torch.topk(logits, top_k, dim=-1)
    min_values = values[:, -1].unsqueeze(-1).expand(batch_size, vocab_size)

    # set the logits who is less than first top_k logits to -inf
    logits = torch.where(logits < min_values,
                         torch.full_like(logits, float('-inf')), logits)

    # compute probability distribution
    softmax = torch.softmax(logits, dim=-1)

    # sample from the distribution and generate result of [batch_size, 1]
    next_tokens = torch.multinomial(softmax, num_samples=1).squeeze(-1)
    return next_tokens, softmax


def top_p_sampling_batch(logits: torch.Tensor, top_p: float = 0.9):
    logits_dim = logits.dim()
    if logits_dim == 1:
        logits = logits.unsqueeze(0)
    assert logits_dim == 2, "logits should be 2D： [batch_size, vocab_size]"

    # sort the logits of each sample in descending order
    sorted_logits, sorted_indices = torch.sort(logits, descending=True, dim=-1)

    # compute  cumulative probability distribution of each sample
    cumulative_probs = torch.cumsum(torch.softmax(sorted_logits, dim=-1),
                                    dim=-1)

    # get the location of top_p
    sorted_indices_to_remove = cumulative_probs > top_p
    sorted_indices_to_remove[:, 1:] = sorted_indices_to_remove[:, :-1].clone()
    sorted_indices_to_remove[:, 0] = 0

    # set the logits to -inf whose is outside top_p
    indices_to_remove = sorted_indices_to_remove.scatter(
        1, sorted_indices, sorted_indices_to_remove)
    logits = logits.masked_fill(indices_to_remove, float('-inf'))

    # compute probability distribution
    softmax = torch.softmax(logits, dim=-1)

    # sample from the distribution and generate result of [batch_size, 1]
    next_tokens = torch.multinomial(softmax, num_samples=1).squeeze(-1)
    return next_tokens, softmax


def greedy_search_sampling_batch(logits):
    next_tokens = torch.argmax(logits, dim=-1)
    softmax = torch.softmax(logits, dim=-1)
    return next_tokens, softmax


def sample_single_request(request: LlmRequest, logits: torch.Tensor):
    assert logits.dim(
    ) == 2 and logits.shape[0] == 1, "logits should have shape [1, vocab_size]"
    if request.sampling_config.top_p is not None and len(
            request.sampling_config.top_p) > 0:
        return top_p_sampling_batch(logits, request.sampling_config.top_p[0])
    elif request.sampling_config.top_k is not None and len(
            request.sampling_config.top_k) > 0:
        return top_k_sampling_batch(logits, request.sampling_config.top_k[0])
    else:
        return greedy_search_sampling_batch(logits)


def new_tokens_slice(request: LlmRequest, beam: int, *,
                     size: int) -> tuple[slice, int, int]:
    return slice(0, size), request.seq_slot, beam


def add_token(request: LlmRequest,
              new_tokens: torch.Tensor,
              *,
              beam: int,
              step: int = 0) -> int:
    seq_slot = request.seq_slot
    assert seq_slot is not None
    new_token = int(new_tokens[step, request.seq_slot, beam])
    request.add_new_token(new_token, beam)
    return new_token


class TorchSampler(Sampler):
    BEAM = 0
    MAX_BEAM_WIDTH = BEAM + 1

    @dataclass(frozen=True, kw_only=True)
    class Store:
        new_tokens: torch.Tensor
        """Shape: See cpp DecoderState.getAllNewTokens()"""

    @dataclass(frozen=True, kw_only=True)
    class Args:
        max_seq_len: int
        max_draft_tokens: int
        max_batch_size: int
        max_beam_width: int
        vocab_size: int
        mixed_sampler: bool

    def __init__(self, args: Args):
        self.max_seq_len = args.max_seq_len
        self.mixed_sampler = args.mixed_sampler
        self.max_tokens = args.max_draft_tokens + 1
        self.vocab_size = args.vocab_size
        assert args.max_beam_width == self.MAX_BEAM_WIDTH, "TorchSampler only supports beam_width = 1"
        new_tokens = torch.zeros(
            (self.max_tokens, args.max_batch_size, self.MAX_BEAM_WIDTH),
            dtype=torch.int,
            device='cuda')
        self.store = self.Store(new_tokens=new_tokens)

    def _meet_max_token_stop_criteria(self, request: LlmRequest,
                                      num_tokens: int):
        return (num_tokens - request.py_orig_prompt_len
                >= request.py_max_new_tokens) or (num_tokens
                                                  >= self.max_seq_len)

    @staticmethod
    def _meet_stop_token_criteria(request: LlmRequest):
        if request.py_stop_words_list:
            assert isinstance(
                request.py_stop_words_list,
                list), "request.py_stop_words_list should be a list"
            stop_words_list, prefix_sum = request.py_stop_words_list
            tokens = request.get_tokens(0)
            offset = 0
            for i, offset_end in enumerate(prefix_sum):
                if i > 0:
                    offset = prefix_sum[i - 1]
                stop_word = stop_words_list[offset:offset_end]
                if len(stop_word) > len(tokens):
                    continue
                if tokens[-len(stop_word):] == stop_word:
                    return True
        return False

    def _handle_stop_criteria(self, request: LlmRequest, new_token: int, *,
                              beam: int) -> bool:
        """Handle stop criteria and set appropriate finish reasons and state.
        Returns True if generation should stop."""
        if new_token == request.py_end_id:
            request.finish_by_reason(FinishReason.END_ID)
            return True

        num_tokens = request.get_num_tokens(beam)
        if self._meet_max_token_stop_criteria(request, num_tokens):
            request.finish_by_reason(FinishReason.LENGTH)
            return True

        if self._meet_stop_token_criteria(request):
            request.finish_by_reason(FinishReason.STOP_WORDS)
            return True

        return False

    def handle_logits(self, request: LlmRequest, state: SampleState, *,
                      beam: int, count: int):
        current_slice = new_tokens_slice(request, beam, size=count)
        if request.py_return_generation_logits:
            assert state.host.logits is not None
            current_logits = state.host.logits[current_slice]
            request.py_result.append_generation_logits(current_logits)
        if request.py_return_log_probs:
            assert state.host.log_probs is not None
            log_probs = state.host.log_probs[request.seq_slot][beam][:count]
            current_tokens = state.host.new_tokens[current_slice]

            token_log_probs = [{
                int(token): Logprob(logprob=logprob, rank=1)
            } for token, logprob in zip(current_tokens, log_probs.tolist())]
            assert beam == 0, "The following call relies on beam_width to be 1 - hence the list with a single element"
            request.py_result.append_log_probs([token_log_probs])

    def process_draft_tokens(self, request: LlmRequest,
                             new_tokens: torch.Tensor, new_token: int) -> int:
        num_accepted = 0
        for draft_token in request.py_draft_tokens:
            if draft_token != new_token:
                # Reject.
                break
            num_accepted += 1
            new_token = add_token(request,
                                  new_tokens,
                                  beam=self.BEAM,
                                  step=num_accepted)
            if self._handle_stop_criteria(request, new_token, beam=self.BEAM):
                break
        return num_accepted

    def update_requests(self, state: SampleState) -> None:
        assert isinstance(state, SampleState)
        if state.sampler_event:
            state.sampler_event.synchronize()
        new_tokens = state.host.new_tokens

        for req in state.scheduled_requests.all_requests():
            is_chunking = (not req.is_context_finished) and (
                req.context_remaining_length != 0)
            if is_chunking or req.state == LlmRequestState.GENERATION_COMPLETE:
                continue

            new_token = add_token(req, new_tokens, beam=self.BEAM)
            processed = 1
            stop = self._handle_stop_criteria(req, new_token, beam=self.BEAM)
            if not stop and len(req.py_draft_tokens) > 0:
                num_accepted = self.process_draft_tokens(
                    req, new_tokens, new_token)
                req.py_num_accepted_draft_tokens = num_accepted
                req.py_rewind_len = req.py_draft_pages_allocated - num_accepted
                processed += num_accepted
            self.handle_logits(req, state, beam=self.BEAM, count=processed)
            req.py_decoding_iter += 1

    def log_probs_host(self, requests: Iterable[LlmRequest]):
        """Shape: In lockstep with TRTLLMSampler: https://github.com/NVIDIA/TensorRT-LLM/blob/cea5dd1e3883b18bf50901a7f196f50a9544c28c/cpp/include/tensorrt_llm/runtime/decoderState.h#L103"""
        if any(req.py_return_log_probs for req in requests):
            return torch.empty(
                (len(requests), self.MAX_BEAM_WIDTH, self.max_tokens),
                device="cpu",
                pin_memory=True)
        return None

    def gen_logits_host(self, requests: Iterable[LlmRequest]):
        if any(req.py_return_generation_logits for req in requests):
            return torch.empty((self.max_tokens, len(requests),
                                self.MAX_BEAM_WIDTH, self.vocab_size),
                               device="cpu",
                               pin_memory=True)
        return None

    def sample_async(self, scheduled_requests: ScheduledRequests,
                     model_outputs: dict[str, torch.Tensor]) -> SampleState:
        requests = scheduled_requests.all_requests()
        new_tokens = self.store.new_tokens
        log_probs_host = self.log_probs_host(requests)
        gen_logits_host = self.gen_logits_host(requests)
        self._process_requests(requests,
                               model_outputs,
                               new_tokens,
                               gen_logits_host=gen_logits_host,
                               log_probs_host=log_probs_host)
        new_tokens_host = new_tokens.to(device="cpu", non_blocking=True)
        sampler_event = torch.cuda.Event()
        sampler_event.record()
        return SampleState(scheduled_requests=scheduled_requests,
                           device=SampleStateTensors(new_tokens=new_tokens),
                           host=SampleStateTensors(new_tokens=new_tokens_host,
                                                   log_probs=log_probs_host,
                                                   logits=gen_logits_host),
                           sampler_event=sampler_event)

    def _process_requests(self,
                          requests: list[LlmRequest],
                          model_outputs: dict[str, torch.Tensor],
                          new_tokens: torch.Tensor,
                          *,
                          gen_logits_host: torch.Tensor | None = None,
                          log_probs_host: torch.Tensor | None = None):
        beam = self.BEAM
        offset = 0
        raw_logits = model_outputs["logits"]

        for request in requests:
            steps = 1
            if len(request.py_draft_tokens) > 0:
                assert not self.mixed_sampler, "Speculative decoding not supported in mixed sampler"
                steps += len(request.py_draft_tokens)
            logits = raw_logits[offset:offset + steps]
            if self.mixed_sampler:
                next_tokens, softmax = sample_single_request(request, logits)
            else:
                next_tokens, softmax = greedy_search_sampling_batch(logits)
            current_slice = new_tokens_slice(request, beam, size=steps)
            new_tokens[current_slice] = next_tokens
            if "d2t" in model_outputs:  # Eagle3
                new_tokens[current_slice] += model_outputs["d2t"][
                    new_tokens[current_slice]]
            if gen_logits_host is not None:
                gen_logits_host[current_slice].copy_(logits, non_blocking=True)
            if log_probs_host is not None:
                assert beam == 0, "The following call relies on beam_width to be 1 - hence the unsqueeze"
                token_probs = torch.gather(
                    softmax, dim=1, index=next_tokens.unsqueeze(1)).squeeze(-1)
                log_probs = torch.log(token_probs)
                log_probs_host[request.seq_slot,
                               beam, :steps].copy_(log_probs, non_blocking=True)
            offset += steps


class TorchStarAttentionSampler(TorchSampler):

    def update_one_request(self, request: LlmRequest,
                           new_tokens_list: list[int], logits: torch.Tensor):
        beam_idx = 0

        output_token_idx = request.output_token_idx
        new_token = new_tokens_list[output_token_idx]
        request.add_new_token(new_token, beam_idx)

        current_logits = logits[output_token_idx].unsqueeze(0)
        if request.py_return_generation_logits:
            request.py_result.append_generation_logits(current_logits)
        if request.py_return_log_probs:
            _, log_probs = greedy_search_sampling_batch(current_logits)
            request.py_result.append_log_probs([[{
                new_token:
                Logprob(logprob=log_probs.item(), rank=1)
            }]])

        self._handle_stop_criteria(request, new_token, beam=beam_idx)
        if request.state != LlmRequestState.GENERATION_COMPLETE:
            request.py_decoding_iter += 1

    def update_requests(self, state: SampleState):
        if state.sampler_event:
            state.sampler_event.synchronize()
        new_tokens_list = state.host.new_tokens.tolist()
        logits = state.host.logits

        for request in state.scheduled_requests.context_requests:
            if request.state == LlmRequestState.GENERATION_IN_PROGRESS:
                self.update_one_request(request, new_tokens_list, logits)

        for request in state.scheduled_requests.generation_requests:
            self.update_one_request(request, new_tokens_list, logits)


class Algorithms:

    def defined_algorithms(self):
        return [attr for attr in dir(self) if not attr.startswith("__")]

    def __repr__(self):
        algs = self.defined_algorithms()
        return f"Algs({', '.join(algs)})"


@dataclass(frozen=True, kw_only=True)
class SampleStateTensorsHostTRTLLM(SampleStateTensors):
    finished_sum: torch.Tensor
    finish_reasons: torch.Tensor
    sequence_lengths: torch.Tensor
    cum_log_probs: torch.Tensor | None = None


@dataclass(kw_only=True, frozen=True)
class SampleStateTRTLLM(SampleState):
    host: SampleStateTensorsHostTRTLLM


class TRTLLMSampler(Sampler):
    MAX_DECODING_TOKENS = 1  # It must be 1 when not in speculative decoding
    SampleState = SampleStateTRTLLM

    def __init__(
        self,
        executor_config: ExecutorConfig,
        model,
        model_dtype,
        mapping: Mapping,
        decoding_mode: DecodingMode,
        disable_overlap_scheduler: bool,
    ):

        vocab_size = model.config.vocab_size
        num_hidden_layers = model.config.num_hidden_layers
        hidden_size = model.config.hidden_size
        num_heads = model.config.num_attention_heads

        self.model_datatype = torch_dtype_to_binding(model_dtype)
        self.logits_datatype = DataType.FLOAT
        self.decoding_mode = decoding_mode
        self.executor_config = executor_config
        self.decoding_config = self.executor_config.decoding_config if self.executor_config.decoding_config else DecodingConfig(
            decoding_mode)
        max_attn_window = self.executor_config.kv_cache_config.max_attention_window
        self.max_attention_window = max_attn_window if max_attn_window is not None else executor_config.max_seq_len
        self.max_num_sequences = mapping.pp_size * self.executor_config.max_batch_size
        self.max_seq_idle_microseconds = 180 * 1000 * 1000
        self.is_trt_overlap = not disable_overlap_scheduler

        self.world_config = WorldConfig.mpi(mapping.gpus_per_node,
                                            mapping.tp_size, mapping.pp_size)
        self.model_config = ModelConfig(vocab_size, num_hidden_layers,
                                        num_hidden_layers, 0, num_heads,
                                        hidden_size, self.model_datatype)

        self._initialize_store()
        self._instantiate_algorithms()

    def _initialize_store(self):
        torch_stream = torch.cuda.current_stream().cuda_stream
        cuda_stream = CudaStream(torch_stream)
        buffer_manager = BufferManager(stream=torch_stream)

        self.store = {
            "torch_stream":
            torch_stream,
            "cuda_stream":
            cuda_stream,
            "buffer_manager":
            buffer_manager,
            "decoder_buffers":
            DecoderBuffers(self.max_num_sequences,
                           self.executor_config.max_beam_width,
                           self.max_attention_window, self.MAX_DECODING_TOKENS,
                           buffer_manager, self.model_config,
                           self.world_config),
            "decoder_input_buffers":
            DecoderInputBuffers(self.max_num_sequences,
                                self.executor_config.max_batch_size,
                                self.MAX_DECODING_TOKENS, buffer_manager),
            "sequence_lengths_host":
            torch.empty((
                self.executor_config.max_batch_size,
                self.executor_config.max_beam_width,
            ),
                        dtype=torch.int),
            "decoder_state":
            DecoderState(dtype=self.logits_datatype,
                         buffer_manager=buffer_manager)
        }

        self.store["decoder_state"].setup(
            max_batch_size=self.executor_config.max_batch_size,
            max_beam_width=self.executor_config.max_beam_width,
            max_attention_window=self.max_attention_window,
            sink_token_length=0,
            max_sequence_length=self.executor_config.max_seq_len,
            model_config=self.model_config,
            world_config=self.world_config,
            buffer_manager=buffer_manager)

    def _instantiate_algorithms(self):
        self.algs = Algorithms()
        self.algs.decoder = GptDecoderBatched(stream=self.store["torch_stream"])
        self.algs.decoder.setup(
            mode=self.decoding_mode,
            max_batch_size=self.executor_config.max_batch_size,
            max_beam_width=self.executor_config.max_beam_width,
            dtype=self.logits_datatype,
            model_config=self.model_config,
            world_config=self.world_config)
        self.algs.create_new_decoder_requests = CreateNewDecoderRequests(
            speculative_decoding_fast_logits=False,
            is_leader_in_orch_mode=False,
            is_normalize_log_probs=False)
        self.algs.handle_context_logits = HandleContextLogits()
        self.algs.handle_generation_logits = HandleGenerationLogits()
        self.algs.make_decoding_batch_input_output = MakeDecodingBatchInputOutput(
        )

    def setup_sampler_step(self, requests):
        batch_slots, sampling_configs, lookahead_prompt, lookahead_algo_configs = self.algs.create_new_decoder_requests(
            self.model_config, self.world_config, self.decoding_config,
            requests, self.store["buffer_manager"], self.logits_datatype,
            self.store["decoder_input_buffers"], self.store["decoder_state"],
            self.store["cuda_stream"], self.algs.decoder.decoder_stream,
            self.executor_config.max_seq_len, self.beam_width(requests))

        local_batch_size = len(batch_slots)
        if local_batch_size > 0:
            sampling_config = make_sampling_config(sampling_configs)
            self.algs.decoder.underlying_decoder().setup(
                sampling_config, local_batch_size, batch_slots,
                self.store["decoder_state"].joint_decoding_output,
                self.model_config.data_type, lookahead_prompt,
                lookahead_algo_configs)

    @staticmethod
    def beam_width(scheduled_requests: Iterable[LlmRequest]) -> int:
        for req in scheduled_requests:
            return req.sampling_config.beam_width
        return 0

    def sample_async(self, scheduled_requests: ScheduledRequests,
                     model_outputs) -> SampleStateTRTLLM:
        batch_size = scheduled_requests.batch_size

        self.setup_sampler_step(scheduled_requests.context_requests)

        num_context_logits = [1] * batch_size
        for batch_index, request in enumerate(
                scheduled_requests.context_requests):
            num_context_logits[
                batch_index] = request.context_chunk_size if request.py_return_context_logits else 1

        decoder_buffer_logits, logits_index = self.algs.handle_context_logits(
            scheduled_requests.context_requests, model_outputs["logits"],
            num_context_logits, self.max_num_sequences)

        decoder_buffer_logits = self.algs.handle_generation_logits(
            decoder_buffer_logits, scheduled_requests.generation_requests,
            model_outputs["logits"], logits_index)

        self.store["decoder_input_buffers"].logits = decoder_buffer_logits

        decoding_input, self.decoding_output = self.algs.make_decoding_batch_input_output(
            scheduled_requests.context_requests,
            scheduled_requests.generation_requests,
            self.store["decoder_buffers"], self.store["decoder_input_buffers"],
            self.store["decoder_state"], self.model_config,
            self.max_num_sequences)

        self.algs.decoder.forward_async(self.store["decoder_state"],
                                        self.decoding_output, decoding_input)

<<<<<<< HEAD
        new_output_tokens = self.algs.decoder_state.all_new_tokens.to(
=======
        # NOTE: The following code prepares a new_tokens_device_tensor in accordance with the
        #       current implementation of model_engine.
        # TODO: When we support speculative decoding:
        # new_tokens_device_tensor should be, for speculative decoding cases: [batch, 1 + draft_len], others: [batch]
        new_tokens_device_tensor = self.store[
            "new_tokens_device_tensor"][:batch_size, :beam_width]
        seq_slots = [
            request.seq_slot for request in scheduled_requests.all_requests
        ]
        new_tokens_device_tensor.copy_(
            self.store["decoder_state"].all_new_tokens[0][seq_slots],
            non_blocking=True)
        new_tokens_device_tensor = new_tokens_device_tensor.view(-1)

        new_output_tokens = self.store["decoder_state"].all_new_tokens.to(
>>>>>>> d25f93c0
            'cpu', non_blocking=True)
        finished_sum = self.store["decoder_state"].finished_sum.to(
            'cpu', non_blocking=True)
        finish_reasons = self.store["decoder_state"].finish_reasons.to(
            'cpu', non_blocking=True)
        sequence_lengths = self.store["decoder_state"].sequence_lengths.to(
            'cpu', non_blocking=True)

        log_probs = None
        cum_log_probs = None
        if any(request.py_return_log_probs
<<<<<<< HEAD
               for request in scheduled_requests.all_requests()):
            log_probs = self.algs.decoder_state.log_probs.to('cpu',
                                                             non_blocking=True)
            cum_log_probs = self.algs.decoder_state.cum_log_probs.to(
=======
               for request in scheduled_requests.all_requests):
            log_probs = self.store["decoder_state"].log_probs.to(
                'cpu', non_blocking=True)
            cum_log_probs = self.store["decoder_state"].cum_log_probs.to(
>>>>>>> d25f93c0
                'cpu', non_blocking=True)

        device = SampleStateTensors(
            new_tokens=self.algs.decoder_state.all_new_tokens)

        host = SampleStateTensorsHostTRTLLM(new_tokens=new_output_tokens,
                                            finished_sum=finished_sum,
                                            finish_reasons=finish_reasons,
                                            sequence_lengths=sequence_lengths,
                                            log_probs=log_probs,
                                            cum_log_probs=cum_log_probs)

        sampler_event = torch.cuda.Event()
        sampler_event.record()

        return SampleStateTRTLLM(scheduled_requests=scheduled_requests,
                                 device=device,
                                 host=host,
                                 sampler_event=sampler_event)

    def update_requests(self, state: SampleStateTRTLLM):
        assert isinstance(state, SampleStateTRTLLM)

        scheduled_requests = state.scheduled_requests
        assert scheduled_requests.batch_size > 0
        requests = scheduled_requests.all_requests()
        beam_width = self.beam_width(requests)
        sampler_event = state.sampler_event

        if sampler_event:
            sampler_event.synchronize()

        new_tokens_host = state.host.new_tokens
        finished_sum_host = state.host.finished_sum
        finish_reasons_host = state.host.finish_reasons
        sequence_lengths_host_data = state.host.sequence_lengths

        for request in requests:
            if request.is_context_init_state:
                continue

            seq_slot = request.seq_slot
            num_generated_tokens = request.num_draft_tokens + 1
            current_num_of_tokens = request.max_beam_num_tokens
            num_new_tokens = [0] * beam_width

            log_probs = []
            cum_log_probs = []

            for beam in range(beam_width):
                seq_len = sequence_lengths_host_data[seq_slot * beam_width +
                                                     beam].item()
                num_new_tokens[beam] = min(
                    num_generated_tokens,
                    seq_len - request.get_num_tokens(beam))

                for step in range(num_new_tokens[beam]):
                    new_token = add_token(request,
                                          new_tokens_host,
                                          beam=beam,
                                          step=step)

                    if request.py_return_log_probs:
                        assert state.host.log_probs is not None
                        # NOTE: Log probs with drafting has not been tested yet.
                        begin_log_probs_offset = request.prompt_len if request.sampling_config.beam_width == 1 else 0
                        current_token = seq_len - request.prompt_len - num_new_tokens[
                            beam] + step

                        log_probs.append({
                            new_token:
                            Logprob(logprob=state.host.log_probs[seq_slot][beam]
                                    [begin_log_probs_offset +
                                     current_token].item(),
                                    rank=1)
                        })

                if request.py_return_log_probs:
                    cum_log_probs.append(
                        state.host.cum_log_probs[seq_slot * beam_width +
                                                 beam].item())

                finish_reason = finish_reasons_host[seq_slot * beam_width +
                                                    beam].item()
                request.set_finished_reason(FinishReason(finish_reason), beam)

            if request.py_return_log_probs:
                request.py_result.append_log_probs([log_probs], cum_log_probs)

            # Set number of tokens predicted per runtime iteration. Will be > 1 for speculative decoding.
            request.update_num_tokens_per_iteration(
                request.max_beam_num_tokens - current_num_of_tokens,
                self.model_config)

            # Increment the decoding iteration counter
            if request.state != LlmRequestState.GENERATION_COMPLETE:
                request.py_decoding_iter += 1

            if finished_sum_host[seq_slot] == beam_width:
                request.state = LlmRequestState.GENERATION_COMPLETE<|MERGE_RESOLUTION|>--- conflicted
+++ resolved
@@ -610,25 +610,7 @@
         self.algs.decoder.forward_async(self.store["decoder_state"],
                                         self.decoding_output, decoding_input)
 
-<<<<<<< HEAD
-        new_output_tokens = self.algs.decoder_state.all_new_tokens.to(
-=======
-        # NOTE: The following code prepares a new_tokens_device_tensor in accordance with the
-        #       current implementation of model_engine.
-        # TODO: When we support speculative decoding:
-        # new_tokens_device_tensor should be, for speculative decoding cases: [batch, 1 + draft_len], others: [batch]
-        new_tokens_device_tensor = self.store[
-            "new_tokens_device_tensor"][:batch_size, :beam_width]
-        seq_slots = [
-            request.seq_slot for request in scheduled_requests.all_requests
-        ]
-        new_tokens_device_tensor.copy_(
-            self.store["decoder_state"].all_new_tokens[0][seq_slots],
-            non_blocking=True)
-        new_tokens_device_tensor = new_tokens_device_tensor.view(-1)
-
         new_output_tokens = self.store["decoder_state"].all_new_tokens.to(
->>>>>>> d25f93c0
             'cpu', non_blocking=True)
         finished_sum = self.store["decoder_state"].finished_sum.to(
             'cpu', non_blocking=True)
@@ -640,17 +622,10 @@
         log_probs = None
         cum_log_probs = None
         if any(request.py_return_log_probs
-<<<<<<< HEAD
                for request in scheduled_requests.all_requests()):
-            log_probs = self.algs.decoder_state.log_probs.to('cpu',
-                                                             non_blocking=True)
-            cum_log_probs = self.algs.decoder_state.cum_log_probs.to(
-=======
-               for request in scheduled_requests.all_requests):
             log_probs = self.store["decoder_state"].log_probs.to(
                 'cpu', non_blocking=True)
             cum_log_probs = self.store["decoder_state"].cum_log_probs.to(
->>>>>>> d25f93c0
                 'cpu', non_blocking=True)
 
         device = SampleStateTensors(
