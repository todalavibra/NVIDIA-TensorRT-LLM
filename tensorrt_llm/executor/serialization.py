--- conflicted
+++ resolved
@@ -58,12 +58,8 @@
         "ExecutorConfig", "ExtendedRuntimePerfKnobConfig", "Response", "Result",
         "FinishReason", "KvCacheConfig", "KvCacheRetentionConfig",
         "KvCacheRetentionConfig.TokenRangeRetentionConfig", "PeftCacheConfig",
-<<<<<<< HEAD
         "SchedulerConfig", "DynamicBatchConfig", "ContextChunkingPolicy",
         "CacheTransceiverConfig"
-=======
-        "SchedulerConfig", "DynamicBatchConfig"
->>>>>>> 5506f600
     ],
     "tensorrt_llm._torch.pyexecutor.config": ["PyTorchConfig"],
     "tensorrt_llm.builder": ["BuildConfig"],
