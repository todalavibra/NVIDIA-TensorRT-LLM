--- conflicted
+++ resolved
@@ -590,7 +590,6 @@
             self._done = True
             raise StopAsyncIteration
 
-<<<<<<< HEAD
     def get_latest(self, exp_size: Optional[int] = None) -> List[dict]:
         results = []
         cur_size = len(self.queue)
@@ -604,7 +603,7 @@
                 results.append(json.loads(data))
             cur_size -= 1
         return results
-=======
+
 
 def compute_logprobs(
     k_prompt_logprobs: int,
@@ -660,5 +659,4 @@
     ) if k_logprobs and generation_logits is not None else None
 
     return LogProbsResult(prompt=prompt_logprobs,
-                          generation=generation_logprobs)
->>>>>>> 3ac66370
+                          generation=generation_logprobs)