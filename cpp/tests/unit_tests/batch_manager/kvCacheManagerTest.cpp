/*
 * SPDX-FileCopyrightText: Copyright (c) 2023-2024 NVIDIA CORPORATION & AFFILIATES. All rights reserved.
 * SPDX-License-Identifier: NVIDIA TensorRT Source Code License Agreement
 *
 * NVIDIA CORPORATION, its affiliates and licensors retain all intellectual
 * property and proprietary rights in and to this material, related
 * documentation and any modifications thereto. Any use, reproduction,
 * disclosure or distribution of this material and related documentation
 * without an express license agreement from NVIDIA CORPORATION or
 * its affiliates is strictly prohibited.
 */

#include "tensorrt_llm/batch_manager/kvCacheManager.h"
#include "tensorrt_llm/batch_manager/common.h"
#include "tensorrt_llm/batch_manager/kvCacheEventManager.h"
#include "tensorrt_llm/batch_manager/kvCacheTransferManager.h"
#include "tensorrt_llm/batch_manager/llmRequest.h"
#include "tensorrt_llm/common/assert.h"
#include "tensorrt_llm/common/cudaUtils.h"
#include "tensorrt_llm/common/memoryUtils.h"
#include "tensorrt_llm/executor/types.h"
#include "tensorrt_llm/kernels/kvCacheIndex.h"
#include "tensorrt_llm/kernels/kvCacheUtils.h"
#include "tensorrt_llm/runtime/bufferManager.h"
#include "tensorrt_llm/runtime/iBuffer.h"
#include "tensorrt_llm/runtime/samplingConfig.h"

#include "gtest/gtest.h"
#include <gmock/gmock.h>

#include <algorithm>
#include <chrono>
#include <cstddef>
#include <memory>
#include <set>
#include <thread>
#include <variant>

using namespace tensorrt_llm::batch_manager;
using namespace tensorrt_llm::batch_manager::kv_cache_manager;
using namespace tensorrt_llm::executor;
namespace tc = tensorrt_llm::common;
namespace tk = tensorrt_llm::kernels;
namespace tlk = tensorrt_llm::batch_manager::kv_cache_manager;
namespace tle = tensorrt_llm::executor;
namespace tr = tensorrt_llm::runtime;

using ParamType = bool;

std::string generateTestName(testing::TestParamInfo<ParamType> const& info)
{
    auto const homogeneousLayers = info.param;
    std::string name = "KVCacheManagerTest";
    if (homogeneousLayers)
    {
        name += "Homogeneous";
    }
    else
    {
        name += "Heterogeneous";
    }
    return name;
}

class KVCacheManagerTest
    : public ::testing::Test,
      public ::testing::WithParamInterface<ParamType> // NOLINT(cppcoreguidelines-pro-type-member-init)
{
protected:
    void SetUp() override
    {
        auto const deviceCount = tc::getDeviceCount();
        if (deviceCount == 0)
        {
            GTEST_SKIP();
        }
    }

    void TearDown() override {}
};

namespace
{
void allocateBlocks(BlockManager& manager, GenerationRequest& sequence, std::size_t numBlocks, bool shareAmongBeams)
{
    for (std::size_t i = 0; i < numBlocks; ++i)
    {
        manager.allocateBlock(sequence, shareAmongBeams);
    }
}

// TODO: This is really ugly. Flushing the event queue is done in a separate thread, so if we want to check the value we
// need to wait for the thread to complete. It works, but it's technically not deterministic.
std::deque<tle::KVCacheEvent> getEvents(KVCacheManager& kvCacheManager)
{
    kvCacheManager.flushIterationEvents();
    std::this_thread::sleep_for(std::chrono::milliseconds(100));
    return kvCacheManager.getLatestEvents(std::chrono::milliseconds(100));
}

} // namespace

TEST_F(KVCacheManagerTest, BlockManagerTest)
{
    auto constexpr numLayers = 12;
    auto constexpr numKvHeads = 6;
    auto constexpr sizePerHead = 128;
    auto constexpr tokensPerBlock = 64;
    auto constexpr blocksInPrimaryPool = 24;
    auto constexpr blocksInSecondaryPool = 0;
    auto constexpr maxNumSequences = 8;
    auto const stream = std::make_shared<tr::CudaStream>();
    auto constexpr onboardBlocks = true;

    BlockManager blockManager(std::vector<BlockManager::SizeType32>(numLayers, numKvHeads), sizePerHead, tokensPerBlock,
        blocksInPrimaryPool, blocksInSecondaryPool, maxNumSequences, stream, onboardBlocks);
    blockManager.allocatePools(nvinfer1::DataType::kHALF, false);

    EXPECT_EQ(blockManager.getTokensPerBlock(), tokensPerBlock);
    EXPECT_EQ(blockManager.getMaxNumBlocks(), blocksInPrimaryPool);
    EXPECT_EQ(blockManager.getNumFreeBlocks(), blocksInPrimaryPool);

    auto constexpr requestId = 42;
    auto constexpr beamWidth = 8;
    auto constexpr numBlocksPerBeam = blocksInPrimaryPool / beamWidth;
    auto constexpr numTokens = tokensPerBlock * numBlocksPerBeam;
    auto constexpr maxAttentionWindow = numTokens;
    auto const maxAttentionWindowVec = std::vector<BlockManager::SizeType32>{maxAttentionWindow};
    GenerationRequest seq0{requestId, numTokens, beamWidth, numBlocksPerBeam, maxAttentionWindow};
    blockManager.addSequence(seq0, numBlocksPerBeam, numBlocksPerBeam - 1);
    auto constexpr occupiedBlocks = (numBlocksPerBeam - 1) + beamWidth;
    EXPECT_EQ(blockManager.getNumFreeBlocks(), blocksInPrimaryPool - occupiedBlocks);
    auto const& ids = seq0.getCacheBlockIds();
    std::set<std::int32_t> idSet{};
    EXPECT_EQ(ids.size(), beamWidth);
    for (auto const& beam : ids)
    {
        EXPECT_EQ(beam.size(), blocksInPrimaryPool / beamWidth);
        idSet.insert(beam.begin(), beam.end());
    }
    EXPECT_EQ(idSet.size(), occupiedBlocks);
    blockManager.releaseBlocks(seq0);
    EXPECT_EQ(blockManager.getNumFreeBlocks(), blocksInPrimaryPool);

    blockManager.addSequence(seq0, numBlocksPerBeam, -1);
    EXPECT_EQ(blockManager.getNumFreeBlocks(), blocksInPrimaryPool - numBlocksPerBeam);
    EXPECT_EQ(ids.size(), beamWidth);
    for (std::size_t i = 0u; i < ids.front().size(); ++i)
    {
        for (std::size_t beam = 1u; beam < ids.size(); ++beam)
        {
            EXPECT_EQ(ids.at(beam).at(i), ids.at(0).at(i));
        }
    }
    blockManager.releaseBlocks(seq0);
    EXPECT_EQ(blockManager.getNumFreeBlocks(), blocksInPrimaryPool);

    // occupy 22/24 blocks
    EXPECT_NO_THROW(blockManager.addSequence(seq0, numBlocksPerBeam, numBlocksPerBeam - 1));
    GenerationRequest seq1{requestId + 1, numTokens, beamWidth, numBlocksPerBeam, maxAttentionWindow};
    EXPECT_NO_THROW(blockManager.addSequence(seq1, numBlocksPerBeam, numBlocksPerBeam - 1));
    // same requestId not allowed
    GenerationRequest seq2{requestId, numTokens, beamWidth, numBlocksPerBeam, maxAttentionWindow};
    EXPECT_THROW(blockManager.addSequence(seq2, numBlocksPerBeam, numBlocksPerBeam - 1), std::runtime_error);
    // no more blocks
    GenerationRequest seq3{requestId + 2, numTokens, beamWidth, numBlocksPerBeam, maxAttentionWindow};
    EXPECT_THROW(blockManager.addSequence(seq3, numBlocksPerBeam, numBlocksPerBeam - 1), std::runtime_error);
}

template <typename T, nvinfer1::DataType type, int mask>
void runPartialCopyTest()
{
    auto constexpr numLayers = 12;
    auto constexpr numKvHeads = 6;
    auto constexpr sizePerHead = 128;
    auto constexpr tokensPerBlock = 8;
    auto constexpr blocksInPrimaryPool = 4;
    auto constexpr blocksInSecondaryPool = 4;
    auto constexpr maxNumSequences = 8;
    auto const stream = std::make_shared<tr::CudaStream>();
    auto constexpr onboardBlocks = true;

    auto constexpr batchSize = 1;
    auto constexpr maxBlocksPerSeq = 10;
    auto constexpr bytesPerToken = 4;
    auto constexpr maxAttentionWindow = 4096;
    auto constexpr maxAttentionWindowAllLayer = 4096;
    auto constexpr sinkTokenLen = 0;
    auto constexpr canUseOneMoreBlock = true;

    SizeType32 constexpr maxNewTokens{0};
    auto constexpr beamWidth = 1;
    auto constexpr beamIdx = 0;
    tr::SamplingConfig const samplingConfig{beamWidth};
    bool constexpr isStreaming{false};

    BlockManager blockManager(std::vector<BlockManager::SizeType32>(numLayers, numKvHeads), sizePerHead, tokensPerBlock,
        blocksInPrimaryPool, blocksInSecondaryPool, maxNumSequences, stream, onboardBlocks);
    blockManager.allocatePools(type, false);

    auto oneLayerBlockSize = blockManager.getBlockSize(0);
    EXPECT_EQ(oneLayerBlockSize, numKvHeads * sizePerHead * tokensPerBlock);

    auto primaryPoolPtr = blockManager.getPrimaryPool(0);
    auto secondaryPoolPtr = blockManager.getSecondaryPool(0);
    tk::KVBlockArray kvCacheBlockArray(batchSize, maxBlocksPerSeq, tokensPerBlock, bytesPerToken, maxAttentionWindow,
        maxAttentionWindowAllLayer, sinkTokenLen, canUseOneMoreBlock, primaryPoolPtr->data(), secondaryPoolPtr->data(),
        nullptr);

    // Verify that shape of block for one layer of K or V is [numKvHeads, tokensPerBlock, sizePerHead] by comparing
    // against KVBlockArray::getKVLocalIdx method. We make this assumption in partialCopy kernel.
    auto constexpr localTokenIdx = 3;
    auto constexpr headIdx = 5;
    auto constexpr channelIdx = 7;
    auto localKIdx = kvCacheBlockArray.getKVLocalIdx(localTokenIdx, headIdx, sizePerHead, channelIdx);
    EXPECT_EQ(localKIdx, (headIdx * tokensPerBlock + localTokenIdx) * sizePerHead + channelIdx);
    // Pool block has shape [2, numLayers, numKvHeads, tokensPerBlock, sizePerHead]
    auto blockSize = 2 * numLayers * oneLayerBlockSize;
    auto primaryPoolSize = blocksInPrimaryPool * blockSize;
    auto secondaryPoolSize = blocksInSecondaryPool * blockSize;

    // Add sequence [0,1,2,3,4,5,6,7,8,9,10,11,12,13,14,15,16] (17 tokens, three blocks)
    auto inputTokens = std::make_shared<VecTokens>(VecTokens{0, 1, 2, 3, 4, 5, 6, 7, 8, 9, 10, 11, 12, 13, 14, 15, 16});
    auto const inputLength = static_cast<SizeType32>(inputTokens->size());
    LlmRequest::RequestIdType requestId{0};
    auto llmRequest0 = std::make_shared<LlmRequest>(requestId, maxNewTokens, inputTokens, samplingConfig, isStreaming);
    GenerationRequest seq0{requestId, inputLength, beamWidth, maxBlocksPerSeq, maxAttentionWindow};
    auto promptLen0 = llmRequest0->getNumTokens(beamIdx);
    auto numContextBlocks0 = tc::ceilDiv(promptLen0, blockManager.getTokensPerBlock());
    blockManager.addSequence(seq0, promptLen0, numContextBlocks0, *llmRequest0);
    EXPECT_EQ(llmRequest0->getContextCurrentPosition(), 0);
    auto cacheBlockIds = seq0.getCacheBlockIds().at(beamIdx);
    EXPECT_THAT(cacheBlockIds, ::testing::ElementsAreArray({0, 1, 2}));

    // Offload all 3 blocks, fill with predictable pattern, onboard
    for (auto cacheBlockId : cacheBlockIds)
    {
        auto block = blockManager.getBlockById(cacheBlockId);
        EXPECT_TRUE(block->isPrimary());
        // offload so we can write to block in CPU code
        blockManager.offloadBlock(block);
        EXPECT_FALSE(block->isPrimary());
        // need to sync so D2H transfer is done before accessing blocks
        EXPECT_EQ(cudaDeviceSynchronize(), cudaSuccess);
        // fill with predictable pattern
        auto memoryPoolIndex = block->getMemoryPoolBlockIndex();
        auto blockPtr{tr::ITensor::slice(secondaryPoolPtr, memoryPoolIndex, 1)};
        auto rawBlockPtr = reinterpret_cast<T*>(blockPtr->data());
        for (int i = 0; i < blockSize; ++i)
        {
            rawBlockPtr[i] = i & mask;
        }
        // onboard
        blockManager.onboardBlock(block);
        EXPECT_TRUE(block->isPrimary());
        EXPECT_EQ(cudaDeviceSynchronize(), cudaSuccess);
        EXPECT_TRUE(blockManager.verifyQueueIntegrity());
    }
    blockManager.releaseBlocks(seq0, llmRequest0);

    // Add sequence [0,1,2,3,4,5,6,7,8,9,10,11,12,13,14,15,16]
    auto inputTokens1 = inputTokens;
    auto const inputLength1 = static_cast<SizeType32>(inputTokens1->size());
    requestId = 1;
    auto llmRequest1 = std::make_shared<LlmRequest>(requestId, maxNewTokens, inputTokens1, samplingConfig, isStreaming);
    GenerationRequest seq1{requestId, inputLength1, beamWidth, maxBlocksPerSeq, maxAttentionWindow};
    auto promptLen1 = llmRequest1->getNumTokens(beamIdx);
    auto numContextBlocks1 = tc::ceilDiv(promptLen1, blockManager.getTokensPerBlock());
    blockManager.addSequence(seq1, promptLen1, numContextBlocks1, *llmRequest1);
    EXPECT_EQ(llmRequest1->getContextCurrentPosition(), 16);
    auto cacheBlockIds1 = seq1.getCacheBlockIds().at(beamIdx);
    EXPECT_THAT(cacheBlockIds1, ::testing::ElementsAreArray({0, 1, 6}));
    // store blocks 0, 1 ([0,1,2,3,4,5,6,7], [8,9,10,11,12,13,14,15])
    blockManager.storeContextBlocks(seq1, *llmRequest1);
    EXPECT_EQ(cudaDeviceSynchronize(), cudaSuccess);

    // Add sequence [0,1,2,3,4,5,6,7,8,9,10,11] again.
    // Reuse blocks 0 and 1(pc). Block 1 is partially reused, but already referenced by seq1 so must be partial copied
    // into new block 2. Clear block 2 so we can see what was partial copied.
    auto block2 = blockManager.getBlockById(2);
    auto memoryPoolIndex2 = block2->getMemoryPoolBlockIndex();
    auto block2Ptr{tr::ITensor::slice(primaryPoolPtr, memoryPoolIndex2, 1)};
    EXPECT_EQ(cudaMemset(block2Ptr->data(), 0, blockSize * sizeof(T)), cudaSuccess);
    auto inputTokens2 = inputTokens;
    auto constexpr partiallyReusedTokens = 3;
    inputTokens2->resize(8 + partiallyReusedTokens + 1);
    auto const inputLength2 = static_cast<SizeType32>(inputTokens2->size());
    requestId = 2;
    auto llmRequest2 = std::make_shared<LlmRequest>(requestId, maxNewTokens, inputTokens2, samplingConfig, isStreaming);
    GenerationRequest seq2{requestId, inputLength2, beamWidth, maxBlocksPerSeq, maxAttentionWindow};
    auto promptLen2 = llmRequest2->getNumTokens(beamIdx);
    auto numContextBlocks2 = tc::ceilDiv(promptLen2, blockManager.getTokensPerBlock());
    blockManager.addSequence(seq2, promptLen2, numContextBlocks2, *llmRequest2);
    EXPECT_EQ(llmRequest2->getContextCurrentPosition(), 11);
    auto cacheBlockIds2 = seq2.getCacheBlockIds().at(beamIdx);
    EXPECT_THAT(cacheBlockIds2, ::testing::ElementsAreArray({0, 2}));
    EXPECT_EQ(cudaDeviceSynchronize(), cudaSuccess);

    // Verify partial copied block 2
    // Block has shape [2, numLayers, numKvHeads, tokensPerBlock, sizePerHead]
    blockManager.offloadBlock(block2);
    EXPECT_FALSE(block2->isPrimary());
    // need to sync so D2H transfer is done before accessing blocks
    EXPECT_EQ(cudaDeviceSynchronize(), cudaSuccess);
    memoryPoolIndex2 = block2->getMemoryPoolBlockIndex();
    block2Ptr = tr::ITensor::slice(secondaryPoolPtr, memoryPoolIndex2, 1);
    T const* rawPtr2 = reinterpret_cast<T*>(block2Ptr->data());
    int numBad = 0;
    for (int i = 0; i < blockSize && numBad < 10; ++i)
    {
        T value = rawPtr2[i];
        int kOrV = i / (numLayers * numKvHeads * tokensPerBlock * sizePerHead);
        int j = i - kOrV * (numLayers * numKvHeads * tokensPerBlock * sizePerHead);
        int layer = j / (numKvHeads * tokensPerBlock * sizePerHead);
        j = j - layer * (numKvHeads * tokensPerBlock * sizePerHead);
        int head = j / (tokensPerBlock * sizePerHead);
        j = j - head * (tokensPerBlock * sizePerHead);
        int token = j / sizePerHead;
        j = j - token * sizePerHead;
        T expectedValue = (token < partiallyReusedTokens) ? i & mask : 0;
        if (value != expectedValue)
        {
            TLLM_LOG_WARNING(
                "block2[%d,%d,%d,%d,%d] - expected %d, actual %d", kOrV, layer, head, token, j, expectedValue, value);
            ++numBad;
        }
    }
    EXPECT_EQ(numBad, 0);
    blockManager.onboardBlock(block2);
    EXPECT_TRUE(block2->isPrimary());
    EXPECT_EQ(cudaDeviceSynchronize(), cudaSuccess);

    blockManager.releaseBlocks(seq1, llmRequest1);
    blockManager.releaseBlocks(seq2, llmRequest2);
}

TEST_F(KVCacheManagerTest, BlockManagerTestPartialCopyINT64)
{
    runPartialCopyTest<std::uint64_t, nvinfer1::DataType::kINT64, -1>();
}

TEST_F(KVCacheManagerTest, BlockManagerTestPartialCopyINT32)
{
    runPartialCopyTest<std::uint32_t, nvinfer1::DataType::kINT32, -1>();
}

TEST_F(KVCacheManagerTest, BlockManagerTestPartialCopyFLOAT)
{
    runPartialCopyTest<std::uint32_t, nvinfer1::DataType::kFLOAT, -1>();
}

#ifdef ENABLE_BF16
TEST_F(KVCacheManagerTest, BlockManagerTestPartialCopyBF16)
{
    runPartialCopyTest<std::uint16_t, nvinfer1::DataType::kBF16, 65535>();
}
#endif

TEST_F(KVCacheManagerTest, BlockManagerTestPartialCopyHALF)
{
    runPartialCopyTest<std::uint16_t, nvinfer1::DataType::kHALF, 65535>();
}

TEST_F(KVCacheManagerTest, BlockManagerTestPartialCopyBOOL)
{
    runPartialCopyTest<std::uint8_t, nvinfer1::DataType::kBOOL, 255>();
}

TEST_F(KVCacheManagerTest, BlockManagerTestPartialCopyUINT8)
{
    runPartialCopyTest<std::uint8_t, nvinfer1::DataType::kUINT8, 255>();
}

TEST_F(KVCacheManagerTest, BlockManagerTestPartialCopyINT8)
{
    runPartialCopyTest<std::uint8_t, nvinfer1::DataType::kINT8, 255>();
}

#ifdef ENABLE_FP8
TEST_F(KVCacheManagerTest, BlockManagerTestPartialCopyFP8)
{
    runPartialCopyTest<std::uint8_t, nvinfer1::DataType::kFP8, 255>();
}
#endif

#ifdef ENABLE_FP4
TEST_F(KVCacheManagerTest, FP4BlockScaleManagementTest)
{
    auto constexpr numLayers = 6;
    auto constexpr numHeads = 6;
    auto constexpr sizePerHead = 16;
    auto constexpr tokensPerBlock = 4;
    auto constexpr maxBlocksPerSeq = 4;
    auto constexpr maxNumSequences = 8;
    auto constexpr blocksInPrimaryPool = 16;
    auto constexpr blocksInSecondaryPool = 16;
    auto constexpr onboardBlocks = true;
    auto const stream = std::make_shared<tr::CudaStream>();
    auto constexpr beamWidth = 1;

    KVCacheManager kvCacheManager(numLayers, numHeads, sizePerHead, tokensPerBlock, blocksInPrimaryPool,
        blocksInSecondaryPool, maxNumSequences, beamWidth, {tokensPerBlock * maxBlocksPerSeq}, 0, false, stream, true,
        onboardBlocks);

    kvCacheManager.allocatePools(nvinfer1::DataType::kFP4, /*useUvm=*/false);

    // We should have one additional pool for the block scales.
    EXPECT_EQ(kvCacheManager.getBlockManager().getNumPools(), 2);
    EXPECT_EQ(kvCacheManager.getBlockManager().getNumPools(/*includeBlockScalePools=*/false), 1);
    EXPECT_NE(kvCacheManager.getBlockScalePoolPointers(), nullptr);

    auto const& blockManager = kvCacheManager.getBlockManager();
    EXPECT_TRUE(blockManager.containsBlockScales(1));
    EXPECT_EQ(blockManager.getBlockSize(0) / 16, blockManager.getBlockSize(1));
}
#endif

TEST_F(KVCacheManagerTest, BlockManagerReuseTest)
{
    auto constexpr numLayers = 12;
    auto constexpr numKvHeads = 6;
    auto constexpr sizePerHead = 16;
    auto constexpr tokensPerBlock = 4;
    auto constexpr maxBlocksPerSeq = 4;
    auto constexpr blocksInPrimaryPool = 8;
    auto constexpr blocksInSecondaryPool = 0;
    auto constexpr maxNumSequences = 8;
    auto const stream = std::make_shared<tr::CudaStream>();
    auto constexpr onboardBlocks = true;
    auto constexpr maxAttentionWindow = tokensPerBlock * maxBlocksPerSeq;

    BlockManager blockManager(std::vector<BlockManager::SizeType32>(numLayers, numKvHeads), sizePerHead, tokensPerBlock,
        blocksInPrimaryPool, blocksInSecondaryPool, maxNumSequences, stream, onboardBlocks);
    blockManager.allocatePools(nvinfer1::DataType::kHALF, false);

    EXPECT_EQ(blockManager.getTokensPerBlock(), tokensPerBlock);
    EXPECT_EQ(blockManager.getMaxNumBlocks(), blocksInPrimaryPool);
    EXPECT_EQ(blockManager.getNumFreeBlocks(), blocksInPrimaryPool);

    SizeType32 constexpr maxNewTokens{0};
    auto constexpr beamWidth = 1;
    tr::SamplingConfig const samplingConfig{beamWidth};
    bool constexpr isStreaming{false};

    auto inputTokens = std::make_shared<VecTokens>(VecTokens{0, 1, 2, 3, 4, 5, 6, 7, 8});
    auto const inputLength = static_cast<SizeType32>(inputTokens->size());
    LlmRequest::RequestIdType requestId{0};
    auto llmRequest0 = std::make_shared<LlmRequest>(requestId, maxNewTokens, inputTokens, samplingConfig, isStreaming);

    GenerationRequest seq0{requestId, inputLength, beamWidth, maxBlocksPerSeq, maxAttentionWindow};

    ///////////////////////////////////////////////////////////////////////////
    // add request and then remove it
    // input tokens [0, 1, 2, 3, 4, 5, 6, 7, 8]
    auto constexpr beamIdx = 0;
    auto promptLen0 = llmRequest0->getNumTokens(beamIdx);
    auto numContextBlocks0 = tc::ceilDiv(promptLen0, blockManager.getTokensPerBlock());
    blockManager.addSequence(seq0, promptLen0, numContextBlocks0, *llmRequest0);
    EXPECT_EQ(llmRequest0->getContextCurrentPosition(), 0);
    EXPECT_THAT(seq0.getCacheBlockIds().at(beamIdx), ::testing::ElementsAreArray({0, 1, 2}));
    llmRequest0->addNewToken(9, beamIdx);  // block 2 contains [8]
    llmRequest0->addNewToken(10, beamIdx); // block 2 contains [8, 9]
    auto numTokens = llmRequest0->getNumTokens(beamIdx);
    auto numBlocks = tc::ceilDiv(numTokens, tokensPerBlock);
    EXPECT_EQ(numBlocks, 3);
    EXPECT_EQ(blockManager.getNumAllocatedBlocks(), numBlocks);
    EXPECT_EQ(blockManager.getNumFreeBlocks(), blocksInPrimaryPool - numBlocks);

    // blocks 0, 1, 2 are stored for reuse (blocks contain [0, 1, 2, 3], [4, 5, 6, 7], [8, 9])
    blockManager.releaseBlocks(seq0, llmRequest0);
    EXPECT_EQ(blockManager.getNumAllocatedBlocks(), 0);
    EXPECT_EQ(blockManager.getNumFreeBlocks(), blocksInPrimaryPool);

    ///////////////////////////////////////////////////////////////////////////
    // new request with same tokens [0, 1, 2, 3, 4, 5, 6, 7, 8] and then remove it
    requestId = 1;
    auto llmRequest1 = std::make_shared<LlmRequest>(requestId, maxNewTokens, inputTokens, samplingConfig, isStreaming);
    GenerationRequest seq1{requestId, inputLength, beamWidth, maxBlocksPerSeq, maxAttentionWindow};

    // reuse blocks 0, 1 ([0, 1, 2, 3], [4, 5, 6, 7]) and get new block 3
    auto promptLen1 = llmRequest1->getNumTokens(beamIdx);
    auto numContextBlocks1 = tc::ceilDiv(promptLen1, blockManager.getTokensPerBlock());
    blockManager.addSequence(seq1, promptLen1, numContextBlocks1, *llmRequest1);
    EXPECT_EQ(llmRequest1->getContextCurrentPosition(), 2 * tokensPerBlock);
    EXPECT_THAT(seq1.getCacheBlockIds().at(beamIdx), ::testing::ElementsAreArray({0, 1, 3}));
    llmRequest1->addNewToken(9, beamIdx);  // block 3 contains [8]
    llmRequest1->addNewToken(10, beamIdx); // block 3 contains [8, 9]
    EXPECT_EQ(blockManager.getNumAllocatedBlocks(), numBlocks);
    EXPECT_EQ(blockManager.getNumFreeBlocks(), blocksInPrimaryPool - numBlocks);

    // block 3 matches block 2 and will be freed (blocks contain [8, 9])
    blockManager.releaseBlocks(seq1, llmRequest1);
    EXPECT_EQ(blockManager.getNumAllocatedBlocks(), 0);
    EXPECT_EQ(blockManager.getNumFreeBlocks(), blocksInPrimaryPool);

    ///////////////////////////////////////////////////////////////////////////
    // add both requests again and then remove them
    // input tokens [0, 1, 2, 3, 4, 5, 6, 7, 8, 9]
    // reuse blocks 0, 1, 2(p) ([0, 1, 2, 3], [4, 5, 6, 7], [8]) :: p = partial reuse
    auto inputTokens0 = std::make_shared<VecTokens>(*inputTokens);
    inputTokens0->emplace_back(9);
    llmRequest0 = std::make_shared<LlmRequest>(requestId, maxNewTokens, inputTokens0, samplingConfig, isStreaming);
    promptLen0 = llmRequest0->getNumTokens(beamIdx);
    numContextBlocks0 = tc::ceilDiv(promptLen0, blockManager.getTokensPerBlock());
    blockManager.addSequence(seq0, promptLen0, numContextBlocks0, *llmRequest0);
    EXPECT_EQ(llmRequest0->getContextCurrentPosition(), promptLen0 - 1);
    EXPECT_THAT(seq0.getCacheBlockIds().at(beamIdx), ::testing::ElementsAreArray({0, 1, 2}));
    EXPECT_EQ(blockManager.getNumAllocatedBlocks(), numBlocks);
    EXPECT_EQ(blockManager.getNumFreeBlocks(), blocksInPrimaryPool - numBlocks);
    // note that seq0 is holding blocks 0, 1 and 2 until releaseBlocks is called

    // input tokens [0, 1, 2, 3, 4, 5, 6, 7, 8, 9, 10]
    // reuse blocks 0, 1 ([0, 1, 2, 3], [4, 5, 6, 7]) and get new block 4
    auto inputTokens1 = std::make_shared<VecTokens>(llmRequest1->getTokens(0));
    llmRequest1 = std::make_shared<LlmRequest>(requestId, maxNewTokens, inputTokens1, samplingConfig, isStreaming);
    promptLen1 = llmRequest1->getNumTokens(beamIdx);
    numContextBlocks1 = tc::ceilDiv(promptLen1, blockManager.getTokensPerBlock());
    blockManager.addSequence(seq1, promptLen1, numContextBlocks1, *llmRequest1);
    EXPECT_EQ(llmRequest1->getContextCurrentPosition(), 2 * tokensPerBlock);
    EXPECT_THAT(seq1.getCacheBlockIds().at(beamIdx), ::testing::ElementsAreArray({0, 1, 4}));
    llmRequest1->addNewToken(10, beamIdx); // block 4 contains [8, 9, 10]
    EXPECT_EQ(blockManager.getNumAllocatedBlocks(), numBlocks + 1);
    EXPECT_EQ(blockManager.getNumFreeBlocks(), blocksInPrimaryPool - numBlocks - 1);

    // block 2 is stored for reuse (block contains [8]). nb! Last token of last block is never stored
    blockManager.releaseBlocks(seq0, llmRequest0);
    EXPECT_EQ(blockManager.getNumAllocatedBlocks(), numBlocks);
    EXPECT_EQ(blockManager.getNumFreeBlocks(), blocksInPrimaryPool - numBlocks);
    // block 4 is stored for reuse (block contains [8, 9]). nb! Last token of last block is never stored
    blockManager.releaseBlocks(seq1, llmRequest1);
    EXPECT_EQ(blockManager.getNumAllocatedBlocks(), 0);
    EXPECT_EQ(blockManager.getNumFreeBlocks(), blocksInPrimaryPool);

    ///////////////////////////////////////////////////////////////////////////
    // add request with less tokens
    // input tokens [0, 1, 2, 3, 4]
    auto inputLength2 = tokensPerBlock + 1;
    auto inputTokens2
        = std::make_shared<VecTokens>(VecTokens{inputTokens->begin(), inputTokens->begin() + inputLength2});
    requestId = 2;
    auto llmRequest2 = std::make_shared<LlmRequest>(requestId, maxNewTokens, inputTokens2, samplingConfig, isStreaming);

    numTokens = llmRequest2->getNumTokens(beamIdx);
    GenerationRequest seq2{requestId, numTokens, beamWidth, maxBlocksPerSeq, maxAttentionWindow};
    // reuse block 0 ([0, 1, 2, 3]), get new block 5
    auto promptLen2 = llmRequest2->getNumTokens(beamIdx);
    auto numContextBlocks2 = tc::ceilDiv(promptLen2, blockManager.getTokensPerBlock());
    blockManager.addSequence(seq2, promptLen2, numContextBlocks2, *llmRequest2);
    EXPECT_EQ(llmRequest2->getContextCurrentPosition(), tokensPerBlock);
    EXPECT_THAT(seq2.getCacheBlockIds().at(beamIdx), ::testing::ElementsAreArray({0, 5}));
    llmRequest2->addNewToken(5, beamIdx); // block 5 contains [4]
    numTokens = llmRequest2->getNumTokens(beamIdx);
    numBlocks = tc::ceilDiv(numTokens, tokensPerBlock);
    EXPECT_EQ(blockManager.getNumAllocatedBlocks(), numBlocks);
    EXPECT_EQ(blockManager.getNumFreeBlocks(), blocksInPrimaryPool - numBlocks);

    ///////////////////////////////////////////////////////////////////////////
    // add request with more tokens
    // input tokens [0, 1, 2, 3, 4, 5, 6, 7, 8, 9, 11]
    auto inputTokens3 = std::make_shared<VecTokens>(VecTokens{0, 1, 2, 3, 4, 5, 6, 7, 8, 9, 11});
    requestId = 3;
    auto llmRequest3 = std::make_shared<LlmRequest>(requestId, maxNewTokens, inputTokens3, samplingConfig, isStreaming);

    numTokens = llmRequest3->getNumTokens(beamIdx);
    GenerationRequest seq3{requestId, numTokens, beamWidth, maxBlocksPerSeq, maxAttentionWindow};
    // reuse blocks 0, 1, 4(p) ([0, 1, 2, 3], [4, 5, 6, 7], [8, 9])
    auto promptLen3 = llmRequest3->getNumTokens(beamIdx);
    auto numContextBlocks3 = tc::ceilDiv(promptLen3, blockManager.getTokensPerBlock());
    blockManager.addSequence(seq3, promptLen3, numContextBlocks3, *llmRequest3);
    EXPECT_EQ(llmRequest3->getContextCurrentPosition(), numTokens - 1);
    EXPECT_THAT(seq3.getCacheBlockIds().at(beamIdx), ::testing::ElementsAreArray({0, 1, 4}));
    llmRequest3->addNewToken(11, beamIdx); // block 4 contains [8, 9, 11]
    numTokens = llmRequest3->getNumTokens(beamIdx);
    // one block used by both seq2 and seq3
    numBlocks += tc::ceilDiv(numTokens, tokensPerBlock) - 1;
    EXPECT_EQ(blockManager.getNumAllocatedBlocks(), numBlocks);
    EXPECT_EQ(blockManager.getNumFreeBlocks(), blocksInPrimaryPool - numBlocks);

    // block 5 is not stored since it is last block and has only one token
    blockManager.releaseBlocks(seq2, llmRequest2);
    // block 4 is stored for reuse (block contains [8, 9]). nb! Last token of last block not stored
    blockManager.releaseBlocks(seq3, llmRequest3);
    EXPECT_EQ(blockManager.getNumAllocatedBlocks(), 0);
    EXPECT_EQ(blockManager.getNumFreeBlocks(), blocksInPrimaryPool);

    ///////////////////////////////////////////////////////////////////////////
    // add request with 11 tokens, then discard few tokens from request and release a shorter one
    auto inputTokens4 = std::make_shared<VecTokens>(VecTokens{0, 1, 2, 3, 4, 5, 6, 7, 8, 9, 12});
    auto inputTokens4Short = std::make_shared<VecTokens>(VecTokens{0, 1, 2, 3, 4, 5, 6, 7, 8});
    requestId = 4;
    auto llmRequest4 = std::make_shared<LlmRequest>(requestId, maxNewTokens, inputTokens4, samplingConfig, isStreaming);

    numTokens = llmRequest4->getNumTokens(beamIdx);
    GenerationRequest seq4{requestId, numTokens, beamWidth, maxBlocksPerSeq, maxAttentionWindow};

    // reuse blocks 0, 1, 4(p) ([0, 1, 2, 3], [4, 5, 6, 7], [8,9])
    auto promptLen4 = llmRequest4->getNumTokens(beamIdx);
    auto numContextBlocks4 = tc::ceilDiv(promptLen4, blockManager.getTokensPerBlock());
    blockManager.addSequence(seq4, promptLen4, numContextBlocks4, *llmRequest4);
    EXPECT_EQ(llmRequest4->getContextCurrentPosition(), promptLen4 - 1);
    EXPECT_THAT(seq4.getCacheBlockIds().at(beamIdx), ::testing::ElementsAreArray({0, 1, 4}));
    numTokens = llmRequest4->getNumTokens(beamIdx);
    numBlocks = tc::ceilDiv(numTokens, tokensPerBlock);
    EXPECT_EQ(blockManager.getNumAllocatedBlocks(), numBlocks);
    EXPECT_EQ(blockManager.getNumFreeBlocks(), blocksInPrimaryPool - numBlocks);

    auto llmRequest4Short
        = std::make_shared<LlmRequest>(requestId, maxNewTokens, inputTokens4Short, samplingConfig, isStreaming);

    // llmRequest4Short tokens [0, 1, 2, 3, 4, 5, 6, 7, 8]
    // blocks 0 and 1 ([0, 1, 2, 3], [4, 5, 6, 7]) are already stored,
    // block 4 is freed
    blockManager.releaseBlocks(seq4, llmRequest4Short);
    EXPECT_EQ(blockManager.getNumAllocatedBlocks(), 0);
    EXPECT_EQ(blockManager.getNumFreeBlocks(), blocksInPrimaryPool);

    ///////////////////////////////////////////////////////////////////////////
    // add request with 11 tokens again and make sure no discarded tokens reuse happens
    // input tokens [0, 1, 2, 3, 4, 5, 6, 7, 8, 9, 12]
    // reuse blocks 0, 1, 2(p) ([0, 1, 2, 3], [4, 5, 6, 7], [8])
    // nb! LlmRequest retains state calculated during addSequence, this state affects result.
    // Calling addSequence a second time with same LlmRequest object will produce incorrect state.
    // Create new llmRequest4 instance to avoid this issue.
    llmRequest4 = std::make_shared<LlmRequest>(requestId, maxNewTokens, inputTokens4, samplingConfig, isStreaming);
    promptLen4 = llmRequest4->getNumTokens(beamIdx);
    numContextBlocks4 = tc::ceilDiv(promptLen4, blockManager.getTokensPerBlock());
    blockManager.addSequence(seq4, promptLen4, numContextBlocks4, *llmRequest4);
    EXPECT_EQ(llmRequest4->getContextCurrentPosition(), promptLen4 - 2);
    EXPECT_THAT(seq4.getCacheBlockIds().at(beamIdx), ::testing::ElementsAreArray({0, 1, 2}));
    numTokens = llmRequest4->getNumTokens(beamIdx);
    numBlocks = tc::ceilDiv(numTokens, tokensPerBlock);
    EXPECT_EQ(blockManager.getNumAllocatedBlocks(), numBlocks);
    EXPECT_EQ(blockManager.getNumFreeBlocks(), blocksInPrimaryPool - numBlocks);

    blockManager.releaseBlocks(seq4, llmRequest4);
    EXPECT_EQ(blockManager.getNumAllocatedBlocks(), 0);
    EXPECT_EQ(blockManager.getNumFreeBlocks(), blocksInPrimaryPool);

    ///////////////////////////////////////////////////////////////////////////
    // add request with max size with incidental reuse of first token.
    // this happens because we initialize inputTokens5 with 0's.
    auto inputLength5 = blocksInPrimaryPool * tokensPerBlock - 1;
    auto inputTokens5 = std::make_shared<VecTokens>(VecTokens(inputLength5, 0));
    requestId = 5;
    auto llmRequest5 = std::make_shared<LlmRequest>(requestId, maxNewTokens, inputTokens5, samplingConfig, isStreaming);

    numTokens = llmRequest5->getNumTokens(beamIdx);
    GenerationRequest seq5{requestId, numTokens, beamWidth, maxBlocksPerSeq, maxAttentionWindow};
    // no reuse, all blocks need to be freed
    auto promptLen5 = llmRequest5->getNumTokens(beamIdx);
    auto numContextBlocks5 = tc::ceilDiv(promptLen5, blockManager.getTokensPerBlock());
    blockManager.addSequence(seq5, promptLen5, numContextBlocks5, *llmRequest5);
    llmRequest5->addNewToken(0, beamIdx);
    EXPECT_EQ(llmRequest5->getContextCurrentPosition(), 1); // incidental reuse

    EXPECT_EQ(blockManager.getNumAllocatedBlocks(), blocksInPrimaryPool);
    EXPECT_EQ(blockManager.getNumFreeBlocks(), 0);

    blockManager.releaseBlocks(seq5, llmRequest5);
    EXPECT_EQ(blockManager.getNumAllocatedBlocks(), 0);
    EXPECT_EQ(blockManager.getNumFreeBlocks(), blocksInPrimaryPool);

    ///////////////////////////////////////////////////////////////////////////
    // add request with min size that doesn't reuse blocks
    auto inputLength6 = 1;
    auto inputTokens6 = std::make_shared<VecTokens>(VecTokens(inputLength6, 0));
    requestId = 6;
    auto llmRequest6 = std::make_shared<LlmRequest>(requestId, maxNewTokens, inputTokens6, samplingConfig, isStreaming);

    numTokens = llmRequest6->getNumTokens(beamIdx);
    GenerationRequest seq6{requestId, numTokens, beamWidth, maxBlocksPerSeq, maxAttentionWindow};
    // no reuse, all blocks need to be freed
    auto promptLen6 = llmRequest6->getNumTokens(beamIdx);
    auto numContextBlocks6 = tc::ceilDiv(promptLen6, blockManager.getTokensPerBlock());
    blockManager.addSequence(seq6, promptLen6, numContextBlocks6, *llmRequest6);
    llmRequest6->addNewToken(0, beamIdx);
    // no reuse occurs because we are unable to reuse last input token and inputLength6 == 1.
    EXPECT_EQ(llmRequest6->getContextCurrentPosition(), 0);

    EXPECT_EQ(blockManager.getNumAllocatedBlocks(), 1);
    EXPECT_EQ(blockManager.getNumFreeBlocks(), blocksInPrimaryPool - 1);

    blockManager.releaseBlocks(seq6, llmRequest6);
    EXPECT_EQ(blockManager.getNumAllocatedBlocks(), 0);
    EXPECT_EQ(blockManager.getNumFreeBlocks(), blocksInPrimaryPool);
}

TEST_F(KVCacheManagerTest, BlockManagerReuseWithExtraIdTest)
{
    // tc::Logger::getLogger()->setLevel(tc::Logger::Level::DEBUG);
    using VecTokenExtraIds = LlmRequest::VecTokenExtraIds;

    auto constexpr numLayers = 12;
    auto constexpr numKvHeads = 6;
    auto constexpr sizePerHead = 16;
    auto constexpr tokensPerBlock = 4;
    auto constexpr maxBlocksPerSeq = 4;
    auto constexpr blocksInPrimaryPool = 16;
    auto constexpr blocksInSecondaryPool = 0;
    auto constexpr maxNumSequences = 8;
    auto const stream = std::make_shared<tr::CudaStream>();
    auto constexpr onboardBlocks = true;
    auto constexpr numReturnSequences = 1;
    auto constexpr maxAttentionWindow = tokensPerBlock * maxBlocksPerSeq;

    BlockManager blockManager(std::vector(numLayers, numKvHeads), sizePerHead, tokensPerBlock, blocksInPrimaryPool,
        blocksInSecondaryPool, maxNumSequences, stream, onboardBlocks);
    blockManager.allocatePools(nvinfer1::DataType::kHALF, false);

    EXPECT_EQ(blockManager.getTokensPerBlock(), tokensPerBlock);
    EXPECT_EQ(blockManager.getMaxNumBlocks(), blocksInPrimaryPool);
    EXPECT_EQ(blockManager.getNumFreeBlocks(), blocksInPrimaryPool);

    SizeType32 constexpr maxNewTokens{0};
    auto constexpr beamWidth = 1;
    tr::SamplingConfig const samplingConfig{beamWidth};
    bool constexpr isStreaming{false};

    // assume prompt id starts from 100
    auto inputTokens = std::make_shared<VecTokens>(VecTokens{100, 101, 102, 103, 104, 105, 0, 1, 2});
    auto inputTokenExtraIds = std::make_shared<VecTokenExtraIds>(VecTokenExtraIds{1, 1, 2, 2, 3, 3, 0, 0, 0});
    auto const inputLength = static_cast<SizeType32>(inputTokens->size());
    LlmRequest::RequestIdType requestId{0};
    auto llmRequest0 = std::make_shared<LlmRequest>(requestId, maxNewTokens, inputTokens, samplingConfig, isStreaming,
        std::nullopt, std::nullopt, std::nullopt, std::nullopt, std::nullopt, std::nullopt, std::nullopt, std::nullopt,
        std::nullopt, std::nullopt, std::nullopt, std::nullopt, std::nullopt, std::nullopt, std::nullopt, false, false,
        false, std::nullopt, std::nullopt, false, std::nullopt, false, std::nullopt, false, std::nullopt, 0.5,
        std::nullopt, std::nullopt, std::nullopt, LlmRequestType::LLMREQUEST_TYPE_CONTEXT_AND_GENERATION,
        inputTokenExtraIds, numReturnSequences);

    GenerationRequest seq0{requestId, inputLength, beamWidth, maxBlocksPerSeq, maxAttentionWindow};

    ///////////////////////////////////////////////////////////////////////////
    // add request and then remove it
    auto constexpr beamIdx = 0;
    auto promptLen0 = llmRequest0->getNumTokens(beamIdx);
    auto numContextBlocks0 = tc::ceilDiv(promptLen0, blockManager.getTokensPerBlock());
    blockManager.addSequence(seq0, promptLen0, numContextBlocks0, *llmRequest0);
    EXPECT_EQ(llmRequest0->getContextCurrentPosition(), 0);
    EXPECT_THAT(seq0.getCacheBlockIds().at(beamIdx), ::testing::ElementsAreArray({0, 1, 2}));
    llmRequest0->addNewToken(3, beamIdx);
    llmRequest0->addNewToken(4, beamIdx);
    auto numTokens = llmRequest0->getNumTokens(beamIdx);
    auto numBlocks = tc::ceilDiv(numTokens, tokensPerBlock);
    EXPECT_EQ(numBlocks, 3);
    EXPECT_EQ(blockManager.getNumAllocatedBlocks(), numBlocks);
    EXPECT_EQ(blockManager.getNumFreeBlocks(), blocksInPrimaryPool - numBlocks);

    // blocks 0, 1, 2 are stored for reuse (block 2 contains [(2, 0), (3, 0)])
    blockManager.releaseBlocks(seq0, llmRequest0);
    EXPECT_EQ(blockManager.getNumAllocatedBlocks(), 0);
    EXPECT_EQ(blockManager.getNumFreeBlocks(), blocksInPrimaryPool);

    ///////////////////////////////////////////////////////////////////////////
    // new request with same tokens and then remove it
    requestId = 1;
    auto llmRequest1 = std::make_shared<LlmRequest>(requestId, maxNewTokens, inputTokens, samplingConfig, isStreaming,
        std::nullopt, std::nullopt, std::nullopt, std::nullopt, std::nullopt, std::nullopt, std::nullopt, std::nullopt,
        std::nullopt, std::nullopt, std::nullopt, std::nullopt, std::nullopt, std::nullopt, std::nullopt, false, false,
        false, std::nullopt, std::nullopt, false, std::nullopt, false, std::nullopt, false, std::nullopt, 0.5,
        std::nullopt, std::nullopt, std::nullopt, LlmRequestType::LLMREQUEST_TYPE_CONTEXT_AND_GENERATION,
        inputTokenExtraIds, numReturnSequences);
    GenerationRequest seq1{requestId, inputLength, beamWidth, maxBlocksPerSeq, maxAttentionWindow};

    // reuse blocks 0, 1 and get new block 3
    auto promptLen1 = llmRequest1->getNumTokens(beamIdx);
    auto numContextBlocks1 = tc::ceilDiv(promptLen1, blockManager.getTokensPerBlock());
    blockManager.addSequence(seq1, promptLen1, numContextBlocks1, *llmRequest1);
    EXPECT_EQ(llmRequest1->getContextCurrentPosition(), 2 * tokensPerBlock);
    EXPECT_THAT(seq1.getCacheBlockIds().at(beamIdx), ::testing::ElementsAreArray({0, 1, 3}));
    llmRequest1->addNewToken(3, beamIdx);
    llmRequest1->addNewToken(4, beamIdx);
    EXPECT_EQ(blockManager.getNumAllocatedBlocks(), numBlocks);
    EXPECT_EQ(blockManager.getNumFreeBlocks(), blocksInPrimaryPool - numBlocks);

    // block 3 matches block 2 and will be freed
    blockManager.releaseBlocks(seq1, llmRequest1);
    EXPECT_EQ(blockManager.getNumAllocatedBlocks(), 0);
    EXPECT_EQ(blockManager.getNumFreeBlocks(), blocksInPrimaryPool);

    ///////////////////////////////////////////////////////////////////////////
    // add both requests again and then remove them
    // reuse blocks 0, 1 and get new block 4
    llmRequest0 = std::make_shared<LlmRequest>(requestId, maxNewTokens, inputTokens, samplingConfig, isStreaming,
        std::nullopt, std::nullopt, std::nullopt, std::nullopt, std::nullopt, std::nullopt, std::nullopt, std::nullopt,
        std::nullopt, std::nullopt, std::nullopt, std::nullopt, std::nullopt, std::nullopt, std::nullopt, false, false,
        false, std::nullopt, std::nullopt, false, std::nullopt, false, std::nullopt, false, std::nullopt, 0.5,
        std::nullopt, std::nullopt, std::nullopt, LlmRequestType::LLMREQUEST_TYPE_CONTEXT_AND_GENERATION,
        inputTokenExtraIds, numReturnSequences);
    promptLen0 = llmRequest0->getNumTokens(beamIdx);
    numContextBlocks0 = tc::ceilDiv(promptLen0, blockManager.getTokensPerBlock());
    blockManager.addSequence(seq0, promptLen0, numContextBlocks0, *llmRequest0);
    llmRequest0->addNewToken(3, beamIdx);
    EXPECT_EQ(llmRequest0->getContextCurrentPosition(), 2 * tokensPerBlock);
    EXPECT_THAT(seq0.getCacheBlockIds().at(beamIdx), ::testing::ElementsAreArray({0, 1, 4}));
    EXPECT_EQ(blockManager.getNumAllocatedBlocks(), numBlocks);
    EXPECT_EQ(blockManager.getNumFreeBlocks(), blocksInPrimaryPool - numBlocks);

    // reuse blocks 0, 1 and reuse block 2
    auto inputTokens1 = std::make_shared<VecTokens>(llmRequest1->getTokens(0));
    auto inputTokenExtraIds1 = std::make_shared<VecTokenExtraIds>(*inputTokenExtraIds);
    inputTokenExtraIds1->push_back(0);
    inputTokenExtraIds1->push_back(0);
    llmRequest1 = std::make_shared<LlmRequest>(requestId, maxNewTokens, inputTokens1, samplingConfig, isStreaming,
        std::nullopt, std::nullopt, std::nullopt, std::nullopt, std::nullopt, std::nullopt, std::nullopt, std::nullopt,
        std::nullopt, std::nullopt, std::nullopt, std::nullopt, std::nullopt, std::nullopt, std::nullopt, false, false,
        false, std::nullopt, std::nullopt, false, std::nullopt, false, std::nullopt, false, std::nullopt, 0.5,
        std::nullopt, std::nullopt, std::nullopt, LlmRequestType::LLMREQUEST_TYPE_CONTEXT_AND_GENERATION,
        inputTokenExtraIds1, numReturnSequences);
    promptLen1 = llmRequest1->getNumTokens(beamIdx);
    numContextBlocks1 = tc::ceilDiv(promptLen1, blockManager.getTokensPerBlock());
    blockManager.addSequence(seq1, promptLen1, numContextBlocks1, *llmRequest1);
    EXPECT_EQ(llmRequest1->getContextCurrentPosition(), llmRequest1->getNumTokens(beamIdx) - 1);
    EXPECT_THAT(seq1.getCacheBlockIds().at(beamIdx), ::testing::ElementsAreArray({0, 1, 2}));
    llmRequest1->addNewToken(5, beamIdx);
    EXPECT_EQ(blockManager.getNumAllocatedBlocks(), numBlocks + 1);
    EXPECT_EQ(blockManager.getNumFreeBlocks(), blocksInPrimaryPool - numBlocks - 1);

    blockManager.releaseBlocks(seq0, llmRequest0);
    EXPECT_EQ(blockManager.getNumAllocatedBlocks(), numBlocks);
    EXPECT_EQ(blockManager.getNumFreeBlocks(), blocksInPrimaryPool - numBlocks);
    // blocks 2 is stored for reuse (block contains [(2, 0), (3, 0), (4, 0)])
    blockManager.releaseBlocks(seq1, llmRequest1);
    EXPECT_EQ(blockManager.getNumAllocatedBlocks(), 0);
    EXPECT_EQ(blockManager.getNumFreeBlocks(), blocksInPrimaryPool);

    ///////////////////////////////////////////////////////////////////////////
    // add request with totally different extra ids
    auto inputTokenExtraIds2 = std::make_shared<VecTokenExtraIds>(VecTokenExtraIds{4, 4, 5, 5, 6, 6, 0, 0, 0});
    requestId = 2;
    auto llmRequest2 = std::make_shared<LlmRequest>(requestId, maxNewTokens, inputTokens, samplingConfig, isStreaming,
        std::nullopt, std::nullopt, std::nullopt, std::nullopt, std::nullopt, std::nullopt, std::nullopt, std::nullopt,
        std::nullopt, std::nullopt, std::nullopt, std::nullopt, std::nullopt, std::nullopt, std::nullopt, false, false,
        false, std::nullopt, std::nullopt, false, std::nullopt, false, std::nullopt, false, std::nullopt, 0.5,
        std::nullopt, std::nullopt, std::nullopt, LlmRequestType::LLMREQUEST_TYPE_CONTEXT_AND_GENERATION,
        inputTokenExtraIds2, numReturnSequences);

    numTokens = llmRequest2->getNumTokens(beamIdx);
    GenerationRequest seq2{requestId, numTokens, beamWidth, maxBlocksPerSeq, maxAttentionWindow};
    // no reuse, get new block 5, 6, 7
    auto promptLen2 = llmRequest2->getNumTokens(beamIdx);
    auto numContextBlocks2 = tc::ceilDiv(promptLen2, blockManager.getTokensPerBlock());
    blockManager.addSequence(seq2, promptLen2, numContextBlocks2, *llmRequest2);
    EXPECT_EQ(llmRequest2->getContextCurrentPosition(), 0);
    EXPECT_THAT(seq2.getCacheBlockIds().at(beamIdx), ::testing::ElementsAreArray({5, 6, 7}));
    llmRequest2->addNewToken(3, beamIdx);
    numTokens = llmRequest2->getNumTokens(beamIdx);
    numBlocks = tc::ceilDiv(numTokens, tokensPerBlock);
    EXPECT_EQ(blockManager.getNumAllocatedBlocks(), numBlocks);
    EXPECT_EQ(blockManager.getNumFreeBlocks(), blocksInPrimaryPool - numBlocks);

    ///////////////////////////////////////////////////////////////////////////
    // add request with partial different extra ids
    auto inputTokenExtraIds3 = std::make_shared<VecTokenExtraIds>(VecTokenExtraIds{1, 1, 2, 2, 4, 4, 0, 0, 0});
    requestId = 3;
    auto llmRequest3 = std::make_shared<LlmRequest>(requestId, maxNewTokens, inputTokens, samplingConfig, isStreaming,
        std::nullopt, std::nullopt, std::nullopt, std::nullopt, std::nullopt, std::nullopt, std::nullopt, std::nullopt,
        std::nullopt, std::nullopt, std::nullopt, std::nullopt, std::nullopt, std::nullopt, std::nullopt, false, false,
        false, std::nullopt, std::nullopt, false, std::nullopt, false, std::nullopt, false, std::nullopt, 0.5,
        std::nullopt, std::nullopt, std::nullopt, LlmRequestType::LLMREQUEST_TYPE_CONTEXT_AND_GENERATION,
        inputTokenExtraIds3, numReturnSequences);

    numTokens = llmRequest3->getNumTokens(beamIdx);
    GenerationRequest seq3{requestId, numTokens, beamWidth, maxBlocksPerSeq, maxAttentionWindow};
    // reuse block 0, get new block 8, 9
    auto promptLen3 = llmRequest3->getNumTokens(beamIdx);
    auto numContextBlocks3 = tc::ceilDiv(promptLen3, blockManager.getTokensPerBlock());
    blockManager.addSequence(seq3, promptLen3, numContextBlocks3, *llmRequest3);
    EXPECT_EQ(llmRequest3->getContextCurrentPosition(), tokensPerBlock);
    EXPECT_THAT(seq3.getCacheBlockIds().at(beamIdx), ::testing::ElementsAreArray({0, 8, 9}));
    llmRequest3->addNewToken(3, beamIdx);
    numTokens = llmRequest3->getNumTokens(beamIdx);
    numBlocks = tc::ceilDiv(numTokens, tokensPerBlock);
    EXPECT_EQ(blockManager.getNumAllocatedBlocks(), numBlocks * 2);
    EXPECT_EQ(blockManager.getNumFreeBlocks(), blocksInPrimaryPool - numBlocks * 2);

    blockManager.releaseBlocks(seq2, llmRequest2);
    blockManager.releaseBlocks(seq3, llmRequest3);
    EXPECT_EQ(blockManager.getNumAllocatedBlocks(), 0);
    EXPECT_EQ(blockManager.getNumFreeBlocks(), blocksInPrimaryPool);
}

TEST_F(KVCacheManagerTest, BlockManagerReuseWithLoraTaskIdTest)
{
    // tc::Logger::getLogger()->setLevel(tc::Logger::Level::DEBUG);
    using VecTokenExtraIds = LlmRequest::VecTokenExtraIds;

    auto constexpr numLayers = 12;
    auto constexpr numKvHeads = 6;
    auto constexpr sizePerHead = 16;
    auto constexpr tokensPerBlock = 4;
    auto constexpr maxBlocksPerSeq = 4;
    auto constexpr blocksInPrimaryPool = 16;
    auto constexpr blocksInSecondaryPool = 0;
    auto constexpr maxNumSequences = 8;
    auto const stream = std::make_shared<tr::CudaStream>();
    auto constexpr onboardBlocks = true;
    auto constexpr maxAttentionWindow = tokensPerBlock * maxBlocksPerSeq;

    BlockManager blockManager(std::vector(numLayers, numKvHeads), sizePerHead, tokensPerBlock, blocksInPrimaryPool,
        blocksInSecondaryPool, maxNumSequences, stream, onboardBlocks);
    blockManager.allocatePools(nvinfer1::DataType::kHALF, false);

    EXPECT_EQ(blockManager.getTokensPerBlock(), tokensPerBlock);
    EXPECT_EQ(blockManager.getMaxNumBlocks(), blocksInPrimaryPool);
    EXPECT_EQ(blockManager.getNumFreeBlocks(), blocksInPrimaryPool);

    SizeType32 constexpr maxNewTokens{0};
    auto constexpr beamWidth = 1;
    tr::SamplingConfig const samplingConfig{beamWidth};
    bool constexpr isStreaming{false};

    // loraTaskId is 0 for common cases
    LlmRequest::LoraTaskIdType loraTaskId{0};
    auto inputTokens = std::make_shared<VecTokens>(VecTokens{0, 1, 2, 3, 4, 5, 6, 7, 8});
    auto const inputLength = static_cast<SizeType32>(inputTokens->size());
    LlmRequest::RequestIdType requestId{0};
    auto llmRequest0 = std::make_shared<LlmRequest>(requestId, maxNewTokens, inputTokens, samplingConfig, isStreaming,
        std::nullopt, std::nullopt, std::nullopt, std::nullopt, std::nullopt, std::nullopt, std::nullopt, std::nullopt,
        std::nullopt, std::nullopt, loraTaskId);
    GenerationRequest seq0{requestId, inputLength, beamWidth, maxBlocksPerSeq, maxAttentionWindow};

    ///////////////////////////////////////////////////////////////////////////
    // add request and then remove it
    auto constexpr beamIdx = 0;
    auto promptLen0 = llmRequest0->getNumTokens(beamIdx);
    auto numContextBlocks0 = tc::ceilDiv(promptLen0, blockManager.getTokensPerBlock());
    // get new blocks 0, 1, 2 ([0,1,2,3], [4,5,6,7], [8])
    blockManager.addSequence(seq0, promptLen0, numContextBlocks0, *llmRequest0);
    EXPECT_EQ(llmRequest0->getContextCurrentPosition(), 0);
    EXPECT_THAT(seq0.getCacheBlockIds().at(beamIdx), ::testing::ElementsAreArray({0, 1, 2}));
    llmRequest0->addNewToken(9, beamIdx);
    llmRequest0->addNewToken(10, beamIdx);
    auto numTokens = llmRequest0->getNumTokens(beamIdx);
    auto numBlocks = tc::ceilDiv(numTokens, tokensPerBlock);
    EXPECT_EQ(numBlocks, 3);
    EXPECT_EQ(blockManager.getNumAllocatedBlocks(), numBlocks);
    EXPECT_EQ(blockManager.getNumFreeBlocks(), blocksInPrimaryPool - numBlocks);

    // store blocks 0, 1, 2 for reuse ([0,1,2,3], [4,5,6,7], [8,9])
    blockManager.releaseBlocks(seq0, llmRequest0);
    EXPECT_EQ(blockManager.getNumAllocatedBlocks(), 0);
    EXPECT_EQ(blockManager.getNumFreeBlocks(), blocksInPrimaryPool);

    ///////////////////////////////////////////////////////////////////////////
    // new request with same tokens and loraTaskId, then remove it
    // inputTokens = (0, 1, 2, 3, 4, 5, 6, 7, 8)
    requestId = 1;
    auto llmRequest1 = std::make_shared<LlmRequest>(requestId, maxNewTokens, inputTokens, samplingConfig, isStreaming,
        std::nullopt, std::nullopt, std::nullopt, std::nullopt, std::nullopt, std::nullopt, std::nullopt, std::nullopt,
        std::nullopt, std::nullopt, loraTaskId);
    GenerationRequest seq1{requestId, inputLength, beamWidth, maxBlocksPerSeq, maxAttentionWindow};

    // reuse blocks 0, 1 and get new block 3
    auto promptLen1 = llmRequest1->getNumTokens(beamIdx);
    auto numContextBlocks1 = tc::ceilDiv(promptLen1, blockManager.getTokensPerBlock());
    blockManager.addSequence(seq1, promptLen1, numContextBlocks1, *llmRequest1);
    EXPECT_EQ(llmRequest1->getContextCurrentPosition(), 2 * tokensPerBlock);
    EXPECT_THAT(seq1.getCacheBlockIds().at(beamIdx), ::testing::ElementsAreArray({0, 1, 3}));
    llmRequest1->addNewToken(9, beamIdx);
    llmRequest1->addNewToken(10, beamIdx);
    EXPECT_EQ(blockManager.getNumAllocatedBlocks(), numBlocks);
    EXPECT_EQ(blockManager.getNumFreeBlocks(), blocksInPrimaryPool - numBlocks);

    // store block 3 for reuse ([8,9])
    blockManager.releaseBlocks(seq1, llmRequest1);
    EXPECT_EQ(blockManager.getNumAllocatedBlocks(), 0);
    EXPECT_EQ(blockManager.getNumFreeBlocks(), blocksInPrimaryPool);

    ///////////////////////////////////////////////////////////////////////////
    // add both requests again and then remove them
    // inputTokens = (0, 1, 2, 3, 4, 5, 6, 7, 8)
    // reuse blocks 0, 1 and get new block 4
    llmRequest0 = std::make_shared<LlmRequest>(requestId, maxNewTokens, inputTokens, samplingConfig, isStreaming,
        std::nullopt, std::nullopt, std::nullopt, std::nullopt, std::nullopt, std::nullopt, std::nullopt, std::nullopt,
        std::nullopt, std::nullopt, loraTaskId);
    promptLen0 = llmRequest0->getNumTokens(beamIdx);
    numContextBlocks0 = tc::ceilDiv(promptLen0, blockManager.getTokensPerBlock());
    blockManager.addSequence(seq0, promptLen0, numContextBlocks0, *llmRequest0);
    // nb! addNewToken adds new generated token, number of input tokens stay the same.
    // calling addNewToken before addSequence potentially triggers this error message:
    // Assertion failed: prepopulatedPromptLen < promptLen
    // because maximum value for prepopulatedPromptLen is number of input+output tokens - 1,
    // but promptLen is number of input tokens.
    llmRequest0->addNewToken(9, beamIdx);
    EXPECT_EQ(llmRequest0->getContextCurrentPosition(), 2 * tokensPerBlock);
    EXPECT_THAT(seq0.getCacheBlockIds().at(beamIdx), ::testing::ElementsAreArray({0, 1, 4}));
    EXPECT_EQ(blockManager.getNumAllocatedBlocks(), numBlocks);
    EXPECT_EQ(blockManager.getNumFreeBlocks(), blocksInPrimaryPool - numBlocks);

    // inputTokens1 = (0, 1, 2, 3, 4, 5, 6, 7, 8, 9)
    auto inputTokens1 = std::make_shared<VecTokens>(llmRequest1->getTokens(0));
    llmRequest1 = std::make_shared<LlmRequest>(requestId, maxNewTokens, inputTokens1, samplingConfig, isStreaming,
        std::nullopt, std::nullopt, std::nullopt, std::nullopt, std::nullopt, std::nullopt, std::nullopt, std::nullopt,
        std::nullopt, std::nullopt, loraTaskId);
    promptLen1 = llmRequest1->getNumTokens(beamIdx);
    numContextBlocks1 = tc::ceilDiv(promptLen1, blockManager.getTokensPerBlock());
    // reuse 0, 1, 2(p) ([0,1,2,3], [4,5,6,7], [8])
    blockManager.addSequence(seq1, promptLen1, numContextBlocks1, *llmRequest1);
    EXPECT_EQ(llmRequest1->getContextCurrentPosition(), llmRequest1->getNumTokens(beamIdx) - 1);
    EXPECT_THAT(seq1.getCacheBlockIds().at(beamIdx), ::testing::ElementsAreArray({0, 1, 2}));
    llmRequest1->addNewToken(10, beamIdx);
    EXPECT_EQ(blockManager.getNumAllocatedBlocks(), numBlocks + 1);
    EXPECT_EQ(blockManager.getNumFreeBlocks(), blocksInPrimaryPool - numBlocks - 1);

    // store block 4 for reuse ([8])
    blockManager.releaseBlocks(seq0, llmRequest0);
    EXPECT_EQ(blockManager.getNumAllocatedBlocks(), numBlocks);
    EXPECT_EQ(blockManager.getNumFreeBlocks(), blocksInPrimaryPool - numBlocks);
    // blocks 2 is stored for reuse (block contains [8, 9]). nb! Last token of last block is not stored
    blockManager.releaseBlocks(seq1, llmRequest1);
    EXPECT_EQ(blockManager.getNumAllocatedBlocks(), 0);
    EXPECT_EQ(blockManager.getNumFreeBlocks(), blocksInPrimaryPool);

    ///////////////////////////////////////////////////////////////////////////
    // add request with loraTaskId 1
    loraTaskId = static_cast<LlmRequest::LoraTaskIdType>(1);
    requestId = 2;
    auto llmRequest2 = std::make_shared<LlmRequest>(requestId, maxNewTokens, inputTokens, samplingConfig, isStreaming,
        std::nullopt, std::nullopt, std::nullopt, std::nullopt, std::nullopt, std::nullopt, std::nullopt, std::nullopt,
        std::nullopt, std::nullopt, loraTaskId);

    numTokens = llmRequest2->getNumTokens(beamIdx);
    GenerationRequest seq2{requestId, numTokens, beamWidth, maxBlocksPerSeq, maxAttentionWindow};
    // no reuse, get new block 5, 6, 7
    auto promptLen2 = llmRequest2->getNumTokens(beamIdx);
    auto numContextBlocks2 = tc::ceilDiv(promptLen2, blockManager.getTokensPerBlock());
    blockManager.addSequence(seq2, promptLen2, numContextBlocks2, *llmRequest2);
    // no reuse expected. Input tokens match blocks 0 and 1, but lora task id differs.
    EXPECT_EQ(llmRequest2->getContextCurrentPosition(), 0);
    EXPECT_THAT(seq2.getCacheBlockIds().at(beamIdx), ::testing::ElementsAreArray({5, 6, 7}));
    llmRequest2->addNewToken(9, beamIdx);
    numTokens = llmRequest2->getNumTokens(beamIdx);
    numBlocks = tc::ceilDiv(numTokens, tokensPerBlock);
    EXPECT_EQ(blockManager.getNumAllocatedBlocks(), numBlocks);
    EXPECT_EQ(blockManager.getNumFreeBlocks(), blocksInPrimaryPool - numBlocks);
    // store blocks 5, 6, 7 for reuse ([0,1,2,3], [4,5,6,7], [8]) with loraTaskId 1
    blockManager.releaseBlocks(seq2, llmRequest2);
    EXPECT_EQ(blockManager.getNumAllocatedBlocks(), 0);
    EXPECT_EQ(blockManager.getNumFreeBlocks(), blocksInPrimaryPool);

    ///////////////////////////////////////////////////////////////////////////
    // add request with loraTaskId 1 and more tokens
    auto inputTokens3 = std::make_shared<VecTokens>(VecTokens{0, 1, 2, 3, 4, 5, 6, 7, 8, 9, 11});
    requestId = 3;
    auto llmRequest3 = std::make_shared<LlmRequest>(requestId, maxNewTokens, inputTokens3, samplingConfig, isStreaming,
        std::nullopt, std::nullopt, std::nullopt, std::nullopt, std::nullopt, std::nullopt, std::nullopt, std::nullopt,
        std::nullopt, std::nullopt, loraTaskId);

    numTokens = llmRequest3->getNumTokens(beamIdx);
    GenerationRequest seq3{requestId, numTokens, beamWidth, maxBlocksPerSeq, maxAttentionWindow};
    // reuse blocks 5, 6, 7(p) ([0,1,2,3], [4,5,6,7], [8])
    auto promptLen3 = llmRequest3->getNumTokens(beamIdx);
    auto numContextBlocks3 = tc::ceilDiv(promptLen3, blockManager.getTokensPerBlock());
    blockManager.addSequence(seq3, promptLen3, numContextBlocks3, *llmRequest3);
    EXPECT_EQ(llmRequest3->getContextCurrentPosition(), promptLen3 - 2);
    EXPECT_THAT(seq3.getCacheBlockIds().at(beamIdx), ::testing::ElementsAreArray({5, 6, 7}));
    llmRequest3->addNewToken(11, beamIdx);
    numTokens = llmRequest3->getNumTokens(beamIdx);
    numBlocks = tc::ceilDiv(numTokens, tokensPerBlock);
    EXPECT_EQ(blockManager.getNumAllocatedBlocks(), numBlocks);
    EXPECT_EQ(blockManager.getNumFreeBlocks(), blocksInPrimaryPool - numBlocks);
    // store block 7 for reuse ([8,9]) with loraTaskId 1
    blockManager.releaseBlocks(seq3, llmRequest3);
    EXPECT_EQ(blockManager.getNumAllocatedBlocks(), 0);
    EXPECT_EQ(blockManager.getNumFreeBlocks(), blocksInPrimaryPool);

    ///////////////////////////////////////////////////////////////////////////
    // add request with loraTaskId 0 again but with less tokens
    loraTaskId = static_cast<LlmRequest::LoraTaskIdType>(0);
    auto inputLength4 = 5;
    auto inputTokens4 = std::make_shared<VecTokens>(VecTokens{0, 1, 2, 3, 4});
    requestId = 4;
    auto llmRequest4 = std::make_shared<LlmRequest>(requestId, maxNewTokens, inputTokens4, samplingConfig, isStreaming,
        std::nullopt, std::nullopt, std::nullopt, std::nullopt, std::nullopt, std::nullopt, std::nullopt, std::nullopt,
        std::nullopt, std::nullopt, loraTaskId);

    numTokens = llmRequest4->getNumTokens(beamIdx);
    GenerationRequest seq4{requestId, numTokens, beamWidth, maxBlocksPerSeq, maxAttentionWindow};
    // reuse blocks 0, get new block 8
    auto promptLen4 = llmRequest4->getNumTokens(beamIdx);
    auto numContextBlocks4 = tc::ceilDiv(promptLen4, blockManager.getTokensPerBlock());
    blockManager.addSequence(seq4, promptLen4, numContextBlocks4, *llmRequest4);
    EXPECT_EQ(llmRequest4->getContextCurrentPosition(), tokensPerBlock);
    EXPECT_THAT(seq4.getCacheBlockIds().at(beamIdx), ::testing::ElementsAreArray({0, 8}));
    llmRequest4->addNewToken(5, beamIdx);
    numTokens = llmRequest4->getNumTokens(beamIdx);
    numBlocks = tc::ceilDiv(numTokens, tokensPerBlock);
    EXPECT_EQ(blockManager.getNumAllocatedBlocks(), numBlocks);
    EXPECT_EQ(blockManager.getNumFreeBlocks(), blocksInPrimaryPool - numBlocks);
    // blocks 8 is stored with [4] and loraTaskId 0
    blockManager.releaseBlocks(seq4, llmRequest4);
    EXPECT_EQ(blockManager.getNumAllocatedBlocks(), 0);
    EXPECT_EQ(blockManager.getNumFreeBlocks(), blocksInPrimaryPool);

    // add request with same tokens as request0 but without loraTaskId
    requestId = 5;
    auto llmRequest5 = std::make_shared<LlmRequest>(requestId, maxNewTokens, inputTokens, samplingConfig, isStreaming,
        std::nullopt, std::nullopt, std::nullopt, std::nullopt, std::nullopt, std::nullopt, std::nullopt, std::nullopt);

    numTokens = llmRequest5->getNumTokens(beamIdx);
    GenerationRequest seq5{requestId, numTokens, beamWidth, maxBlocksPerSeq, maxAttentionWindow};
    // no reuse, get new block 9, 10, 11
    auto promptLen5 = llmRequest5->getNumTokens(beamIdx);
    auto numContextBlocks5 = tc::ceilDiv(promptLen5, blockManager.getTokensPerBlock());
    blockManager.addSequence(seq5, promptLen5, numContextBlocks5, *llmRequest5);
    EXPECT_EQ(llmRequest5->getContextCurrentPosition(), 0);
    EXPECT_THAT(seq5.getCacheBlockIds().at(beamIdx), ::testing::ElementsAreArray({9, 10, 11}));
    llmRequest5->addNewToken(9, beamIdx);
    numTokens = llmRequest5->getNumTokens(beamIdx);
    numBlocks = tc::ceilDiv(numTokens, tokensPerBlock);
    EXPECT_EQ(blockManager.getNumAllocatedBlocks(), numBlocks);
    EXPECT_EQ(blockManager.getNumFreeBlocks(), blocksInPrimaryPool - numBlocks);
    // blocks 9, 10, 11 are stored without loraTaskId
    blockManager.releaseBlocks(seq5, llmRequest5);
    EXPECT_EQ(blockManager.getNumAllocatedBlocks(), 0);
    EXPECT_EQ(blockManager.getNumFreeBlocks(), blocksInPrimaryPool);
}

TEST_F(KVCacheManagerTest, BlockManagerReuseWithExtraIdAndLoraTaskIdTest)
{
    // tc::Logger::getLogger()->setLevel(tc::Logger::Level::DEBUG);
    using VecTokenExtraIds = LlmRequest::VecTokenExtraIds;

    auto constexpr numLayers = 12;
    auto constexpr numKvHeads = 6;
    auto constexpr sizePerHead = 16;
    auto constexpr tokensPerBlock = 4;
    auto constexpr maxBlocksPerSeq = 4;
    auto constexpr blocksInPrimaryPool = 16;
    auto constexpr blocksInSecondaryPool = 0;
    auto constexpr maxNumSequences = 8;
    auto const stream = std::make_shared<tr::CudaStream>();
    auto constexpr onboardBlocks = true;
    auto constexpr maxAttentionWindow = tokensPerBlock * maxBlocksPerSeq;

    BlockManager blockManager(std::vector(numLayers, numKvHeads), sizePerHead, tokensPerBlock, blocksInPrimaryPool,
        blocksInSecondaryPool, maxNumSequences, stream, onboardBlocks);
    blockManager.allocatePools(nvinfer1::DataType::kHALF, false);

    EXPECT_EQ(blockManager.getTokensPerBlock(), tokensPerBlock);
    EXPECT_EQ(blockManager.getMaxNumBlocks(), blocksInPrimaryPool);
    EXPECT_EQ(blockManager.getNumFreeBlocks(), blocksInPrimaryPool);

    SizeType32 constexpr maxNewTokens{0};
    auto constexpr beamWidth = 1;
    tr::SamplingConfig const samplingConfig{beamWidth};
    bool constexpr isStreaming{false};

    // assume prompt id starts from 100
    auto inputTokens = std::make_shared<VecTokens>(VecTokens{100, 101, 102, 103, 104, 105, 0, 1, 2});
    auto inputTokenExtraIds = std::make_shared<VecTokenExtraIds>(VecTokenExtraIds{1, 1, 2, 2, 3, 3, 0, 0, 0});
    auto const inputLength = static_cast<SizeType32>(inputTokens->size());
    LlmRequest::LoraTaskIdType loraTaskId1{1};
    LlmRequest::RequestIdType requestId{0};
    auto llmRequest0 = std::make_shared<LlmRequest>(requestId, maxNewTokens, inputTokens, samplingConfig, isStreaming,
        std::nullopt, std::nullopt, std::nullopt, std::nullopt, std::nullopt, std::nullopt, std::nullopt, std::nullopt,
        std::nullopt, std::nullopt, loraTaskId1, std::nullopt, std::nullopt, std::nullopt, std::nullopt, false, false,
        false, std::nullopt, std::nullopt, false, std::nullopt, false, std::nullopt, false, std::nullopt, 0.5,
        std::nullopt, std::nullopt, std::nullopt, LlmRequestType::LLMREQUEST_TYPE_CONTEXT_AND_GENERATION,
        inputTokenExtraIds);

    GenerationRequest seq0{requestId, inputLength, beamWidth, maxBlocksPerSeq, maxAttentionWindow};

    ///////////////////////////////////////////////////////////////////////////
    // add request with loraTaskId 1 and then remove it
    auto constexpr beamIdx = 0;
    auto promptLen0 = llmRequest0->getNumTokens(beamIdx);
    auto numContextBlocks0 = tc::ceilDiv(promptLen0, blockManager.getTokensPerBlock());
    blockManager.addSequence(seq0, promptLen0, numContextBlocks0, *llmRequest0);
    EXPECT_EQ(llmRequest0->getContextCurrentPosition(), 0);
    EXPECT_THAT(seq0.getCacheBlockIds().at(beamIdx), ::testing::ElementsAreArray({0, 1, 2}));
    llmRequest0->addNewToken(3, beamIdx);
    llmRequest0->addNewToken(4, beamIdx);
    auto numTokens = llmRequest0->getNumTokens(beamIdx);
    auto numBlocks = tc::ceilDiv(numTokens, tokensPerBlock);
    EXPECT_EQ(numBlocks, 3);
    EXPECT_EQ(blockManager.getNumAllocatedBlocks(), numBlocks);
    EXPECT_EQ(blockManager.getNumFreeBlocks(), blocksInPrimaryPool - numBlocks);

    // blocks 0, 1, 2 are stored for reuse (block 2 contains [(2, 0), (3, 0)] with loraTaskId 1)
    blockManager.releaseBlocks(seq0, llmRequest0);
    EXPECT_EQ(blockManager.getNumAllocatedBlocks(), 0);
    EXPECT_EQ(blockManager.getNumFreeBlocks(), blocksInPrimaryPool);

    ///////////////////////////////////////////////////////////////////////////
    // new request with same tokens but different loraTaskId and then remove it
    requestId = 1;
    LlmRequest::LoraTaskIdType loraTaskId2 = static_cast<LlmRequest::LoraTaskIdType>(2);
    auto llmRequest1 = std::make_shared<LlmRequest>(requestId, maxNewTokens, inputTokens, samplingConfig, isStreaming,
        std::nullopt, std::nullopt, std::nullopt, std::nullopt, std::nullopt, std::nullopt, std::nullopt, std::nullopt,
        std::nullopt, std::nullopt, loraTaskId2, std::nullopt, std::nullopt, std::nullopt, std::nullopt, false, false,
        false, std::nullopt, std::nullopt, false, std::nullopt, false, std::nullopt, false, std::nullopt, 0.5,
        std::nullopt, std::nullopt, std::nullopt, LlmRequestType::LLMREQUEST_TYPE_CONTEXT_AND_GENERATION,
        inputTokenExtraIds);
    GenerationRequest seq1{requestId, inputLength, beamWidth, maxBlocksPerSeq, maxAttentionWindow};

    // no reuse, get new block 3, 4, 5
    auto promptLen1 = llmRequest1->getNumTokens(beamIdx);
    auto numContextBlocks1 = tc::ceilDiv(promptLen1, blockManager.getTokensPerBlock());
    blockManager.addSequence(seq1, promptLen1, numContextBlocks1, *llmRequest1);
    EXPECT_EQ(llmRequest1->getContextCurrentPosition(), 0);
    EXPECT_THAT(seq1.getCacheBlockIds().at(beamIdx), ::testing::ElementsAreArray({3, 4, 5}));
    llmRequest1->addNewToken(3, beamIdx);
    llmRequest1->addNewToken(4, beamIdx);
    EXPECT_EQ(blockManager.getNumAllocatedBlocks(), numBlocks);
    EXPECT_EQ(blockManager.getNumFreeBlocks(), blocksInPrimaryPool - numBlocks);

    // blocks 3, 4, 5 are stored for reuse (block 5 contains [(2, 0), (3, 0)] with loraTaskId 2)
    blockManager.releaseBlocks(seq1, llmRequest1);
    EXPECT_EQ(blockManager.getNumAllocatedBlocks(), 0);
    EXPECT_EQ(blockManager.getNumFreeBlocks(), blocksInPrimaryPool);

    ///////////////////////////////////////////////////////////////////////////
    // add both requests again and then remove them
    llmRequest0 = std::make_shared<LlmRequest>(requestId, maxNewTokens, inputTokens, samplingConfig, isStreaming,
        std::nullopt, std::nullopt, std::nullopt, std::nullopt, std::nullopt, std::nullopt, std::nullopt, std::nullopt,
        std::nullopt, std::nullopt, loraTaskId1, std::nullopt, std::nullopt, std::nullopt, std::nullopt, false, false,
        false, std::nullopt, std::nullopt, false, std::nullopt, false, std::nullopt, false, std::nullopt, 0.5,
        std::nullopt, std::nullopt, std::nullopt, LlmRequestType::LLMREQUEST_TYPE_CONTEXT_AND_GENERATION,
        inputTokenExtraIds);
    promptLen0 = llmRequest0->getNumTokens(beamIdx);
    numContextBlocks0 = tc::ceilDiv(promptLen0, blockManager.getTokensPerBlock());
    // reuse blocks 0, 1 and get new block 6
    blockManager.addSequence(seq0, promptLen0, numContextBlocks0, *llmRequest0);
    llmRequest0->addNewToken(3, beamIdx);
    EXPECT_EQ(llmRequest0->getContextCurrentPosition(), 2 * tokensPerBlock);
    EXPECT_THAT(seq0.getCacheBlockIds().at(beamIdx), ::testing::ElementsAreArray({0, 1, 6}));
    EXPECT_EQ(blockManager.getNumAllocatedBlocks(), numBlocks);
    EXPECT_EQ(blockManager.getNumFreeBlocks(), blocksInPrimaryPool - numBlocks);

    // reuse blocks 3, 4 and reuse block 5
    auto inputTokens1 = std::make_shared<VecTokens>(llmRequest1->getTokens(0));
    auto inputTokenExtraIds1 = std::make_shared<VecTokenExtraIds>(*inputTokenExtraIds);
    inputTokenExtraIds1->push_back(0);
    inputTokenExtraIds1->push_back(0);
    llmRequest1 = std::make_shared<LlmRequest>(requestId, maxNewTokens, inputTokens1, samplingConfig, isStreaming,
        std::nullopt, std::nullopt, std::nullopt, std::nullopt, std::nullopt, std::nullopt, std::nullopt, std::nullopt,
        std::nullopt, std::nullopt, loraTaskId2, std::nullopt, std::nullopt, std::nullopt, std::nullopt, false, false,
        false, std::nullopt, std::nullopt, false, std::nullopt, false, std::nullopt, false, std::nullopt, 0.5,
        std::nullopt, std::nullopt, std::nullopt, LlmRequestType::LLMREQUEST_TYPE_CONTEXT_AND_GENERATION,
        inputTokenExtraIds1);
    promptLen1 = llmRequest1->getNumTokens(beamIdx);
    numContextBlocks1 = tc::ceilDiv(promptLen1, blockManager.getTokensPerBlock());
    blockManager.addSequence(seq1, promptLen1, numContextBlocks1, *llmRequest1);
    EXPECT_EQ(llmRequest1->getContextCurrentPosition(), llmRequest1->getNumTokens(beamIdx) - 1);
    EXPECT_THAT(seq1.getCacheBlockIds().at(beamIdx), ::testing::ElementsAreArray({3, 4, 5}));
    llmRequest1->addNewToken(5, beamIdx);
    EXPECT_EQ(blockManager.getNumAllocatedBlocks(), numBlocks * 2);
    EXPECT_EQ(blockManager.getNumFreeBlocks(), blocksInPrimaryPool - numBlocks * 2);

    blockManager.releaseBlocks(seq0, llmRequest0);
    EXPECT_EQ(blockManager.getNumAllocatedBlocks(), numBlocks);
    EXPECT_EQ(blockManager.getNumFreeBlocks(), blocksInPrimaryPool - numBlocks);
    blockManager.releaseBlocks(seq1, llmRequest1);
    EXPECT_EQ(blockManager.getNumAllocatedBlocks(), 0);
    EXPECT_EQ(blockManager.getNumFreeBlocks(), blocksInPrimaryPool);

    ///////////////////////////////////////////////////////////////////////////
    // add request with totally different extra ids and loraTaskId 1
    auto inputTokenExtraIds2 = std::make_shared<VecTokenExtraIds>(VecTokenExtraIds{4, 4, 5, 5, 6, 6, 0, 0, 0});
    requestId = 2;
    auto llmRequest2 = std::make_shared<LlmRequest>(requestId, maxNewTokens, inputTokens, samplingConfig, isStreaming,
        std::nullopt, std::nullopt, std::nullopt, std::nullopt, std::nullopt, std::nullopt, std::nullopt, std::nullopt,
        std::nullopt, std::nullopt, loraTaskId1, std::nullopt, std::nullopt, std::nullopt, std::nullopt, false, false,
        false, std::nullopt, std::nullopt, false, std::nullopt, false, std::nullopt, false, std::nullopt, 0.5,
        std::nullopt, std::nullopt, std::nullopt, LlmRequestType::LLMREQUEST_TYPE_CONTEXT_AND_GENERATION,
        inputTokenExtraIds2);

    numTokens = llmRequest2->getNumTokens(beamIdx);
    GenerationRequest seq2{requestId, numTokens, beamWidth, maxBlocksPerSeq, maxAttentionWindow};
    // no reuse, get new block 7, 8, 9
    auto promptLen2 = llmRequest2->getNumTokens(beamIdx);
    auto numContextBlocks2 = tc::ceilDiv(promptLen2, blockManager.getTokensPerBlock());
    blockManager.addSequence(seq2, promptLen2, numContextBlocks2, *llmRequest2);
    EXPECT_EQ(llmRequest2->getContextCurrentPosition(), 0);
    EXPECT_THAT(seq2.getCacheBlockIds().at(beamIdx), ::testing::ElementsAreArray({7, 8, 9}));
    llmRequest2->addNewToken(3, beamIdx);
    numTokens = llmRequest2->getNumTokens(beamIdx);
    numBlocks = tc::ceilDiv(numTokens, tokensPerBlock);
    EXPECT_EQ(blockManager.getNumAllocatedBlocks(), numBlocks);
    EXPECT_EQ(blockManager.getNumFreeBlocks(), blocksInPrimaryPool - numBlocks);

    ///////////////////////////////////////////////////////////////////////////
    // add request with partial different extra ids and loraTaskId 1
    auto inputTokenExtraIds3 = std::make_shared<VecTokenExtraIds>(VecTokenExtraIds{1, 1, 2, 2, 4, 4, 0, 0, 0});
    requestId = 3;
    auto llmRequest3 = std::make_shared<LlmRequest>(requestId, maxNewTokens, inputTokens, samplingConfig, isStreaming,
        std::nullopt, std::nullopt, std::nullopt, std::nullopt, std::nullopt, std::nullopt, std::nullopt, std::nullopt,
        std::nullopt, std::nullopt, loraTaskId1, std::nullopt, std::nullopt, std::nullopt, std::nullopt, false, false,
        false, std::nullopt, std::nullopt, false, std::nullopt, false, std::nullopt, false, std::nullopt, 0.5,
        std::nullopt, std::nullopt, std::nullopt, LlmRequestType::LLMREQUEST_TYPE_CONTEXT_AND_GENERATION,
        inputTokenExtraIds3);

    numTokens = llmRequest3->getNumTokens(beamIdx);
    GenerationRequest seq3{requestId, numTokens, beamWidth, maxBlocksPerSeq, maxAttentionWindow};
    // reuse block 0, get new block 10, 11
    auto promptLen3 = llmRequest3->getNumTokens(beamIdx);
    auto numContextBlocks3 = tc::ceilDiv(promptLen3, blockManager.getTokensPerBlock());
    blockManager.addSequence(seq3, promptLen3, numContextBlocks3, *llmRequest3);
    EXPECT_EQ(llmRequest3->getContextCurrentPosition(), tokensPerBlock);
    EXPECT_THAT(seq3.getCacheBlockIds().at(beamIdx), ::testing::ElementsAreArray({0, 10, 11}));
    llmRequest3->addNewToken(3, beamIdx);
    numTokens = llmRequest3->getNumTokens(beamIdx);
    numBlocks = tc::ceilDiv(numTokens, tokensPerBlock);
    EXPECT_EQ(blockManager.getNumAllocatedBlocks(), numBlocks * 2);
    EXPECT_EQ(blockManager.getNumFreeBlocks(), blocksInPrimaryPool - numBlocks * 2);

    ///////////////////////////////////////////////////////////////////////////
    // add request with partial different extra ids and loraTaskId 2
    requestId = 4;
    auto llmRequest4 = std::make_shared<LlmRequest>(requestId, maxNewTokens, inputTokens, samplingConfig, isStreaming,
        std::nullopt, std::nullopt, std::nullopt, std::nullopt, std::nullopt, std::nullopt, std::nullopt, std::nullopt,
        std::nullopt, std::nullopt, loraTaskId2, std::nullopt, std::nullopt, std::nullopt, std::nullopt, false, false,
        false, std::nullopt, std::nullopt, false, std::nullopt, false, std::nullopt, false, std::nullopt, 0.5,
        std::nullopt, std::nullopt, std::nullopt, LlmRequestType::LLMREQUEST_TYPE_CONTEXT_AND_GENERATION,
        inputTokenExtraIds3);

    numTokens = llmRequest4->getNumTokens(beamIdx);
    GenerationRequest seq4{requestId, numTokens, beamWidth, maxBlocksPerSeq, maxAttentionWindow};
    // reuse block 3, get new block 12, 13
    auto promptLen4 = llmRequest4->getNumTokens(beamIdx);
    auto numContextBlocks4 = tc::ceilDiv(promptLen4, blockManager.getTokensPerBlock());
    blockManager.addSequence(seq4, promptLen4, numContextBlocks4, *llmRequest4);
    EXPECT_EQ(llmRequest4->getContextCurrentPosition(), tokensPerBlock);
    EXPECT_THAT(seq4.getCacheBlockIds().at(beamIdx), ::testing::ElementsAreArray({3, 12, 13}));
    llmRequest4->addNewToken(3, beamIdx);
    numTokens = llmRequest4->getNumTokens(beamIdx);
    numBlocks = tc::ceilDiv(numTokens, tokensPerBlock);
    EXPECT_EQ(blockManager.getNumAllocatedBlocks(), numBlocks * 3);
    EXPECT_EQ(blockManager.getNumFreeBlocks(), blocksInPrimaryPool - numBlocks * 3);

    blockManager.releaseBlocks(seq2, llmRequest2);
    blockManager.releaseBlocks(seq3, llmRequest3);
    blockManager.releaseBlocks(seq4, llmRequest4);
    EXPECT_EQ(blockManager.getNumAllocatedBlocks(), 0);
    EXPECT_EQ(blockManager.getNumFreeBlocks(), blocksInPrimaryPool);
}

TEST_F(KVCacheManagerTest, KVCacheManagerPerRequestStatsTest)
{
    auto constexpr numLayers = 12;
    auto constexpr numHeads = 6;
    auto constexpr sizePerHead = 16;
    auto constexpr tokensPerBlock = 4;
    auto constexpr maxBlocksPerSeq = 4;
    auto constexpr maxNumSequences = 8;
    auto constexpr blocksInPrimaryPool = 16;
    auto constexpr blocksInSecondaryPool = 0;
    auto constexpr onboardBlocks = true;
    auto const stream = std::make_shared<tr::CudaStream>();

    auto constexpr beamWidth = 1;
    SizeType32 constexpr maxNewTokens{0};
    tr::SamplingConfig const samplingConfig{beamWidth};
    bool constexpr isStreaming{false};

    KVCacheManager kvCacheManager(numLayers, numHeads, sizePerHead, tokensPerBlock, blocksInPrimaryPool,
        blocksInSecondaryPool, maxNumSequences, beamWidth, {tokensPerBlock * maxBlocksPerSeq}, 0, 0, stream,
        std::nullopt, true, onboardBlocks);
    kvCacheManager.allocatePools(nvinfer1::DataType::kHALF, false);

    auto inputTokens = std::make_shared<VecTokens>(VecTokens{0, 1, 2, 3, 4, 5, 6, 7, 8});
    auto const inputLength = static_cast<SizeType32>(inputTokens->size());

    LlmRequest::RequestIdType requestId{0};
    auto llmRequest0 = std::make_shared<LlmRequest>(requestId, maxNewTokens, inputTokens, samplingConfig, isStreaming);

    // Add the sequence to req0
    EXPECT_NO_THROW(kvCacheManager.addSequence(requestId, inputLength, beamWidth, llmRequest0));

    // After first addition, check allocations and reuses
    auto numBlocks = tc::ceilDiv(inputLength, tokensPerBlock);
    EXPECT_EQ(llmRequest0->getReusedBlocksPerRequest(), 0);
    EXPECT_EQ(llmRequest0->getAllocTotalBlocksPerRequest(), numBlocks);
    EXPECT_EQ(llmRequest0->getAllocNewBlocksPerRequest(), numBlocks);
    EXPECT_EQ(llmRequest0->getMissedBlocksPerRequest(), numBlocks);

    EXPECT_NO_THROW(kvCacheManager.removeSequence(requestId, llmRequest0));

    requestId = 1;
    auto llmRequest1 = std::make_shared<LlmRequest>(requestId, maxNewTokens, inputTokens, samplingConfig, isStreaming);

    EXPECT_NO_THROW(kvCacheManager.addSequence(requestId, inputLength, beamWidth, llmRequest1));

    auto const numSharedBlocks = inputLength / tokensPerBlock;
    EXPECT_EQ(llmRequest1->getReusedBlocksPerRequest(), numSharedBlocks);
    EXPECT_EQ(llmRequest1->getAllocTotalBlocksPerRequest(), numBlocks - numSharedBlocks);
    EXPECT_EQ(llmRequest1->getAllocNewBlocksPerRequest(), numBlocks - numSharedBlocks);
    EXPECT_EQ(llmRequest1->getMissedBlocksPerRequest(), numBlocks - numSharedBlocks);
    EXPECT_EQ(llmRequest1->getKVCacheHitRatePerRequest(),
        static_cast<float>(numSharedBlocks) / static_cast<float>(numBlocks));
}

TEST_F(KVCacheManagerTest, BlockManagerBlockPriorityTest)
{
    auto constexpr numLayers = 12;
    auto constexpr numKvHeads = 6;
    auto constexpr sizePerHead = 16;
    auto constexpr tokensPerBlock = 4;
    auto constexpr maxBlocksPerSeq = 4;
    auto constexpr blocksInPrimaryPool = 4;
    auto constexpr blocksInSecondaryPool = 0;
    auto constexpr maxNumSequences = 4;
    auto const stream = std::make_shared<tr::CudaStream>();
    auto constexpr onboardBlocks = true;
    auto constexpr maxAttentionWindow = tokensPerBlock * maxBlocksPerSeq;

    BlockManager blockManager(std::vector<BlockManager::SizeType32>(numLayers, numKvHeads), sizePerHead, tokensPerBlock,
        blocksInPrimaryPool, blocksInSecondaryPool, maxNumSequences, stream, onboardBlocks);
    blockManager.allocatePools(nvinfer1::DataType::kHALF, false);

    EXPECT_EQ(blockManager.getTokensPerBlock(), tokensPerBlock);
    EXPECT_EQ(blockManager.getMaxNumBlocks(), blocksInPrimaryPool);
    EXPECT_EQ(blockManager.getNumFreeBlocks(), blocksInPrimaryPool);

    SizeType32 constexpr maxNewTokens{0};
    auto constexpr beamWidth = 1;
    tr::SamplingConfig const samplingConfig{beamWidth};
    bool constexpr isStreaming{false};

    // Add a request at a high and very low priority
    auto inputTokens0 = std::make_shared<VecTokens>(VecTokens{0, 1, 2, 3, 4, 5, 6, 7});
    auto const inputLength0 = static_cast<SizeType32>(inputTokens0->size());
    auto llmRequest0 = std::make_shared<LlmRequest>(0, maxNewTokens, inputTokens0, samplingConfig, isStreaming);
    llmRequest0->setKvCacheRetentionConfig(
        KvCacheRetentionConfig({KvCacheRetentionConfig::TokenRangeRetentionConfig(0, 4, 90),
                                   KvCacheRetentionConfig::TokenRangeRetentionConfig(4, 8, 10)},
            20));
    GenerationRequest seq0{0, inputLength0, beamWidth, maxBlocksPerSeq, maxAttentionWindow};
    auto numContextBlocks0 = tc::ceilDiv(inputLength0, blockManager.getTokensPerBlock());
    blockManager.addSequence(seq0, llmRequest0->getNumTokens(0), numContextBlocks0, *llmRequest0);

    // Add another sequence with different tokens, at a low priority
    auto inputTokens1 = std::make_shared<VecTokens>(VecTokens{8, 9, 10, 11, 12, 13, 14, 15});
    auto const inputLength1 = static_cast<SizeType32>(inputTokens1->size());
    auto llmRequest1 = std::make_shared<LlmRequest>(1, maxNewTokens, inputTokens1, samplingConfig, isStreaming);
    GenerationRequest seq1{1, inputLength1, beamWidth, maxBlocksPerSeq, maxAttentionWindow};
    auto numContextBlocks1 = tc::ceilDiv(inputLength1, blockManager.getTokensPerBlock());
    blockManager.addSequence(seq1, llmRequest1->getNumTokens(0), numContextBlocks1, *llmRequest1);

    // Release both sequences
    blockManager.releaseBlocks(seq0, llmRequest0);
    blockManager.releaseBlocks(seq1, llmRequest1);

    // Add and then release another sequence
    auto inputTokens2 = std::make_shared<VecTokens>(VecTokens{16, 17, 18, 19, 20, 21, 22, 23});
    auto const inputLength2 = static_cast<SizeType32>(inputTokens2->size());
    auto llmRequest2 = std::make_shared<LlmRequest>(2, maxNewTokens, inputTokens2, samplingConfig, isStreaming);
    llmRequest2->setKvCacheRetentionConfig(
        KvCacheRetentionConfig({KvCacheRetentionConfig::TokenRangeRetentionConfig(0, std::nullopt, 20)}, 20));
    GenerationRequest seq2{2, inputLength2, beamWidth, maxBlocksPerSeq, maxAttentionWindow};
    auto numContextBlocks2 = tc::ceilDiv(inputLength2, blockManager.getTokensPerBlock());
    blockManager.addSequence(seq2, llmRequest2->getNumTokens(0), numContextBlocks2, *llmRequest2);
    blockManager.releaseBlocks(seq2, llmRequest2);

    // Check that request 1 blocks were overwritten
    auto inputTokens3 = std::make_shared<VecTokens>(VecTokens{8, 9, 10, 11, 12, 13, 14, 15});
    auto const inputLength3 = static_cast<SizeType32>(inputTokens3->size());
    auto llmRequest3 = std::make_shared<LlmRequest>(3, maxNewTokens, inputTokens3, samplingConfig, isStreaming);
    GenerationRequest seq3{3, inputLength3, beamWidth, maxBlocksPerSeq, maxAttentionWindow};
    auto numContextBlocks3 = tc::ceilDiv(inputLength3, blockManager.getTokensPerBlock());
    blockManager.addSequence(seq3, llmRequest3->getNumTokens(0), numContextBlocks3, *llmRequest3);

    EXPECT_EQ(llmRequest3->getContextCurrentPosition(), 4);

    blockManager.releaseBlocks(seq3, llmRequest3);
    EXPECT_EQ(blockManager.getNumFreeBlocks(), 4);

    // Check that request 0 blocks weren't overwritten
    auto inputTokens4 = std::make_shared<VecTokens>(VecTokens{0, 1, 2, 3, 4, 5, 6, 7});
    auto const inputLength4 = static_cast<SizeType32>(inputTokens4->size());
    auto llmRequest4 = std::make_shared<LlmRequest>(4, maxNewTokens, inputTokens4, samplingConfig, isStreaming);
    GenerationRequest seq4{4, inputLength3, beamWidth, maxBlocksPerSeq, maxAttentionWindow};
    auto numContextBlocks4 = tc::ceilDiv(inputLength4, blockManager.getTokensPerBlock());
    blockManager.addSequence(seq4, llmRequest4->getNumTokens(0), numContextBlocks4, *llmRequest4);

    EXPECT_EQ(llmRequest4->getContextCurrentPosition(), 4);

    // Check that request 2 block 0 has been evicted
    auto inputTokens5 = std::make_shared<VecTokens>(VecTokens{16, 17, 18, 19, 20, 21, 22, 23});
    auto const inputLength5 = static_cast<SizeType32>(inputTokens5->size());
    auto llmRequest5 = std::make_shared<LlmRequest>(5, maxNewTokens, inputTokens5, samplingConfig, isStreaming);
    GenerationRequest seq5{5, inputLength5, beamWidth, maxBlocksPerSeq, maxAttentionWindow};
    auto numContextBlocks5 = tc::ceilDiv(inputLength5, blockManager.getTokensPerBlock());
    blockManager.addSequence(seq5, llmRequest5->getNumTokens(0), numContextBlocks5, *llmRequest5);

    EXPECT_EQ(llmRequest5->getContextCurrentPosition(), 0);
}

TEST_F(KVCacheManagerTest, KVCacheManagerDecodeBlockPriorityTest)
{
    auto constexpr numLayers = 12;
    auto constexpr numHeads = 6;
    auto constexpr sizePerHead = 16;
    auto constexpr tokensPerBlock = 4;
    auto constexpr maxBlocksPerSeq = 8;
    auto constexpr maxNumSequences = 8;
    auto constexpr blocksInPrimaryPool = 8;
    auto constexpr blocksInSecondaryPool = 0;
    auto constexpr onboardBlocks = true;
    auto const stream = std::make_shared<tr::CudaStream>();

    auto constexpr beamWidth = 1;
    SizeType32 constexpr maxNewTokens = 8;
    tr::SamplingConfig const samplingConfig{beamWidth};
    bool constexpr isStreaming{false};

    KVCacheManager kvCacheManager(numLayers, numHeads, sizePerHead, tokensPerBlock, blocksInPrimaryPool,
        blocksInSecondaryPool, maxNumSequences, beamWidth, {tokensPerBlock * maxBlocksPerSeq}, 0, 0, stream,
        std::nullopt, true, onboardBlocks);
    kvCacheManager.allocatePools(nvinfer1::DataType::kHALF, false);

    auto const& blockManager = kvCacheManager.getBlockManager();

    EXPECT_EQ(kvCacheManager.getNumFreeBlocks(), 8);

    // Uses 3 blocks 0, 1, 2 which contain [0, 1, 2, 3], [4, 5, 6, 7], [8, 9, 10]
    auto inputTokens0 = std::make_shared<VecTokens>(VecTokens{0, 1, 2, 3, 4, 5, 6, 7, 8, 9, 10, 11});
    auto const inputLength0 = static_cast<SizeType32>(inputTokens0->size());
    auto llmRequest0 = std::make_shared<LlmRequest>(0, maxNewTokens, inputTokens0, samplingConfig, isStreaming);
    llmRequest0->setKvCacheRetentionConfig(
        KvCacheRetentionConfig({KvCacheRetentionConfig::TokenRangeRetentionConfig(0, std::nullopt, 5)}, 90));
    kvCacheManager.addSequence(0, inputLength0, beamWidth, llmRequest0);

    // 5 blocks available.
    EXPECT_EQ(kvCacheManager.getNumFreeBlocks(), 5);

    llmRequest0->addNewToken(0, 0); // block 2 contains [8, 9, 10, 11]

    // Add a token to request 0, which occupies a new block 3.
    kvCacheManager.addToken(0);
    llmRequest0->addNewToken(0, 0); // block 3 contains [0]

    // 4 blocks left.
    EXPECT_EQ(kvCacheManager.getNumFreeBlocks(), 4);

    // uses up 3 more blocks 4, 5, 6. [12, 13, 14, 15], [16, 17, 18, 19], [20, 21, 22]
    auto inputTokens1 = std::make_shared<VecTokens>(VecTokens{12, 13, 14, 15, 16, 17, 18, 19, 20, 21, 22, 23});
    auto const inputLength1 = static_cast<SizeType32>(inputTokens1->size());
    auto llmRequest1 = std::make_shared<LlmRequest>(1, maxNewTokens, inputTokens1, samplingConfig, isStreaming);
    llmRequest1->setKvCacheRetentionConfig(
        KvCacheRetentionConfig({KvCacheRetentionConfig::TokenRangeRetentionConfig(0, std::nullopt, 90)}, 5));
    kvCacheManager.addSequence(1, inputLength1, beamWidth, llmRequest1);

    // one block left.
    EXPECT_EQ(kvCacheManager.getNumFreeBlocks(), 1);

    llmRequest1->addNewToken(0, 0); // block 6 contains [20, 21, 22, 23]
    // add another token, which occupies another new block
    kvCacheManager.addToken(1);
    llmRequest1->addNewToken(0, 0); // block 7 contains [0]

    // no block available.
    EXPECT_EQ(kvCacheManager.getNumFreeBlocks(), 0);

    // remove both sequences, blocks get stored
    // leaf block 3 (priority 90), context blocks 2, 1, 0 (priority 5)
    kvCacheManager.removeSequence(0, llmRequest0);
    // leaf block 7 (priority 5), context blocks 6, 5, 4 (priority 90)
    kvCacheManager.removeSequence(1, llmRequest1);

    // all blocks are available again.
    EXPECT_EQ(kvCacheManager.getNumFreeBlocks(), 8);

    // no reuse, blocks are evicted by new request:
    // evict block 7 (lowest priority leaf), block 6 becomes leaf
    // evict block 3 (lowest and oldest priority leaf), block 2 becomes leaf
    // evict block 2 (lowest and oldest priority leaf), block 1 becomes leaf
    // uses up 3 blocks 7, 3, 2. [24, 25, 26, 27], [28, 29, 30, 31], [32, 33, 34]
    auto inputTokens2 = std::make_shared<VecTokens>(VecTokens{24, 25, 26, 27, 28, 29, 30, 31, 32, 33, 34, 35});
    auto const inputLength2 = static_cast<SizeType32>(inputTokens2->size());
    auto llmRequest2 = std::make_shared<LlmRequest>(2, maxNewTokens, inputTokens2, samplingConfig, isStreaming);
    kvCacheManager.addSequence(2, inputLength2, beamWidth, llmRequest2);
    // leaf block 2 (priority 35), context blocks 3, 7 (priority 35)
    kvCacheManager.removeSequence(2, llmRequest2);

    // reuse blocks 0 and 1, new block 2 (lowest priority leaf)
    // Uses 3 blocks 0, 1, 2 which contain [0, 1, 2, 3], [4, 5, 6, 7], [8, 9, 10]
    auto inputTokens3 = std::make_shared<VecTokens>(VecTokens{0, 1, 2, 3, 4, 5, 6, 7, 8, 9, 10, 11});
    auto const inputLength3 = static_cast<SizeType32>(inputTokens3->size());
    auto llmRequest3 = std::make_shared<LlmRequest>(3, maxNewTokens, inputTokens3, samplingConfig, isStreaming);
    kvCacheManager.addSequence(3, inputLength3, beamWidth, llmRequest3);

    // Two blocks reused
    EXPECT_EQ(llmRequest3->getContextCurrentPosition(), 8);
}

TEST_F(KVCacheManagerTest, KVCacheManagerTimedEvictionTest)
{

    using namespace tensorrt_llm::executor;
    using namespace std::chrono_literals;

    auto constexpr numLayers = 12;
    auto constexpr numHeads = 6;
    auto constexpr sizePerHead = 16;
    auto constexpr tokensPerBlock = 4;
    auto constexpr maxBlocksPerSeq = 4;
    auto constexpr maxNumSequences = 8;
    auto constexpr blocksInPrimaryPool = 8;
    auto constexpr blocksInSecondaryPool = 0;
    auto constexpr onboardBlocks = true;
    auto const stream = std::make_shared<tr::CudaStream>();

    auto constexpr beamWidth = 1;
    SizeType32 constexpr maxNewTokens = 8;
    tr::SamplingConfig const samplingConfig{beamWidth};
    bool constexpr isStreaming{false};

    KVCacheManager kvCacheManager(numLayers, numHeads, sizePerHead, tokensPerBlock, blocksInPrimaryPool,
        blocksInSecondaryPool, maxNumSequences, beamWidth, {tokensPerBlock * maxBlocksPerSeq}, 0, 0, stream,
        std::nullopt, true, onboardBlocks);
    kvCacheManager.allocatePools(nvinfer1::DataType::kHALF, false);

    auto inputTokens0 = std::make_shared<VecTokens>(VecTokens{0, 1, 2, 3, 4, 5, 6, 7, 8, 9, 10, 11});
    auto const inputLength0 = static_cast<SizeType32>(inputTokens0->size());
    auto llmRequest0 = std::make_shared<LlmRequest>(0, maxNewTokens, inputTokens0, samplingConfig, isStreaming);
    llmRequest0->setKvCacheRetentionConfig(
        KvCacheRetentionConfig({KvCacheRetentionConfig::TokenRangeRetentionConfig(0, std::nullopt, 80, 10ms)}, 80));
    kvCacheManager.addSequence(0, inputLength0, beamWidth, llmRequest0);
    kvCacheManager.removeSequence(0, llmRequest0);

    auto inputTokens1 = std::make_shared<VecTokens>(VecTokens{12, 13, 14, 15, 16, 17, 18, 19, 20, 21, 22, 23});
    auto const inputLength1 = static_cast<SizeType32>(inputTokens1->size());
    auto llmRequest1 = std::make_shared<LlmRequest>(1, maxNewTokens, inputTokens1, samplingConfig, isStreaming);
    llmRequest1->setKvCacheRetentionConfig(
        KvCacheRetentionConfig({KvCacheRetentionConfig::TokenRangeRetentionConfig(0, std::nullopt, 50)}, 80));
    kvCacheManager.addSequence(1, inputLength1, beamWidth, llmRequest1);
    kvCacheManager.removeSequence(1, llmRequest1);

    std::this_thread::sleep_for(std::chrono::milliseconds(50));

    // Manually trigger a refresh.
    kvCacheManager.refreshBlocks();

    // Clear out some of the blocks.
    auto inputTokens2 = std::make_shared<VecTokens>(VecTokens{1, 1, 1, 1, 1, 1, 1, 1, 1, 1, 1, 1});
    auto const inputLength2 = static_cast<SizeType32>(inputTokens2->size());
    auto llmRequest2 = std::make_shared<LlmRequest>(2, maxNewTokens, inputTokens2, samplingConfig, isStreaming);
    kvCacheManager.addSequence(2, inputLength2, beamWidth, llmRequest2);
    kvCacheManager.removeSequence(2, llmRequest2);

    // Check that the [12, 13, 14, 15] block is still in the cache
    auto inputTokens3 = std::make_shared<VecTokens>(VecTokens{12, 13, 14, 15, 16, 17, 18, 19, 20, 21, 22, 23});
    auto const inputLength3 = static_cast<SizeType32>(inputTokens3->size());
    auto llmRequest3 = std::make_shared<LlmRequest>(3, maxNewTokens, inputTokens3, samplingConfig, isStreaming);

    kvCacheManager.addSequence(3, inputLength3, beamWidth, llmRequest3);

    EXPECT_EQ(llmRequest3->getContextCurrentPosition(), 11);
}

TEST_F(KVCacheManagerTest, KVCacheManagerDecodeTimedEvictionTest)
{
    using namespace tensorrt_llm::executor;
    using namespace std::chrono_literals;

    auto constexpr numLayers = 12;
    auto constexpr numHeads = 6;
    auto constexpr sizePerHead = 16;
    auto constexpr tokensPerBlock = 4;
    auto constexpr maxBlocksPerSeq = 4;
    auto constexpr maxNumSequences = 8;
    auto constexpr blocksInPrimaryPool = 8;
    auto constexpr blocksInSecondaryPool = 0;
    auto constexpr onboardBlocks = true;
    auto const stream = std::make_shared<tr::CudaStream>();

    auto constexpr beamWidth = 1;
    SizeType32 constexpr maxNewTokens = 8;
    tr::SamplingConfig const samplingConfig{beamWidth};
    bool constexpr isStreaming{false};

    KVCacheManager kvCacheManager(numLayers, numHeads, sizePerHead, tokensPerBlock, blocksInPrimaryPool,
        blocksInSecondaryPool, maxNumSequences, beamWidth, {tokensPerBlock * maxBlocksPerSeq}, 0, 0, stream,
        std::nullopt, true, onboardBlocks);
    kvCacheManager.allocatePools(nvinfer1::DataType::kHALF, false);
    {
        auto inputTokens0 = std::make_shared<VecTokens>(VecTokens{1, 1, 2, 3, 4, 5, 6, 7, 8, 9, 10, 11});
        auto const inputLength0 = static_cast<SizeType32>(inputTokens0->size());
        auto llmRequest0 = std::make_shared<LlmRequest>(0, maxNewTokens, inputTokens0, samplingConfig, isStreaming);
        llmRequest0->setKvCacheRetentionConfig(
            KvCacheRetentionConfig({KvCacheRetentionConfig::TokenRangeRetentionConfig(0, std::nullopt, 50)},
                50)); // Set all blocks to priority 50.
        kvCacheManager.addSequence(0, inputLength0, beamWidth, llmRequest0);
        kvCacheManager.storeContextBlocks(*llmRequest0);
        for (int i = 0; i < 3; i++)
        {
            kvCacheManager.addToken(0);
            llmRequest0->addNewToken(0, 0);
        }
        kvCacheManager.removeSequence(0, llmRequest0);
    }
    {
        auto inputTokens1 = std::make_shared<VecTokens>(VecTokens{0, 1, 2, 3, 4, 5, 6, 7, 8, 9, 10, 11});
        auto const inputLength1 = static_cast<SizeType32>(inputTokens1->size());
        auto llmRequest1 = std::make_shared<LlmRequest>(1, maxNewTokens, inputTokens1, samplingConfig, isStreaming);
        llmRequest1->setKvCacheRetentionConfig(KvCacheRetentionConfig(
            {}, KvCacheRetentionConfig::kMaxRetentionPriority, 20ms)); // Set decode blocks to max priority for 20ms.
        kvCacheManager.addSequence(1, inputLength1, beamWidth, llmRequest1);
        kvCacheManager.storeContextBlocks(*llmRequest1);
        for (int i = 0; i < 3; i++)
        {
            kvCacheManager.addToken(1);
            llmRequest1->addNewToken(0, 0);
        }
        kvCacheManager.removeSequence(1, llmRequest1);
    }

    std::this_thread::sleep_for(std::chrono::milliseconds(50));
    kvCacheManager.refreshBlocks();

    auto inputTokens2 = std::make_shared<VecTokens>(VecTokens{0, 0, 0, 0, 0, 0, 0, 0});
    auto const inputLength2 = static_cast<SizeType32>(inputTokens2->size());
    auto llmRequest2 = std::make_shared<LlmRequest>(2, maxNewTokens, inputTokens2, samplingConfig, isStreaming);
    kvCacheManager.addSequence(2, inputLength2, beamWidth, llmRequest2);
    kvCacheManager.removeSequence(2, llmRequest2);

    auto inputTokens3 = std::make_shared<VecTokens>(VecTokens{0, 1, 2, 3, 4, 5, 6, 7, 8, 9, 10, 11});
    auto const inputLength3 = static_cast<SizeType32>(inputTokens3->size());
    auto llmRequest3 = std::make_shared<LlmRequest>(3, maxNewTokens, inputTokens3, samplingConfig, isStreaming);
    kvCacheManager.addSequence(3, inputLength3, beamWidth, llmRequest3);

    EXPECT_EQ(llmRequest3->getContextCurrentPosition(), 8);
}

TEST_F(KVCacheManagerTest, KVCacheManagerSecondaryBlockPrimaryChildTest)
{
    // It's possible for a block in secondary memory to have a primary child. Make sure this case is handled.

    auto constexpr numLayers = 12;
    auto constexpr numHeads = 6;
    auto constexpr sizePerHead = 16;
    auto constexpr tokensPerBlock = 4;
    auto constexpr maxBlocksPerSeq = 4;
    auto constexpr maxNumSequences = 8;
    auto constexpr blocksInPrimaryPool = 4;
    auto constexpr blocksInSecondaryPool = 4;
    auto constexpr onboardBlocks = true;
    auto const stream = std::make_shared<tr::CudaStream>();

    auto constexpr beamWidth = 1;
    SizeType32 constexpr maxNewTokens = 8;
    tr::SamplingConfig const samplingConfig{beamWidth};
    bool constexpr isStreaming{false};

    KVCacheManager kvCacheManager(numLayers, numHeads, sizePerHead, tokensPerBlock, blocksInPrimaryPool,
        blocksInSecondaryPool, maxNumSequences, beamWidth, {tokensPerBlock * maxBlocksPerSeq}, 0, false, stream, true,
        onboardBlocks);
    kvCacheManager.allocatePools(nvinfer1::DataType::kHALF, false);

    auto inputTokens0 = std::make_shared<VecTokens>(VecTokens{0, 1, 2, 3, 4, 5, 6, 7, 8, 9, 10, 11});
    auto const inputLength0 = static_cast<SizeType32>(inputTokens0->size());
    auto llmRequest0 = std::make_shared<LlmRequest>(0, maxNewTokens, inputTokens0, samplingConfig, isStreaming);
    // get new blocks 0, 1, 2
    kvCacheManager.addSequence(0, inputLength0, beamWidth, llmRequest0);
    kvCacheManager.removeSequence(0, llmRequest0);
    // store blocks 0, 1, 2 for reuse ([0,1,2,3], [4,5,6,7], [8,9,10])

    // Offload the last two blocks of llmRequest0 to secondary memory
    auto inputTokens1 = std::make_shared<VecTokens>(VecTokens{1, 1, 2, 3, 4, 5, 6, 7, 8, 9, 10, 11});
    auto const inputLength1 = static_cast<SizeType32>(inputTokens1->size());
    auto llmRequest1 = std::make_shared<LlmRequest>(1, maxNewTokens, inputTokens1, samplingConfig, isStreaming);
    // get blocks 3, 2, 1. This causes 2 and 1 to be offloaded to secondary
    kvCacheManager.addSequence(1, inputLength1, beamWidth, llmRequest1);
    kvCacheManager.removeSequence(1, llmRequest1);
    // store blocks 3, 2, 1 for reuse ([1,1,2,3], [4,5,6,7], [8,9,10])

    // Match the middle block of request 0
    auto inputTokens2 = std::make_shared<VecTokens>(VecTokens{0, 1, 2, 3});
    auto const inputLength2 = static_cast<SizeType32>(inputTokens2->size());
    auto llmRequest2 = std::make_shared<LlmRequest>(2, maxNewTokens, inputTokens2, samplingConfig, isStreaming);
    // reuse block 0
    kvCacheManager.addSequence(2, inputLength2, beamWidth, llmRequest2);
    EXPECT_EQ(llmRequest2->getContextCurrentPosition(), 3);
    kvCacheManager.storeContextBlocks(*llmRequest2);

    // Add a decode block that matches the contents of seq 0 block 1, add a unique decode block
    for (int token = 4; token < 8; token++)
    {
        llmRequest2->addNewToken(token, 0);
        kvCacheManager.addToken(2);
    }
    llmRequest2->addNewToken(0, 0);
    kvCacheManager.addToken(2);

    llmRequest2->addNewToken(0, 0);
    kvCacheManager.addToken(2);

    // The middle block remains in secondary, but the third block is in primary
    kvCacheManager.removeSequence(2, llmRequest2);

    auto inputTokens3 = std::make_shared<VecTokens>(VecTokens{0, 1, 2, 3, 4, 5, 6, 7, 0, 0});
    auto const inputLength3 = static_cast<SizeType32>(inputTokens3->size());
    auto llmRequest3 = std::make_shared<LlmRequest>(3, maxNewTokens, inputTokens3, samplingConfig, isStreaming);
    kvCacheManager.addSequence(3, inputLength3, beamWidth, llmRequest3);
    // All blocks should be reused.
    EXPECT_EQ(llmRequest3->getContextCurrentPosition(), 9);
}

TEST_F(KVCacheManagerTest, KVCacheManagerLeafBlockTest)
{
    auto constexpr numLayers = 12;
    auto constexpr numHeads = 6;
    auto constexpr sizePerHead = 16;
    auto constexpr tokensPerBlock = 4;
    auto constexpr maxBlocksPerSeq = 4;
    auto constexpr maxNumSequences = 8;
    auto constexpr blocksInPrimaryPool = 4;
    auto constexpr blocksInSecondaryPool = 0;
    auto constexpr onboardBlocks = true;
    auto const stream = std::make_shared<tr::CudaStream>();

    auto constexpr beamWidth = 1;
    SizeType32 constexpr maxNewTokens = 8;
    tr::SamplingConfig const samplingConfig{beamWidth};
    bool constexpr isStreaming{false};

    KVCacheManager kvCacheManager(numLayers, numHeads, sizePerHead, tokensPerBlock, blocksInPrimaryPool,
        blocksInSecondaryPool, maxNumSequences, beamWidth, {tokensPerBlock * maxBlocksPerSeq}, 0, false, stream, true,
        onboardBlocks);
    kvCacheManager.allocatePools(nvinfer1::DataType::kHALF, false);

    auto inputTokens0 = std::make_shared<VecTokens>(VecTokens{0, 1, 2, 3});
    auto const inputLength0 = static_cast<SizeType32>(inputTokens0->size());
    auto llmRequest0 = std::make_shared<LlmRequest>(0, maxNewTokens, inputTokens0, samplingConfig, isStreaming);
    kvCacheManager.addSequence(0, inputLength0, beamWidth, llmRequest0);
    kvCacheManager.storeContextBlocks(*llmRequest0);

    llmRequest0->addNewToken(0, 0);
    kvCacheManager.addToken(0);

    // The second block allocated should be first in line for eviction.
    kvCacheManager.removeSequence(0, llmRequest0);

    auto inputTokens1 = std::make_shared<VecTokens>(VecTokens{1, 1, 2, 3});
    auto const inputLength1 = static_cast<SizeType32>(inputTokens1->size());
    auto llmRequest1 = std::make_shared<LlmRequest>(1, maxNewTokens, inputTokens1, samplingConfig, isStreaming);
    kvCacheManager.addSequence(1, inputLength1, beamWidth, llmRequest1);

    GenerationRequest const& seq1 = kvCacheManager.getSequence(1);
    EXPECT_EQ(llmRequest1->getContextCurrentPosition(), 0);
    // Block 1 should NOT be reused. It was not freed even if partial.
    EXPECT_THAT(seq1.getCacheBlockIds().at(0), ::testing::ElementsAreArray({2}));

    // Allocate the remaining 3 blocks in primary
    auto inputTokens2 = std::make_shared<VecTokens>(VecTokens{2, 1, 2, 3, 4, 5, 6, 7, 8, 9, 10, 11});
    auto const inputLength2 = static_cast<SizeType32>(inputTokens2->size());
    auto llmRequest2 = std::make_shared<LlmRequest>(2, maxNewTokens, inputTokens2, samplingConfig, isStreaming);
    kvCacheManager.addSequence(2, inputLength2, beamWidth, llmRequest2);

    kvCacheManager.removeSequence(1, llmRequest1);
    kvCacheManager.removeSequence(2, llmRequest2);

    auto inputTokens3 = std::make_shared<VecTokens>(VecTokens{2, 1, 2, 3, 4, 5, 6, 7, 8, 9, 10, 11});
    auto const inputLength3 = static_cast<SizeType32>(inputTokens3->size());
    auto llmRequest3 = std::make_shared<LlmRequest>(3, maxNewTokens, inputTokens3, samplingConfig, isStreaming);
    kvCacheManager.addSequence(3, inputLength3, beamWidth, llmRequest3);
    EXPECT_EQ(llmRequest3->getContextCurrentPosition(), 11);

    EXPECT_EQ(kvCacheManager.getNumFreeBlocks(), 1);

    kvCacheManager.addToken(3);
    llmRequest3->addNewToken(0, 0);

    EXPECT_EQ(kvCacheManager.getNumFreeBlocks(), 0);

    auto inputTokens4 = std::make_shared<VecTokens>(VecTokens{42});
    auto const inputLength4 = static_cast<SizeType32>(inputTokens4->size());
    auto llmRequest4 = std::make_shared<LlmRequest>(4, maxNewTokens, inputTokens4, samplingConfig, isStreaming);

    EXPECT_THROW(kvCacheManager.addSequence(4, inputLength4, beamWidth, llmRequest4), std::exception);
}

TEST_P(KVCacheManagerTest, KVCacheManagerAllocationTest)
{
    using DType = half;

    auto constexpr numLayers = 2;
    auto constexpr numHeads = 2;
    auto constexpr sizePerHead = 64;
    auto constexpr tokensPerBlock = 64;
    auto constexpr maxBlocksPerSeq = 10;
    auto constexpr maxNumSequences = 8;
    auto constexpr maxBeamWidth = 4;
    auto constexpr sinkTokenLength = 0;
    auto constexpr dtype = nvinfer1::DataType::kHALF;
    auto const stream = std::make_shared<tr::CudaStream>();

    auto constexpr maxNumTokens = tokensPerBlock * maxBlocksPerSeq;
    auto constexpr maxAttentionWindow = maxNumTokens;
    auto constexpr temporaryAttentionWindow = 0;
    auto constexpr inputLength = maxNumTokens - tokensPerBlock - 1;
    auto constexpr numSharedBlocks = inputLength / tokensPerBlock;
    auto constexpr numBlocksPerSeq = numSharedBlocks + (maxBlocksPerSeq - numSharedBlocks) * maxBeamWidth;

    auto constexpr totalNumBlocks = maxNumSequences * numBlocksPerSeq;
    auto constexpr blocksInSecondaryPool = 0;

    auto constexpr enableBlockReuse = false;
    auto constexpr useUvm = false;
    auto constexpr onboardBlocks = true;
    auto const homogeneousLayers = GetParam();

    auto const granularity = tensorrt_llm::common::getAllocationGranularity();
    KVCacheManager kvCacheManager = homogeneousLayers
        ? KVCacheManager(numLayers, numHeads, sizePerHead, tokensPerBlock, totalNumBlocks, blocksInSecondaryPool,
            maxNumSequences, maxBeamWidth, {maxAttentionWindow}, temporaryAttentionWindow, sinkTokenLength, stream,
            std::nullopt, enableBlockReuse, onboardBlocks)
        : KVCacheManager(std::vector<KVCacheManager::SizeType32>(numLayers, numHeads), sizePerHead, tokensPerBlock,
            totalNumBlocks, blocksInSecondaryPool, maxNumSequences, maxBeamWidth, {maxAttentionWindow},
            temporaryAttentionWindow, sinkTokenLength, stream, std::nullopt, enableBlockReuse, onboardBlocks);

    auto const& bufferManager = kvCacheManager.getBlockManager().getBufferManager();
    auto const memoryPoolUsedBefore = bufferManager.memoryPoolUsed();
    kvCacheManager.allocatePools(dtype, useUvm);
    auto const memoryPoolUsedAfter = bufferManager.memoryPoolUsed();

    EXPECT_GT(memoryPoolUsedAfter, memoryPoolUsedBefore);
    auto const actualPoolMemoryUsageDiff = static_cast<std::size_t>(memoryPoolUsedAfter - memoryPoolUsedBefore);
    auto const expectedPoolMemoryUsageDiff = tensorrt_llm::common::roundUp(
        sizeof(DType) * static_cast<int64_t>(totalNumBlocks) * numLayers * 2 * numHeads * tokensPerBlock * sizePerHead,
        static_cast<SizeType32>(granularity));
    EXPECT_EQ(actualPoolMemoryUsageDiff, expectedPoolMemoryUsageDiff);
}

TEST_P(KVCacheManagerTest, KVCacheManagerTest)
{
    using DType = half;
    using SizeType32 = KVCacheManager::SizeType32;

    auto constexpr numLayers = 4;
    auto constexpr numHeads = 2;
    // heterogeneous layers
    std::vector<SizeType32> const numHeadsPerLayer({3, 2, 1, 2});
    std::map<SizeType32, SizeType32> const expectedHeadsPerPool({{0, 1}, {1, 2}, {2, 3}});
    std::map<SizeType32, SizeType32> const expectedLayersPerPool({{0, 1}, {1, 2}, {2, 1}});
    auto constexpr sizePerHead = 64;
    auto constexpr hiddenSize = numHeads * sizePerHead;
    auto constexpr tokensPerBlock = 64;
    auto constexpr maxBlocksPerSeq = 10;
    auto constexpr maxNumSequences = 8;
    auto constexpr maxBeamWidth = 4;
    auto constexpr sinkTokenLength = 0;
    auto const stream = std::make_shared<tr::CudaStream>();

    auto constexpr requestId = 7;
    auto constexpr maxNumTokens = tokensPerBlock * maxBlocksPerSeq;
    auto constexpr maxAttentionWindow = maxNumTokens;
    auto constexpr temporaryAttentionWindow = 0;
    auto constexpr inputLength = maxNumTokens - tokensPerBlock - 1;
    auto constexpr numSharedBlocks = inputLength / tokensPerBlock;
    auto constexpr numBlocksPerSeq = numSharedBlocks + (maxBlocksPerSeq - numSharedBlocks) * maxBeamWidth;

    auto constexpr totalNumBlocks = maxNumSequences * numBlocksPerSeq;
    auto constexpr blocksInSecondaryPool = 0;

    auto constexpr enableBlockReuse = false;
    auto constexpr onboardBlocks = true;
    auto const homogeneousLayers = GetParam();
    auto const expectedNumPools = homogeneousLayers ? 1 : static_cast<SizeType32>(expectedHeadsPerPool.size());

    KVCacheManager kvCacheManager = homogeneousLayers
        ? KVCacheManager(numLayers, numHeads, sizePerHead, tokensPerBlock, totalNumBlocks, blocksInSecondaryPool,
            maxNumSequences, maxBeamWidth, {maxAttentionWindow}, temporaryAttentionWindow, sinkTokenLength, stream,
            std::nullopt, enableBlockReuse, onboardBlocks)
        : KVCacheManager(numHeadsPerLayer, sizePerHead, tokensPerBlock, totalNumBlocks, blocksInSecondaryPool,
            maxNumSequences, maxBeamWidth, {maxAttentionWindow}, temporaryAttentionWindow, sinkTokenLength, stream,
            std::nullopt, enableBlockReuse, onboardBlocks);
    kvCacheManager.allocatePools(nvinfer1::DataType::kHALF, false);

    EXPECT_EQ(kvCacheManager.getMaxBlocksPerSeq(), maxBlocksPerSeq);
    EXPECT_EQ(kvCacheManager.getTokensPerBlock(), tokensPerBlock);
    EXPECT_EQ(kvCacheManager.getMaxNumBlocks(), totalNumBlocks);

    auto const& blockManager = kvCacheManager.getBlockManager();
    EXPECT_EQ(blockManager.getNumFreeBlocks(), totalNumBlocks);

    EXPECT_NO_THROW(kvCacheManager.addSequence(requestId, inputLength, maxBeamWidth));
    EXPECT_EQ(blockManager.getNumFreeBlocks(), totalNumBlocks - numSharedBlocks - maxBeamWidth);

    tr::ITensor::SharedPtr kvCacheBlockOffsets = tr::BufferManager::cpu(
        tr::ITensor::makeShape({expectedNumPools, maxNumSequences * maxBeamWidth, 2, maxBlocksPerSeq}),
        tr::TRTDataType<tk::KVCacheIndex>::value);

    auto kvCacheBlockOffsetsRange = tensorrt_llm::runtime::BufferRange<tk::KVCacheIndex>(*kvCacheBlockOffsets);
    std::fill(kvCacheBlockOffsetsRange.begin(), kvCacheBlockOffsetsRange.end(),
        tk::KVCacheIndex{std::numeric_limits<tk::KVCacheIndex::UnderlyingType>::max()});

    kvCacheManager.copyBlockOffsets(*kvCacheBlockOffsets, 0, requestId);

    EXPECT_EQ(blockManager.getNumPools(), expectedNumPools);
    if (homogeneousLayers)
    {
        EXPECT_EQ(blockManager.getBlockSize(0), numHeads * sizePerHead * tokensPerBlock);
    }
    else
    {
        for (auto layerIdx = 0; layerIdx < numLayers; layerIdx++)
        {
            EXPECT_EQ(blockManager.getBlockSize(blockManager.getLayerPoolIdx(layerIdx)),
                numHeadsPerLayer.at(layerIdx) * sizePerHead * tokensPerBlock);
        }
    }

    {
        for (auto poolIdx = 0; poolIdx < blockManager.getNumPools(); poolIdx++)
        {
            auto const numLayersInPool = homogeneousLayers ? numLayers : expectedLayersPerPool.at(poolIdx);
            auto const offsetBetweenBlocks = numLayersInPool * 2;
            tr::ITensor::SharedPtr blockOffsetsSlice
                = tr::ITensor::slice(tr::ITensor::at(kvCacheBlockOffsets, {poolIdx}), 0, maxBeamWidth);
            auto blockOffsetsShape = blockOffsetsSlice->getShape();
            auto* const blockOffsetsPtr = tr::bufferCast<tk::KVCacheIndex>(*blockOffsetsSlice);

            tk::KVCacheIndex::UnderlyingType runningSum{0};
            for (auto block = 0; block < numSharedBlocks; ++block)
            {
                for (auto beam = 0; beam < maxBeamWidth; ++beam)
                {
                    auto const kOffsetIdx = tc::flat_index(blockOffsetsShape.d, beam, 0, block);
                    auto const vOffsetIdx = tc::flat_index(blockOffsetsShape.d, beam, 1, block);
                    auto const kOffset = blockOffsetsPtr[kOffsetIdx];
                    auto const vOffset = blockOffsetsPtr[vOffsetIdx];
                    EXPECT_EQ(kOffset.get(), runningSum) << "beam:" << beam << " block:" << block;
                    ASSERT_EQ(vOffset.get(), runningSum + 1) << "beam:" << beam << " block:" << block;
                }
                runningSum += offsetBetweenBlocks;
            }
            {
                auto const block = numSharedBlocks;
                for (auto beam = 0; beam < maxBeamWidth; ++beam)
                {
                    auto const kOffsetIdx = tc::flat_index(blockOffsetsShape.d, beam, 0, block);
                    auto const vOffsetIdx = tc::flat_index(blockOffsetsShape.d, beam, 1, block);
                    auto const kOffset = blockOffsetsPtr[kOffsetIdx];
                    auto const vOffset = blockOffsetsPtr[vOffsetIdx];
                    EXPECT_EQ(kOffset.get(), runningSum) << "beam:" << beam << " block:" << block;
                    ASSERT_EQ(vOffset.get(), runningSum + 1) << "beam:" << beam << " block:" << block;
                    runningSum += offsetBetweenBlocks;
                }
            }
            {
                auto const block = numSharedBlocks + 1;
                auto const expected = std::numeric_limits<tk::KVCacheIndex::UnderlyingType>::max();
                for (auto beam = 0; beam < maxBeamWidth; ++beam)
                {
                    auto const kOffsetIdx = tc::flat_index(blockOffsetsShape.d, beam, 0, block);
                    auto const vOffsetIdx = tc::flat_index(blockOffsetsShape.d, beam, 1, block);
                    auto const kOffset = blockOffsetsPtr[kOffsetIdx];
                    auto const vOffset = blockOffsetsPtr[vOffsetIdx];
                    EXPECT_EQ(kOffset.get(), expected) << "beam:" << beam << " block:" << block;
                    ASSERT_EQ(vOffset.get(), expected) << "beam:" << beam << " block:" << block;
                }
            }
        }
    }

    EXPECT_NO_THROW(kvCacheManager.addToken(requestId));
    EXPECT_EQ(blockManager.getNumFreeBlocks(), totalNumBlocks - numSharedBlocks - maxBeamWidth);
    EXPECT_NO_THROW(kvCacheManager.addToken(requestId));
    EXPECT_EQ(blockManager.getNumFreeBlocks(), totalNumBlocks - numBlocksPerSeq);
    EXPECT_NO_THROW(kvCacheManager.removeSequence(requestId));
    EXPECT_EQ(blockManager.getNumFreeBlocks(), totalNumBlocks);

    auto currentNumBlocks = totalNumBlocks;
    for (auto requestId = 0; requestId < maxNumSequences; ++requestId)
    {
        EXPECT_NO_THROW(kvCacheManager.addSequence(requestId, inputLength, maxBeamWidth));
        currentNumBlocks -= numSharedBlocks + maxBeamWidth;
        EXPECT_EQ(blockManager.getNumFreeBlocks(), currentNumBlocks);
        EXPECT_NO_THROW(kvCacheManager.addToken(requestId));
        EXPECT_NO_THROW(kvCacheManager.addToken(requestId));
        currentNumBlocks -= maxBeamWidth;
        EXPECT_EQ(blockManager.getNumFreeBlocks(), currentNumBlocks);
    }
    EXPECT_EQ(blockManager.getNumFreeBlocks(), 0);
}

TEST_P(KVCacheManagerTest, KVCacheManagerRewindTokensTest)
{
    using DType = half;

    auto constexpr numLayers = 2;
    auto constexpr numHeads = 2;
    auto constexpr sizePerHead = 64;
    auto constexpr hiddenSize = numHeads * sizePerHead;
    auto constexpr tokensPerBlock = 64;
    auto constexpr maxBlocksPerSeq = 10;
    auto constexpr maxNumSequences = 8;
    auto constexpr maxBeamWidth = 1;
    auto constexpr sinkTokenLength = 0;
    auto const stream = std::make_shared<tr::CudaStream>();

    auto constexpr requestId = 7;
    auto constexpr maxNumTokens = tokensPerBlock * maxBlocksPerSeq;
    auto constexpr maxAttentionWindow = maxNumTokens;
    auto constexpr temporaryAttentionWindow = 0;
    auto constexpr inputLength = maxNumTokens - tokensPerBlock - 1;
    auto constexpr numSharedBlocks = inputLength / tokensPerBlock;
    auto constexpr numBlocksPerSeq = numSharedBlocks + (maxBlocksPerSeq - numSharedBlocks) * maxBeamWidth;

    auto constexpr totalNumBlocks = maxNumSequences * numBlocksPerSeq;
    auto constexpr blocksInSecondaryPool = 0;

    auto constexpr enableBlockReuse = false;
    auto constexpr onboardBlocks = true;
    auto const homogeneousLayers = GetParam();

    KVCacheManager kvCacheManager = homogeneousLayers
        ? KVCacheManager(numLayers, numHeads, sizePerHead, tokensPerBlock, totalNumBlocks, blocksInSecondaryPool,
            maxNumSequences, maxBeamWidth, {maxAttentionWindow}, temporaryAttentionWindow, sinkTokenLength, stream,
            std::nullopt, enableBlockReuse, onboardBlocks)
        : KVCacheManager(std::vector<KVCacheManager::SizeType32>(numLayers, numHeads), sizePerHead, tokensPerBlock,
            totalNumBlocks, blocksInSecondaryPool, maxNumSequences, maxBeamWidth, {maxAttentionWindow},
            temporaryAttentionWindow, sinkTokenLength, stream, std::nullopt, enableBlockReuse, onboardBlocks);
    kvCacheManager.allocatePools(nvinfer1::DataType::kHALF, false);

    EXPECT_EQ(kvCacheManager.getTokensPerBlock(), tokensPerBlock);
    EXPECT_EQ(kvCacheManager.getMaxNumBlocks(), totalNumBlocks);

    auto const& blockManager = kvCacheManager.getBlockManager();
    EXPECT_EQ(blockManager.getNumFreeBlocks(), totalNumBlocks);

    EXPECT_NO_THROW(kvCacheManager.addSequence(requestId, inputLength, maxBeamWidth));
    EXPECT_EQ(blockManager.getNumFreeBlocks(), totalNumBlocks - numSharedBlocks - maxBeamWidth);

    EXPECT_NO_THROW(kvCacheManager.addToken(requestId));
    EXPECT_EQ(blockManager.getNumFreeBlocks(), totalNumBlocks - numSharedBlocks - maxBeamWidth);
    EXPECT_NO_THROW(kvCacheManager.addToken(requestId));
    EXPECT_EQ(blockManager.getNumFreeBlocks(), totalNumBlocks - numBlocksPerSeq);
    EXPECT_NO_THROW(kvCacheManager.addToken(requestId));
    EXPECT_NO_THROW(kvCacheManager.addToken(requestId));
    EXPECT_NO_THROW(kvCacheManager.addToken(requestId));
    EXPECT_EQ(blockManager.getNumFreeBlocks(), totalNumBlocks - numBlocksPerSeq);
    EXPECT_NO_THROW(kvCacheManager.rewindKVCache(requestId, 4));
    EXPECT_EQ(blockManager.getNumFreeBlocks(), totalNumBlocks - numSharedBlocks - maxBeamWidth);
    EXPECT_NO_THROW(kvCacheManager.removeSequence(requestId));
    EXPECT_EQ(blockManager.getNumFreeBlocks(), totalNumBlocks);

    auto currentNumBlocks = totalNumBlocks;
    for (auto requestId = 0; requestId < maxNumSequences; ++requestId)
    {
        EXPECT_NO_THROW(kvCacheManager.addSequence(requestId, inputLength, maxBeamWidth));
        currentNumBlocks -= numSharedBlocks + maxBeamWidth;
        EXPECT_EQ(blockManager.getNumFreeBlocks(), currentNumBlocks);
        EXPECT_NO_THROW(kvCacheManager.addToken(requestId));
        EXPECT_NO_THROW(kvCacheManager.addToken(requestId));
        currentNumBlocks -= maxBeamWidth;
        EXPECT_EQ(blockManager.getNumFreeBlocks(), currentNumBlocks);
        EXPECT_NO_THROW(kvCacheManager.rewindKVCache(requestId, 2));
        currentNumBlocks += maxBeamWidth;
        EXPECT_EQ(blockManager.getNumFreeBlocks(), currentNumBlocks);
    }
}

TEST_P(KVCacheManagerTest, KVCacheManagerMaxAttentionWindowTest)
{
    using DType = half;
    using SizeType32 = KVCacheManager::SizeType32;

    auto constexpr numLayers = 4;
    auto constexpr numHeads = 2;
    // heterogeneous layers
    std::vector<SizeType32> const numHeadsPerLayer({3, 2, 1, 2});
    std::map<SizeType32, SizeType32> const expectedHeadsPerPool({{0, 1}, {1, 2}, {2, 3}});
    std::map<SizeType32, SizeType32> const expectedLayersPerPool({{0, 1}, {1, 2}, {2, 1}});
    auto constexpr sizePerHead = 64;
    auto constexpr hiddenSize = numHeads * sizePerHead;
    auto constexpr tokensPerBlock = 64;
    auto constexpr blockLengthPerSeq = 10;
    auto constexpr maxNumSequences = 8;
    auto constexpr maxBeamWidth = 1;
    auto constexpr sinkTokenLength = 0;
    auto const stream = std::make_shared<tr::CudaStream>();

    auto constexpr requestId = 7;
    auto constexpr maxNumTokens = tokensPerBlock * blockLengthPerSeq;

    auto constexpr inputLength = maxNumTokens - tokensPerBlock - 1;
    // Enable cyclic kv cache for all new generated tokens.
    auto constexpr maxAttentionWindow = inputLength;
    auto constexpr temporaryAttentionWindow = 0;
    auto constexpr numSharedBlocks = std::min(inputLength, maxAttentionWindow) / tokensPerBlock;
    auto constexpr numBlocksPerSeq = numSharedBlocks + (blockLengthPerSeq - numSharedBlocks) * maxBeamWidth;
    auto constexpr maxBlocksPerSeq = tc::ceilDiv(maxAttentionWindow, tokensPerBlock);

    auto constexpr totalNumBlocks = maxNumSequences * numBlocksPerSeq;
    auto constexpr blocksInSecondaryPool = 0;

    auto constexpr enableBlockReuse = false;
    auto constexpr onboardBlocks = true;
    auto const homogeneousLayers = GetParam();
    auto const expectedNumPools = homogeneousLayers ? 1 : static_cast<SizeType32>(expectedHeadsPerPool.size());

    KVCacheManager kvCacheManager = homogeneousLayers
        ? KVCacheManager(numLayers, numHeads, sizePerHead, tokensPerBlock, totalNumBlocks, blocksInSecondaryPool,
            maxNumSequences, maxBeamWidth, {maxAttentionWindow}, temporaryAttentionWindow, sinkTokenLength, stream,
            std::nullopt, enableBlockReuse, onboardBlocks)
        : KVCacheManager(numHeadsPerLayer, sizePerHead, tokensPerBlock, totalNumBlocks, blocksInSecondaryPool,
            maxNumSequences, maxBeamWidth, {maxAttentionWindow}, temporaryAttentionWindow, sinkTokenLength, stream,
            std::nullopt, enableBlockReuse, onboardBlocks);
    kvCacheManager.allocatePools(nvinfer1::DataType::kHALF, false);

    EXPECT_EQ(kvCacheManager.getMaxBlocksPerSeq(), maxBlocksPerSeq);
    EXPECT_EQ(kvCacheManager.getTokensPerBlock(), tokensPerBlock);
    EXPECT_EQ(kvCacheManager.getMaxNumBlocks(), totalNumBlocks);

    auto const& blockManager = kvCacheManager.getBlockManager();
    EXPECT_EQ(blockManager.getNumFreeBlocks(), totalNumBlocks);

    EXPECT_NO_THROW(kvCacheManager.addSequence(requestId, inputLength, maxBeamWidth));
    EXPECT_EQ(blockManager.getNumFreeBlocks(), totalNumBlocks - numSharedBlocks - maxBeamWidth);

    tr::ITensor::SharedPtr const kvCacheBlockOffsets = tr::BufferManager::cpu(
        tr::ITensor::makeShape({expectedNumPools, maxNumSequences * maxBeamWidth, 2, maxBlocksPerSeq}),
        tr::TRTDataType<tk::KVCacheIndex>::value);

    kvCacheManager.copyBlockOffsets(*kvCacheBlockOffsets, 0, requestId);

    EXPECT_EQ(blockManager.getNumPools(), expectedNumPools);
    if (homogeneousLayers)
    {
        EXPECT_EQ(blockManager.getBlockSize(0), numHeads * sizePerHead * tokensPerBlock);
    }
    else
    {
        for (auto layerIdx = 0; layerIdx < numLayers; layerIdx++)
        {
            EXPECT_EQ(blockManager.getBlockSize(blockManager.getLayerPoolIdx(layerIdx)),
                numHeadsPerLayer.at(layerIdx) * sizePerHead * tokensPerBlock);
        }
    }

    for (auto poolIdx = 0; poolIdx < blockManager.getNumPools(); poolIdx++)
    {
        auto const numLayersInPool = homogeneousLayers ? numLayers : expectedLayersPerPool.at(poolIdx);
        auto const offsetBetweenBlocks = numLayersInPool * 2;
        tr::ITensor::SharedPtr const blockOffsetsSlice
            = tr::ITensor::slice(tr::ITensor::at(kvCacheBlockOffsets, {poolIdx}), 0, maxBeamWidth);
        auto blockOffsetsShape = blockOffsetsSlice->getShape();
        auto* const blockOffsetsPtr = tr::bufferCast<tk::KVCacheIndex>(*blockOffsetsSlice);

        tk::KVCacheIndex::UnderlyingType runningSum{0};
        for (auto block = 0; block < numSharedBlocks; ++block)
        {
            for (auto beam = 0; beam < maxBeamWidth; ++beam)
            {
                auto const kOffsetIdx = tc::flat_index(blockOffsetsShape.d, beam, 0, block);
                auto const vOffsetIdx = tc::flat_index(blockOffsetsShape.d, beam, 1, block);
                auto const kOffset = blockOffsetsPtr[kOffsetIdx];
                auto const vOffset = blockOffsetsPtr[vOffsetIdx];
                EXPECT_EQ(kOffset.get(), runningSum) << "beam:" << beam << " block:" << block;
                ASSERT_EQ(vOffset.get(), runningSum + 1) << "beam:" << beam << " block:" << block;
            }
            runningSum += offsetBetweenBlocks;
        }
        {
            auto const block = numSharedBlocks;
            for (auto beam = 0; beam < maxBeamWidth; ++beam)
            {
                auto const kOffsetIdx = tc::flat_index(blockOffsetsShape.d, beam, 0, block);
                auto const vOffsetIdx = tc::flat_index(blockOffsetsShape.d, beam, 1, block);
                auto const kOffset = blockOffsetsPtr[kOffsetIdx];
                auto const vOffset = blockOffsetsPtr[vOffsetIdx];
                EXPECT_EQ(kOffset.get(), runningSum) << "beam:" << beam << " block:" << block;
                ASSERT_EQ(vOffset.get(), runningSum + 1) << "beam:" << beam << " block:" << block;
                runningSum += offsetBetweenBlocks;
            }
        }
    }

    EXPECT_NO_THROW(kvCacheManager.addToken(requestId));
    EXPECT_EQ(blockManager.getNumFreeBlocks(), totalNumBlocks - numBlocksPerSeq + 1);
    EXPECT_NO_THROW(kvCacheManager.addToken(requestId));
    EXPECT_EQ(blockManager.getNumFreeBlocks(), totalNumBlocks - numBlocksPerSeq + 1);
    EXPECT_NO_THROW(kvCacheManager.removeSequence(requestId));
    EXPECT_EQ(blockManager.getNumFreeBlocks(), totalNumBlocks);

    auto currentNumBlocks = totalNumBlocks;
    for (auto requestId = 0; requestId < maxNumSequences; ++requestId)
    {
        EXPECT_NO_THROW(kvCacheManager.addSequence(requestId, inputLength, maxBeamWidth));
        currentNumBlocks -= numSharedBlocks + maxBeamWidth;
        EXPECT_EQ(blockManager.getNumFreeBlocks(), currentNumBlocks);
        EXPECT_NO_THROW(kvCacheManager.addToken(requestId));
        EXPECT_EQ(blockManager.getNumFreeBlocks(), currentNumBlocks);
    }
    EXPECT_EQ(blockManager.getNumFreeBlocks(), maxNumSequences);
}

TEST_F(KVCacheManagerTest, KVCacheManagerMaxAttentionWindowNoReuseTest)
{
    auto constexpr numLayers = 2;
    auto constexpr numHeads = 2;
    auto constexpr sizePerHead = 64;
    auto constexpr tokensPerBlock = 4;
    auto constexpr maxNumSequences = 8;
    auto constexpr maxBeamWidth = 1;
    auto constexpr sinkTokenLength = 0;
    auto const stream = std::make_shared<tr::CudaStream>();

    // Enable cyclic kv cache for long input tokens.
    auto constexpr maxAttentionWindow = 16;
    auto constexpr temporaryAttentionWindow = 0;
    auto constexpr maxBlocksPerSeq = tc::ceilDiv(maxAttentionWindow, tokensPerBlock);

    auto constexpr blocksInPrimaryPool = 16;
    auto constexpr blocksInSecondaryPool = 0;

    auto constexpr enableBlockReuse = false;
    auto constexpr onboardBlocks = true;

    KVCacheManager kvCacheManager(numLayers, numHeads, sizePerHead, tokensPerBlock, blocksInPrimaryPool,
        blocksInSecondaryPool, maxNumSequences, maxBeamWidth, maxAttentionWindow, temporaryAttentionWindow,
        sinkTokenLength, stream, std::nullopt, enableBlockReuse, onboardBlocks);
    kvCacheManager.allocatePools(nvinfer1::DataType::kHALF, false);

    auto const& blockManager = kvCacheManager.getBlockManager();

    SizeType32 constexpr maxNewTokens = 4;

    // prepare tokens with token[i] = 1000 + i
    TokenIdType constexpr firstToken = 1000;

    auto constexpr beamWidth = maxBeamWidth;
    tr::SamplingConfig const samplingConfig{beamWidth};
    bool constexpr isStreaming{false};

    ///////////////////////////////////////////////////////////////////////////
    // add a request shorter than the max attention window and then remove it
    SizeType32 requestId = 0;
    int inputLength = 7;
    auto inputTokens = std::make_shared<VecTokens>(inputLength);
    std::iota(inputTokens->begin(), inputTokens->end(), firstToken);
    auto llmRequest = std::make_shared<LlmRequest>(requestId, maxNewTokens, inputTokens, samplingConfig, isStreaming);
    auto constexpr beamIdx = 0;

    kvCacheManager.addSequence(requestId, inputLength, beamWidth, llmRequest);
    GenerationRequest const& seq0 = kvCacheManager.getSequence(requestId);
    EXPECT_EQ(llmRequest->getContextCurrentPosition(), 0);
    EXPECT_THAT(seq0.getCacheBlockIds().at(beamIdx), ::testing::ElementsAreArray({0, 1}));

    // add tokens, still less than max attention window
    llmRequest->addNewToken(1007, beamIdx);
    kvCacheManager.addToken(requestId);
    llmRequest->addNewToken(1008, beamIdx);
    kvCacheManager.addToken(requestId);
    auto numTokens = llmRequest->getNumTokens(beamIdx);
    auto numBlocks = seq0.getCacheBlockIds()[beamIdx].size();
    EXPECT_EQ(numBlocks, 3);
    EXPECT_EQ(blockManager.getNumAllocatedBlocks(), numBlocks);
    EXPECT_EQ(blockManager.getNumFreeBlocks(), blocksInPrimaryPool - numBlocks);
    EXPECT_THAT(seq0.getCacheBlockIds().at(beamIdx), ::testing::ElementsAreArray({0, 1, 2}));

    EXPECT_NO_THROW(kvCacheManager.removeSequence(requestId, llmRequest));
    // no blocks stored because sliding window is enabled
    EXPECT_EQ(blockManager.getNumAllocatedBlocks(), 0);
    EXPECT_EQ(blockManager.getNumFreeBlocks(), blocksInPrimaryPool);

    ///////////////////////////////////////////////////////////////////////////
    // add a request just longer than the max attention window and then remove it
    requestId = 1;
    inputLength = 16;
    inputTokens = std::make_shared<VecTokens>(inputLength);
    std::iota(inputTokens->begin(), inputTokens->end(), firstToken);
    llmRequest = std::make_shared<LlmRequest>(requestId, maxNewTokens, inputTokens, samplingConfig, isStreaming);

    kvCacheManager.addSequence(requestId, inputLength, beamWidth, llmRequest);
    GenerationRequest const& seq1 = kvCacheManager.getSequence(requestId);
    EXPECT_EQ(llmRequest->getContextCurrentPosition(), 0);
    EXPECT_THAT(seq1.getCacheBlockIds().at(beamIdx), ::testing::ElementsAreArray({3, 4, 5, 6}));

    // add tokens to enable cyclic kv cache
    llmRequest->addNewToken(1016, beamIdx);
    kvCacheManager.addToken(requestId);
    llmRequest->addNewToken(1017, beamIdx);
    kvCacheManager.addToken(requestId);
    numTokens = llmRequest->getNumTokens(beamIdx);
    numBlocks = seq1.getCacheBlockIds()[beamIdx].size();
    EXPECT_EQ(numBlocks, maxBlocksPerSeq);
    EXPECT_EQ(blockManager.getNumAllocatedBlocks(), numBlocks);
    EXPECT_EQ(blockManager.getNumFreeBlocks(), blocksInPrimaryPool - numBlocks);
    EXPECT_THAT(seq1.getCacheBlockIds().at(beamIdx), ::testing::ElementsAreArray({4, 5, 6, 7}));

    EXPECT_NO_THROW(kvCacheManager.removeSequence(requestId, llmRequest));
    // no blocks stored because cyclic KV cache was enabled
    EXPECT_EQ(blockManager.getNumAllocatedBlocks(), 0);
    EXPECT_EQ(blockManager.getNumFreeBlocks(), blocksInPrimaryPool);

    ///////////////////////////////////////////////////////////////////////////
    // add a request much longer than the max attention window and then remove it
    requestId = 2;
    inputLength = 24;
    inputTokens = std::make_shared<VecTokens>(inputLength);
    std::iota(inputTokens->begin(), inputTokens->end(), firstToken);
    llmRequest = std::make_shared<LlmRequest>(requestId, maxNewTokens, inputTokens, samplingConfig, isStreaming);

    kvCacheManager.addSequence(requestId, inputLength, beamWidth, llmRequest);
    GenerationRequest const& seq2 = kvCacheManager.getSequence(requestId);
    EXPECT_EQ(llmRequest->getContextCurrentPosition(), 0);
    EXPECT_THAT(seq2.getCacheBlockIds().at(beamIdx), ::testing::ElementsAreArray({8, 9, 10, 11}));

    // add tokens to enable cyclic kv cache
    llmRequest->addNewToken(1024, beamIdx);
    kvCacheManager.addToken(requestId);
    llmRequest->addNewToken(1025, beamIdx);
    kvCacheManager.addToken(requestId);
    numTokens = llmRequest->getNumTokens(beamIdx);
    numBlocks = seq2.getCacheBlockIds()[beamIdx].size();
    EXPECT_EQ(numBlocks, maxBlocksPerSeq);
    EXPECT_EQ(blockManager.getNumAllocatedBlocks(), numBlocks);
    EXPECT_EQ(blockManager.getNumFreeBlocks(), blocksInPrimaryPool - numBlocks);
    EXPECT_THAT(seq2.getCacheBlockIds().at(beamIdx), ::testing::ElementsAreArray({9, 10, 11, 12}));

    EXPECT_NO_THROW(kvCacheManager.removeSequence(requestId, llmRequest));
    // no blocks stored because cyclic KV cache was enabled
    EXPECT_EQ(blockManager.getNumAllocatedBlocks(), 0);
    EXPECT_EQ(blockManager.getNumFreeBlocks(), blocksInPrimaryPool);
}

TEST_F(KVCacheManagerTest, KVCacheManagerMaxAttentionWindowSinkTest)
{
    auto constexpr numLayers = 2;
    auto constexpr numHeads = 2;
    auto constexpr sizePerHead = 64;
    auto constexpr tokensPerBlock = 4;
    auto constexpr maxNumSequences = 8;
    auto constexpr maxBeamWidth = 1;
    auto const stream = std::make_shared<tr::CudaStream>();

    // Enable cyclic kv cache for long input tokens.
    auto constexpr maxAttentionWindow = 16;
    auto constexpr temporaryAttentionWindow = 0;
    auto constexpr maxBlocksPerSeq = tc::ceilDiv(maxAttentionWindow, tokensPerBlock);

    auto constexpr blocksInPrimaryPool = 16;
    auto constexpr blocksInSecondaryPool = 0;

    auto constexpr enableBlockReuse = false;
    auto constexpr onboardBlocks = true;

    for (auto sinkTokenLength : {0, 2})
    {
        // With no sink tokens, the first block should be released when window slides
        // With sink tokens, the first block should be kept as a sink block when window slides
        auto const expectedInitialBlockIds
            = (sinkTokenLength == 0) ? std::vector<SizeType32>({0, 1, 2, 3}) : std::vector<SizeType32>({0, 1, 2, 3, 4});

        auto const expectedSlidedBlockIds
            = (sinkTokenLength == 0) ? std::vector<SizeType32>({1, 2, 3, 4}) : std::vector<SizeType32>({0, 2, 3, 4, 5});

        KVCacheManager kvCacheManager(numLayers, numHeads, sizePerHead, tokensPerBlock, blocksInPrimaryPool,
            blocksInSecondaryPool, maxNumSequences, maxBeamWidth, maxAttentionWindow, temporaryAttentionWindow,
            sinkTokenLength, stream, std::nullopt, enableBlockReuse, onboardBlocks);
        kvCacheManager.allocatePools(nvinfer1::DataType::kHALF, false);

        auto const& blockManager = kvCacheManager.getBlockManager();

        SizeType32 constexpr maxNewTokens = 4;

        // prepare tokens with token[i] = 1000 + i
        TokenIdType constexpr firstToken = 1000;

        auto constexpr beamWidth = maxBeamWidth;
        tr::SamplingConfig const samplingConfig{beamWidth};
        bool constexpr isStreaming{false};

        // add a request at the max attention window and then remove it
        SizeType32 requestId = 0;
        int inputLength = 16;
        auto inputTokens = std::make_shared<VecTokens>(inputLength);
        std::iota(inputTokens->begin(), inputTokens->end(), firstToken);
        auto llmRequest
            = std::make_shared<LlmRequest>(requestId, maxNewTokens, inputTokens, samplingConfig, isStreaming);
        auto constexpr beamIdx = 0;

        kvCacheManager.addSequence(requestId, inputLength, beamWidth, llmRequest);
        GenerationRequest const& seq0 = kvCacheManager.getSequence(requestId);
        EXPECT_EQ(llmRequest->getContextCurrentPosition(), 0);
        EXPECT_THAT(seq0.getCacheBlockIds().at(beamIdx), expectedInitialBlockIds);

        // add tokens, making the window slide
        llmRequest->addNewToken(1016, beamIdx);
        kvCacheManager.addToken(requestId);
        llmRequest->addNewToken(1017, beamIdx);
        kvCacheManager.addToken(requestId);
        auto numTokens = llmRequest->getNumTokens(beamIdx);
        auto numBlocks = seq0.getCacheBlockIds()[beamIdx].size();
        EXPECT_EQ(blockManager.getNumAllocatedBlocks(), numBlocks);
        EXPECT_EQ(blockManager.getNumFreeBlocks(), blocksInPrimaryPool - numBlocks);
        EXPECT_THAT(seq0.getCacheBlockIds().at(beamIdx), expectedSlidedBlockIds);

        EXPECT_NO_THROW(kvCacheManager.removeSequence(requestId, llmRequest));
        // no blocks stored because sliding window is enabled
        EXPECT_EQ(blockManager.getNumAllocatedBlocks(), 0);
        EXPECT_EQ(blockManager.getNumFreeBlocks(), blocksInPrimaryPool);
    }
}

TEST_F(KVCacheManagerTest, KVCacheManagerMaxAttentionWindowWithReuseTest)
{
    auto constexpr numLayers = 2;
    auto constexpr numHeads = 2;
    auto constexpr sizePerHead = 64;
    auto constexpr tokensPerBlock = 4;
    auto constexpr maxNumSequences = 8;
    auto constexpr maxBeamWidth = 1;
    auto constexpr sinkTokenLength = 0;
    auto const stream = std::make_shared<tr::CudaStream>();

    // Enable cyclic kv cache for long input tokens.
    auto constexpr maxAttentionWindow = 16;
    auto constexpr temporaryAttentionWindow = 0;
    auto constexpr maxBlocksPerSeq = tc::ceilDiv(maxAttentionWindow, tokensPerBlock);

    auto constexpr blocksInPrimaryPool = 16;
    auto constexpr blocksInSecondaryPool = 16;

    auto constexpr enableBlockReuse = true;
    auto constexpr onboardBlocks = true;

    KVCacheManager kvCacheManager(numLayers, numHeads, sizePerHead, tokensPerBlock, blocksInPrimaryPool,
        blocksInSecondaryPool, maxNumSequences, maxBeamWidth, {maxAttentionWindow}, temporaryAttentionWindow,
        sinkTokenLength, stream, std::nullopt, enableBlockReuse, onboardBlocks);
    kvCacheManager.allocatePools(nvinfer1::DataType::kHALF, false);

    auto const& blockManager = kvCacheManager.getBlockManager();

    SizeType32 constexpr maxNewTokens = 4;

    // prepare tokens with token[i] = 1000 + i
    TokenIdType constexpr firstToken = 1000;

    auto constexpr beamWidth = maxBeamWidth;
    tr::SamplingConfig const samplingConfig{beamWidth};
    bool constexpr isStreaming{false};

    SizeType32 requestId = 0;
    int inputLength = 16;
    auto inputTokens = std::make_shared<VecTokens>(inputLength);
    std::iota(inputTokens->begin(), inputTokens->end(), firstToken);
    auto llmRequest = std::make_shared<LlmRequest>(requestId, maxNewTokens, inputTokens, samplingConfig, isStreaming);
    auto constexpr beamIdx = 0;

    ///////////////////////////////////////////////////////////////////////////
    // add a long request and then remove it
    kvCacheManager.addSequence(requestId, inputLength, beamWidth, llmRequest);
    GenerationRequest const& seq0 = kvCacheManager.getSequence(requestId);
    EXPECT_EQ(llmRequest->getContextCurrentPosition(), 0);
    EXPECT_THAT(seq0.getCacheBlockIds().at(beamIdx), ::testing::ElementsAreArray({0, 1, 2, 3}));

    // add tokens to enable cyclic kv cache
    llmRequest->addNewToken(1016, beamIdx);
    kvCacheManager.addToken(requestId);
    llmRequest->addNewToken(1017, beamIdx);
    kvCacheManager.addToken(requestId);
    auto numTokens = llmRequest->getNumTokens(beamIdx);
    auto numBlocks = seq0.getCacheBlockIds()[beamIdx].size();
    EXPECT_EQ(numBlocks, maxBlocksPerSeq);
    auto numAllocatedPrimaryBlocks = blockManager.getNumAllocatedBlocks() - blocksInSecondaryPool;
    EXPECT_EQ(numAllocatedPrimaryBlocks, numBlocks);
    EXPECT_EQ(blockManager.getNumFreeBlocks(), blocksInPrimaryPool - numBlocks);
    EXPECT_NO_THROW(kvCacheManager.removeSequence(requestId, llmRequest));
    // no blocks stored because cyclic KV cache was enabled
    numAllocatedPrimaryBlocks = blockManager.getNumAllocatedBlocks() - blocksInSecondaryPool;
    EXPECT_EQ(numAllocatedPrimaryBlocks, 0);
    EXPECT_EQ(blockManager.getNumFreeBlocks(), blocksInPrimaryPool);
    // store blocks 0, 1, 2, 3, 4  for reuse ([1000,1001,1002,1003], [1004,1005,1006,1007], [1008,1009,1010,1011],
    // [1012,1013,1014,1015], [1016,1017])

    ///////////////////////////////////////////////////////////////////////////
    // add a short request and then remove it
    // reuse first 2 blocks {0, 1(p)} in previous request, copying block 1 to a new block 6 since it's not a leaf block
    // and is partially used
    requestId = 1;
    inputLength = 7;
    inputTokens->resize(inputLength);
    llmRequest = std::make_shared<LlmRequest>(requestId, maxNewTokens, inputTokens, samplingConfig, isStreaming);
    kvCacheManager.addSequence(requestId, inputLength, beamWidth, llmRequest);
    GenerationRequest const& seq1 = kvCacheManager.getSequence(requestId);
    EXPECT_EQ(llmRequest->getContextCurrentPosition(), 6);
    EXPECT_THAT(seq1.getCacheBlockIds().at(beamIdx),
        ::testing::ElementsAreArray(
            {0, 6})); // Can't use 5 since it's used to onboard block, so 6 is the next free block.

    llmRequest->addNewToken(1007, beamIdx);
    kvCacheManager.addToken(requestId);
    llmRequest->addNewToken(1008, beamIdx);
    kvCacheManager.addToken(requestId);
    numTokens = llmRequest->getNumTokens(beamIdx);
    numBlocks = seq1.getCacheBlockIds()[beamIdx].size();
    EXPECT_EQ(numBlocks, 3);
    EXPECT_NO_THROW(kvCacheManager.removeSequence(requestId, llmRequest));

    ///////////////////////////////////////////////////////////////////////////
    // add a medium request and then remove it
    // reuse first 3 blocks {0, 1, 2(p)} in first request, copying block 2 to a new block 8 since it's not a leaf block
    // and is partially used
    requestId = 2;
    inputLength = 10;
    inputTokens->resize(inputLength);
    std::iota(inputTokens->begin(), inputTokens->end(), firstToken);
    llmRequest = std::make_shared<LlmRequest>(requestId, maxNewTokens, inputTokens, samplingConfig, isStreaming);
    kvCacheManager.addSequence(requestId, inputLength, beamWidth, llmRequest);
    GenerationRequest const& seq2 = kvCacheManager.getSequence(requestId);
    EXPECT_EQ(llmRequest->getContextCurrentPosition(), 9);
    EXPECT_THAT(seq2.getCacheBlockIds().at(beamIdx), ::testing::ElementsAreArray({0, 1, 8}));

    numTokens = llmRequest->getNumTokens(beamIdx);
    numBlocks = tc::ceilDiv(numTokens, tokensPerBlock);
    EXPECT_EQ(numBlocks, 3);
    EXPECT_NO_THROW(kvCacheManager.removeSequence(requestId, llmRequest));

    ///////////////////////////////////////////////////////////////////////////
    // add a longer request within attention window and try to reuse
    // reuse blocks {0, 1, 2, 3(p)}, copying block 3 to a new block 9 since it's not a leaf block and is partially used.
    // upon reached attention window, get new block 10 and release 0
    requestId = 3;
    inputLength = 15;
    inputTokens->resize(inputLength);
    std::iota(inputTokens->begin(), inputTokens->end(), firstToken);
    llmRequest = std::make_shared<LlmRequest>(requestId, maxNewTokens, inputTokens, samplingConfig, isStreaming);
    kvCacheManager.addSequence(requestId, inputLength, beamWidth, llmRequest);
    GenerationRequest const& seq3 = kvCacheManager.getSequence(requestId);
    EXPECT_EQ(llmRequest->getContextCurrentPosition(), 14);
    EXPECT_THAT(seq3.getCacheBlockIds().at(beamIdx), ::testing::ElementsAreArray({0, 1, 2, 9}));

    llmRequest->addNewToken(1015, beamIdx);
    kvCacheManager.addToken(requestId);
    llmRequest->addNewToken(1016, beamIdx);
    kvCacheManager.addToken(requestId);
    EXPECT_THAT(seq3.getCacheBlockIds().at(beamIdx), ::testing::ElementsAreArray({1, 2, 9, 10}));
    EXPECT_NO_THROW(kvCacheManager.removeSequence(requestId, llmRequest));

    ///////////////////////////////////////////////////////////////////////////
    // add a long request that exceeded attention window, no reuse
    requestId = 4;
    inputLength = 20;
    inputTokens->resize(inputLength);
    std::iota(inputTokens->begin(), inputTokens->end(), firstToken);
    llmRequest = std::make_shared<LlmRequest>(requestId, maxNewTokens, inputTokens, samplingConfig, isStreaming);
    kvCacheManager.addSequence(requestId, inputLength, beamWidth, llmRequest);
    EXPECT_EQ(llmRequest->getContextCurrentPosition(), 0);
    GenerationRequest const& seq4 = kvCacheManager.getSequence(requestId);
    EXPECT_THAT(seq4.getCacheBlockIds().at(beamIdx), ::testing::ElementsAreArray({11, 12, 13, 14}));
}

TEST_F(KVCacheManagerTest, KVCacheManagerVariableWindowAttentionWithReuseTest)
{
    auto constexpr numLayers = 2;
    auto constexpr numHeads = 2;
    auto constexpr sizePerHead = 64;
    auto constexpr tokensPerBlock = 4;
    auto constexpr maxNumSequences = 8;
    auto constexpr maxBeamWidth = 1;
    auto constexpr sinkTokenLength = 0;
    auto const stream = std::make_shared<tr::CudaStream>();

    // Enable cyclic kv cache for long input tokens.
    auto constexpr minAttentionWindow = 8;
    auto constexpr maxAttentionWindow = 16;
    auto const maxAttentionWindowVec = std::vector<SizeType32>{maxAttentionWindow, minAttentionWindow};
    auto constexpr temporaryAttentionWindow = 0;
    auto constexpr maxBlocksPerSeq = tc::ceilDiv(maxAttentionWindow, tokensPerBlock);

    auto constexpr blocksInPrimaryPool = 16;
    auto constexpr blocksInSecondaryPool = 0;

    auto constexpr enableBlockReuse = true;
    auto constexpr onboardBlocks = true;

    KVCacheManager kvCacheManager(numLayers, numHeads, sizePerHead, tokensPerBlock, blocksInPrimaryPool,
        blocksInSecondaryPool, maxNumSequences, maxBeamWidth, maxAttentionWindowVec, temporaryAttentionWindow,
        sinkTokenLength, stream, std::nullopt, enableBlockReuse, onboardBlocks);
    kvCacheManager.allocatePools(nvinfer1::DataType::kHALF, false);

    auto const& blockManager = kvCacheManager.getBlockManager();

    SizeType32 constexpr maxNewTokens = 4;

    // prepare tokens with token[i] = 1000 + i
    TokenIdType constexpr firstToken = 1000;

    auto constexpr beamWidth = maxBeamWidth;
    tr::SamplingConfig const samplingConfig{beamWidth};
    bool constexpr isStreaming{false};

    SizeType32 requestId = 0;
    int inputLength = 7;
    auto inputTokens = std::make_shared<VecTokens>(inputLength);
    std::iota(inputTokens->begin(), inputTokens->end(), firstToken);
    auto llmRequest = std::make_shared<LlmRequest>(requestId, maxNewTokens, inputTokens, samplingConfig, isStreaming);
    auto constexpr beamIdx = 0;

    ///////////////////////////////////////////////////////////////////////////
    // add a request that will exceed the min attention window *after context*, and then remove it.
    kvCacheManager.addSequence(requestId, inputLength, beamWidth, llmRequest);
    GenerationRequest const& seq0 = kvCacheManager.getSequence(requestId);
    EXPECT_EQ(llmRequest->getContextCurrentPosition(), 0);
    EXPECT_THAT(seq0.getCacheBlockIds().at(beamIdx), ::testing::ElementsAreArray({0, 1}));

    // add tokens to enable cyclic kv cache
    llmRequest->addNewToken(1016, beamIdx);
    kvCacheManager.addToken(requestId);
    llmRequest->addNewToken(1017, beamIdx);
    kvCacheManager.addToken(requestId);
    auto numTokens = llmRequest->getNumTokens(beamIdx);
    auto numBlocks = seq0.getCacheBlockIds()[beamIdx].size();
    EXPECT_EQ(blockManager.getNumAllocatedBlocks(), numBlocks);
    EXPECT_EQ(blockManager.getNumFreeBlocks(), blocksInPrimaryPool - numBlocks);
    EXPECT_NO_THROW(kvCacheManager.removeSequence(requestId, llmRequest));
    // no blocks stored because cyclic KV cache was enabled
    EXPECT_EQ(blockManager.getNumAllocatedBlocks(), 0);
    EXPECT_EQ(blockManager.getNumFreeBlocks(), blocksInPrimaryPool);

    ///////////////////////////////////////////////////////////////////////////
    // add a short request that is between the min and max attention window
    requestId = 1;
    inputLength = 9;
    inputTokens->resize(inputLength);
    llmRequest = std::make_shared<LlmRequest>(requestId, maxNewTokens, inputTokens, samplingConfig, isStreaming);
    kvCacheManager.addSequence(requestId, inputLength, beamWidth, llmRequest);
    GenerationRequest const& seq1 = kvCacheManager.getSequence(requestId);
    EXPECT_EQ(llmRequest->getContextCurrentPosition(), 0);
    EXPECT_THAT(seq1.getCacheBlockIds().at(beamIdx), ::testing::ElementsAreArray({3, 4, 5}));

    llmRequest->addNewToken(1007, beamIdx);
    kvCacheManager.addToken(requestId);
    llmRequest->addNewToken(1008, beamIdx);
    kvCacheManager.addToken(requestId);
    numTokens = llmRequest->getNumTokens(beamIdx);
    numBlocks = seq1.getCacheBlockIds()[beamIdx].size();
    EXPECT_EQ(numBlocks, 3);
    EXPECT_NO_THROW(kvCacheManager.removeSequence(requestId, llmRequest));

    ///////////////////////////////////////////////////////////////////////////
    // add a request that won't reach the min attention window, so a block can be reused.
    requestId = 2;
    inputLength = 4;
    inputTokens->resize(inputLength);
    std::iota(inputTokens->begin(), inputTokens->end(), firstToken);
    llmRequest = std::make_shared<LlmRequest>(requestId, maxNewTokens, inputTokens, samplingConfig, isStreaming);
    kvCacheManager.addSequence(requestId, inputLength, beamWidth, llmRequest);
    GenerationRequest const& seq2 = kvCacheManager.getSequence(requestId);
    EXPECT_EQ(llmRequest->getContextCurrentPosition(), 0);
    EXPECT_THAT(seq2.getCacheBlockIds().at(beamIdx), ::testing::ElementsAreArray({6}));

    numTokens = llmRequest->getNumTokens(beamIdx);
    numBlocks = tc::ceilDiv(numTokens, tokensPerBlock);
    EXPECT_EQ(numBlocks, 1);
    EXPECT_NO_THROW(kvCacheManager.removeSequence(requestId, llmRequest));
    // store block 6 for reuse

    ///////////////////////////////////////////////////////////////////////////
    // add a request that won't reach the min attention window, so a block 6 from previous request will be reused.
    requestId = 3;
    inputLength = 4;
    inputTokens->resize(inputLength);
    std::iota(inputTokens->begin(), inputTokens->end(), firstToken);
    llmRequest = std::make_shared<LlmRequest>(requestId, maxNewTokens, inputTokens, samplingConfig, isStreaming);
    kvCacheManager.addSequence(requestId, inputLength, beamWidth, llmRequest);
    GenerationRequest const& seq3 = kvCacheManager.getSequence(requestId);
    EXPECT_EQ(llmRequest->getContextCurrentPosition(), 3);
    EXPECT_THAT(seq3.getCacheBlockIds().at(beamIdx), ::testing::ElementsAreArray({6}));
}

namespace
{
KVCacheManager setupKvCacheManagerForHashTest(bool enableBlockReuse)
{
    auto constexpr numLayers = 2;
    auto constexpr numHeads = 2;
    auto constexpr sizePerHead = 64;
    auto constexpr tokensPerBlock = 4;
    auto constexpr maxNumSequences = 8;
    auto constexpr maxBeamWidth = 1;
    auto constexpr sinkTokenLength = 0;
    auto const stream = std::make_shared<tr::CudaStream>();

    auto constexpr maxBlocksPerSeq = 8;
    auto constexpr maxNumTokens = tokensPerBlock * maxBlocksPerSeq;
    auto constexpr maxAttentionWindow = maxNumTokens;
    auto constexpr temporaryAttentionWindow = 0;

    auto constexpr blocksInPrimaryPool = 16;
    auto constexpr blocksInSecondaryPool = 0;

    auto constexpr onboardBlocks = true;

    return {std::vector<SizeType32>(numLayers, numHeads), sizePerHead, tokensPerBlock, blocksInPrimaryPool,
        blocksInSecondaryPool, maxNumSequences, maxBeamWidth, {maxAttentionWindow}, temporaryAttentionWindow,
        sinkTokenLength, stream, std::nullopt, enableBlockReuse, onboardBlocks, CacheType::kSELF, std::nullopt, nullptr,
        /*enableHashKey*/ true};
}

std::vector<size_t> getHashAndRetrieveBlocksByHashTest(
    BlockManager const& blockManager, std::vector<KVCacheBlock::IdType> const& blockIds)
{
    std::vector<size_t> blockHashes;
    for (auto blockId : blockIds)
    {
        blockHashes.emplace_back(blockManager.getBlockById(blockId)->getHash());
    }
    std::vector<BlockPtr> blockPtrs;
    for (auto hash : blockHashes)
    {
        auto range = blockManager.getBlocksByHash(hash);
        BlockPtr const prevBlock = blockPtrs.empty() ? nullptr : blockPtrs.back();
        BlockPtr thisBlock = nullptr;
        for (auto it = range.first; it != range.second; ++it)
        {
            if (it->second->getPrevBlockInSeq() == prevBlock)
            {
                thisBlock = it->second;
                break;
            }
        }
        EXPECT_NE(thisBlock, nullptr);
        blockPtrs.emplace_back(thisBlock);
    }
    EXPECT_EQ(blockHashes.size(), blockPtrs.size());
    for (size_t i = 0; i < blockHashes.size(); i++)
    {
        EXPECT_EQ(blockManager.getBlockById(blockIds[i]), blockPtrs[i]);
    }
    return blockHashes;
}
} // namespace

TEST_F(KVCacheManagerTest, KVCacheManagerHashKeyTest)
{
    auto kvCacheManager = setupKvCacheManagerForHashTest(false);

    auto const& blockManager = kvCacheManager.getBlockManager();

    SizeType32 constexpr maxNewTokens = 4;

    // prepare tokens with token[i] = 1000 + i
    TokenIdType constexpr firstToken = 1000;

    auto constexpr beamWidth = 1;
    tr::SamplingConfig const samplingConfig{beamWidth};
    bool constexpr isStreaming{false};

    SizeType32 requestId = 0;
    int inputLength = 16;
    auto inputTokens = std::make_shared<VecTokens>(inputLength);
    std::iota(inputTokens->begin(), inputTokens->end(), firstToken);
    auto llmRequest = std::make_shared<LlmRequest>(requestId, maxNewTokens, inputTokens, samplingConfig, isStreaming);
    auto constexpr beamIdx = 0;

    ///////////////////////////////////////////////////////////////////////////
    // add a request and then remove it without reuse
    kvCacheManager.addSequence(requestId, inputLength, beamWidth, llmRequest);
    GenerationRequest const& seq = kvCacheManager.getSequence(requestId);
    EXPECT_EQ(llmRequest->getContextCurrentPosition(), 0);
    auto& blockIds = seq.getCacheBlockIds().at(beamIdx);
    EXPECT_THAT(blockIds, ::testing::ElementsAreArray({0, 1, 2, 3}));

    // get blocks by hash and try to retrieve them by hash
    auto blockHashes = getHashAndRetrieveBlocksByHashTest(blockManager, blockIds);

    EXPECT_NO_THROW(kvCacheManager.removeSequence(requestId, llmRequest));

    // blocks are all removed
    for (auto hash : blockHashes)
    {
        auto range = blockManager.getBlocksByHash(hash);
        EXPECT_EQ(range.first, range.second);
    }
    EXPECT_EQ(blockManager.getNumAllocatedBlocks(), 0);
}

TEST_F(KVCacheManagerTest, KVCacheManagerHashKeyWithReuseTest)
{
    auto kvCacheManager = setupKvCacheManagerForHashTest(true);

    auto const& blockManager = kvCacheManager.getBlockManager();

    SizeType32 constexpr maxNewTokens = 4;

    // prepare tokens with token[i] = 1000 + i
    TokenIdType constexpr firstToken = 1000;

    auto constexpr beamWidth = 1;
    tr::SamplingConfig const samplingConfig{beamWidth};
    bool constexpr isStreaming{false};

    SizeType32 requestId = 0;
    int inputLength = 16;
    auto inputTokens = std::make_shared<VecTokens>(inputLength);
    std::iota(inputTokens->begin(), inputTokens->end(), firstToken);
    auto llmRequest = std::make_shared<LlmRequest>(requestId, maxNewTokens, inputTokens, samplingConfig, isStreaming);
    auto constexpr beamIdx = 0;

    ///////////////////////////////////////////////////////////////////////////
    // add a request and then remove it with reuse
    kvCacheManager.addSequence(requestId, inputLength, beamWidth, llmRequest);
    GenerationRequest const& seq0 = kvCacheManager.getSequence(requestId);
    EXPECT_EQ(llmRequest->getContextCurrentPosition(), 0);
    auto& blockIds0 = seq0.getCacheBlockIds().at(beamIdx);
    EXPECT_THAT(blockIds0, ::testing::ElementsAreArray({0, 1, 2, 3}));

    // get blocks by hash and try to retrieve them by hash
    auto blockHashes = getHashAndRetrieveBlocksByHashTest(blockManager, blockIds0);

    EXPECT_NO_THROW(kvCacheManager.removeSequence(requestId, llmRequest));
    // store 4 blocks with total of 15 reusable tokens (last token is not stored).

    // TODO: Make reused blocks accessible by hash, after sequence removed. Test here.

    ///////////////////////////////////////////////////////////////////////////
    // add a new request with same prefix
    requestId = 1;
    inputLength = 20;
    inputTokens->resize(inputLength);
    std::iota(inputTokens->begin(), inputTokens->end(), firstToken);
    llmRequest = std::make_shared<LlmRequest>(requestId, maxNewTokens, inputTokens, samplingConfig, isStreaming);
    kvCacheManager.addSequence(requestId, inputLength, beamWidth, llmRequest);
    GenerationRequest const& seq1 = kvCacheManager.getSequence(requestId);
    EXPECT_EQ(llmRequest->getContextCurrentPosition(), 15);
    auto& blockIds1 = seq1.getCacheBlockIds().at(beamIdx);
    EXPECT_THAT(blockIds1, ::testing::ElementsAreArray({0, 1, 2, 3, 4}));

    std::ignore = getHashAndRetrieveBlocksByHashTest(blockManager, blockIds1);

    // blocks are reused, so reused blocks are still accessible by previous hashes
    for (size_t i = 0; i < 4; i++)
    {
        auto range = blockManager.getBlocksByHash(blockHashes[i]);
        EXPECT_NE(range.first, range.second);
    }
    // evicted block is not accessible
    {
        size_t i = 4;
        auto range = blockManager.getBlocksByHash(blockHashes[i]);
        EXPECT_EQ(range.first, range.second);
    }
    EXPECT_EQ(blockManager.getNumAllocatedBlocks(), 5);
}

TEST_F(KVCacheManagerTest, KVCacheManagerEventStream)
{
    auto constexpr numLayers = 12;
    auto constexpr numHeads = 6;
    auto constexpr sizePerHead = 16;
    auto constexpr tokensPerBlock = 4;
    auto constexpr maxBlocksPerSeq = 4;
    auto constexpr maxNumSequences = 8;
    auto constexpr blocksInPrimaryPool = 8;
    auto constexpr blocksInSecondaryPool = 2;
    auto constexpr onboardBlocks = true;
    auto constexpr dtype = nvinfer1::DataType::kHALF;
    auto const stream = std::make_shared<tr::CudaStream>();

    auto constexpr beamWidth = 1;
    SizeType32 constexpr maxNewTokens{0};
    tr::SamplingConfig const samplingConfig{beamWidth};
    bool constexpr isStreaming{false};

    KVCacheManager kvCacheManager(numLayers, numHeads, sizePerHead, tokensPerBlock, blocksInPrimaryPool,
        blocksInSecondaryPool, maxNumSequences, beamWidth, {tokensPerBlock * maxBlocksPerSeq}, 0, 0, stream,
        std::nullopt, true, onboardBlocks, CacheType::kSELF, std::nullopt,
        std::make_unique<tlk::KVCacheEventManager>(1024));
    kvCacheManager.allocatePools(dtype, false);

    auto events = getEvents(kvCacheManager);
    EXPECT_EQ(events.size(), 1);
    EXPECT_TRUE(std::holds_alternative<tle::KVCacheCreatedData>(events.front().data));
    EXPECT_THAT(std::get<tle::KVCacheCreatedData>(events.front().data).numBlocksPerCacheLevel,
        ::testing::ElementsAreArray({8, 2}));

    EXPECT_EQ(getEvents(kvCacheManager).size(), 0);

    auto inputTokens0 = std::make_shared<VecTokens>(VecTokens{0, 1, 2, 3, 4, 5, 6, 7, 8, 9});
    auto llmRequest0 = std::make_shared<LlmRequest>(0, 0, inputTokens0, samplingConfig, true);
    llmRequest0->setLoraTaskId(42);
    kvCacheManager.addSequence(0, inputTokens0->size(), beamWidth, llmRequest0);
    kvCacheManager.storeContextBlocks(*llmRequest0);

    events = getEvents(kvCacheManager);

    EXPECT_EQ(events.size(), 1);
    EXPECT_TRUE(std::holds_alternative<tle::KVCacheStoredData>(events.front().data));
    EXPECT_EQ(std::get<tle::KVCacheStoredData>(events.front().data).parentHash, std::nullopt);
    EXPECT_EQ(std::get<tle::KVCacheStoredData>(events.front().data).blocks.size(), 2);
    EXPECT_EQ(std::get<tle::KVCacheStoredData>(events.front().data).blocks[0].loraId, 42);
    EXPECT_EQ(std::get<tle::KVCacheStoredData>(events.front().data).blocks[0].cacheLevel, 0);
    kvCacheManager.addToken(0);
    llmRequest0->addNewToken(0, 0);
    kvCacheManager.removeSequence(0, llmRequest0);

    auto newEvents = getEvents(kvCacheManager);
    EXPECT_EQ(newEvents.size(), 1);
    EXPECT_EQ(newEvents.front().eventId, events.front().eventId + 1);
    EXPECT_TRUE(std::holds_alternative<tle::KVCacheStoredData>(newEvents.front().data));
    // Check that it provides the link to the parent, and that it only stores the one block.
    auto storedEventData = std::get<tle::KVCacheStoredData>(newEvents.front().data);
    EXPECT_EQ(
        storedEventData.parentHash, std::get<tle::KVCacheStoredData>(events.front().data).blocks.back().blockHash);
    EXPECT_EQ(storedEventData.blocks.size(), 1);

    // Store with the same tokens
    auto inputTokens1 = std::make_shared<VecTokens>(VecTokens{0, 1, 2, 3, 4, 5, 6, 7, 8});
    auto llmRequest1 = std::make_shared<LlmRequest>(1, 0, inputTokens1, samplingConfig, true);
    llmRequest1->setLoraTaskId(42);
    kvCacheManager.addSequence(1, inputTokens1->size(), beamWidth, llmRequest1);
    kvCacheManager.storeContextBlocks(*llmRequest1);
    kvCacheManager.removeSequence(1, llmRequest1);

    events = getEvents(kvCacheManager);

    EXPECT_EQ(events.size(), 0);

    auto inputTokens2 = std::make_shared<VecTokens>(VecTokens{1, 1, 2, 3, 4, 5, 6, 7, 8, 9, 10, 11, 12});
    auto llmRequest2 = std::make_shared<LlmRequest>(2, 0, inputTokens2, samplingConfig, true);
    kvCacheManager.addSequence(2, inputTokens2->size(), beamWidth, llmRequest2);

    auto inputTokens3 = std::make_shared<VecTokens>(VecTokens{2, 1, 2, 3, 4, 5, 6, 7, 8, 9, 10, 11, 12});
    auto llmRequest3 = std::make_shared<LlmRequest>(3, 0, inputTokens3, samplingConfig, true);
    kvCacheManager.addSequence(3, inputTokens3->size(), beamWidth, llmRequest3);

    events = getEvents(kvCacheManager);
    size_t firstSwapped = std::get<tle::KVCacheUpdatedData>(events.front().data).blockHash;
    // 3 blocks swapped to secondary
    EXPECT_EQ(events.size(), 4);
    for (int i = 2; i >= 0; i--)
    {
        EXPECT_TRUE(std::holds_alternative<tle::KVCacheUpdatedData>(events.front().data));
        EXPECT_EQ(std::get<tle::KVCacheUpdatedData>(events.front().data).cacheLevel->oldValue, 0);
        EXPECT_EQ(std::get<tle::KVCacheUpdatedData>(events.front().data).cacheLevel->newValue, 1);
        events.pop_front();
    }
    // The first block swapped to secondary gets evicted.
    EXPECT_TRUE(std::holds_alternative<tle::KVCacheRemovedData>(events.front().data));
    EXPECT_THAT(std::get<tle::KVCacheRemovedData>(events.front().data).blockHashes,
        ::testing::ElementsAreArray({firstSwapped}));

    kvCacheManager.removeSequence(2, llmRequest2);
    kvCacheManager.removeSequence(3, llmRequest3);

    events = getEvents(kvCacheManager);
    EXPECT_EQ(events.size(), 2);
    for (int i = 0; i < 2; i++)
    {
        EXPECT_TRUE(std::holds_alternative<tle::KVCacheStoredData>(events.front().data));
        EXPECT_EQ(std::get<tle::KVCacheStoredData>(events.front().data).parentHash, std::nullopt);
        EXPECT_EQ(std::get<tle::KVCacheStoredData>(events.front().data).blocks.size(), 3);
        events.pop_front();
    }

    auto inputTokens4 = std::make_shared<VecTokens>(VecTokens{0, 1, 2, 3, 1, 1, 1, 1, 0});
    auto llmRequest4 = std::make_shared<LlmRequest>(4, 0, inputTokens4, samplingConfig, true);
    llmRequest4->setLoraTaskId(42);
    kvCacheManager.addSequence(4, inputTokens4->size(), beamWidth, llmRequest4);

    events = getEvents(kvCacheManager);

    // Offload 1 block, onboard 1 block, remove 1 secondary block. The second new block allocated was never stored, so
    // it doesn't create a removed event
    auto onboardedBlocks = 0;
    auto offloadedBlocks = 0;
    auto removedBlocks = 0;

    EXPECT_EQ(events.size(), 3);

    for (int i = 0; i < 3; i++)
    {
        if (std::holds_alternative<tle::KVCacheUpdatedData>(events.front().data))
        {
            if (std::get<tle::KVCacheUpdatedData>(events.front().data).cacheLevel->oldValue == 0)
                offloadedBlocks++;
            else
                onboardedBlocks++;
        }
        else if (std::holds_alternative<tle::KVCacheRemovedData>(events.front().data))
            removedBlocks++;
        else
            FAIL();
        events.pop_front();
    }

    EXPECT_EQ(onboardedBlocks, 1);
    EXPECT_EQ(offloadedBlocks, 1);
    EXPECT_EQ(removedBlocks, 1);

    kvCacheManager.storeContextBlocks(*llmRequest4);

    events = getEvents(kvCacheManager);

    EXPECT_TRUE(std::holds_alternative<tle::KVCacheStoredData>(events.front().data));
}

TEST_F(KVCacheManagerTest, KVCacheManagerEventStreamOverflow)
{
    auto constexpr numLayers = 12;
    auto constexpr numHeads = 6;
    auto constexpr sizePerHead = 16;
    auto constexpr tokensPerBlock = 4;
    auto constexpr maxBlocksPerSeq = 4;
    auto constexpr maxNumSequences = 8;
    auto constexpr blocksInPrimaryPool = 8;
    auto constexpr blocksInSecondaryPool = 2;
    auto constexpr onboardBlocks = true;
    auto constexpr dtype = nvinfer1::DataType::kHALF;
    auto const stream = std::make_shared<tr::CudaStream>();

    auto constexpr beamWidth = 1;
    SizeType32 constexpr maxNewTokens{0};
    tr::SamplingConfig const samplingConfig{beamWidth};
    bool constexpr isStreaming{false};

    KVCacheManager kvCacheManager(numLayers, numHeads, sizePerHead, tokensPerBlock, blocksInPrimaryPool,
        blocksInSecondaryPool, maxNumSequences, beamWidth, {tokensPerBlock * maxBlocksPerSeq}, 0, 0, stream,
        std::nullopt, true, onboardBlocks, CacheType::kSELF, std::nullopt,
        std::make_unique<tlk::KVCacheEventManager>(1));
    kvCacheManager.allocatePools(dtype, false);

    auto inputTokens0 = std::make_shared<VecTokens>(VecTokens{0, 1, 2, 3, 4, 5, 6, 7, 8, 9});
    auto llmRequest0 = std::make_shared<LlmRequest>(0, 0, inputTokens0, samplingConfig, true);
    llmRequest0->setLoraTaskId(42);
    kvCacheManager.addSequence(0, inputTokens0->size(), beamWidth, llmRequest0);
    kvCacheManager.storeContextBlocks(*llmRequest0);

    auto events = getEvents(kvCacheManager);

    // The 'created' event should be evicted.
    EXPECT_EQ(events.size(), 1);
    EXPECT_TRUE(std::holds_alternative<tle::KVCacheStoredData>(events.front().data));
    EXPECT_EQ(std::get<tle::KVCacheStoredData>(events.front().data).parentHash, std::nullopt);

    kvCacheManager.addToken(0);
    llmRequest0->addNewToken(0, 0);

    events = getEvents(kvCacheManager);
    EXPECT_EQ(events.size(), 0);

    kvCacheManager.removeSequence(0, llmRequest0);

    events = getEvents(kvCacheManager);

    // The decode block is stored, and linked to the parent.
    EXPECT_EQ(events.size(), 1);
    EXPECT_TRUE(std::holds_alternative<tle::KVCacheStoredData>(events.front().data));
    EXPECT_NE(std::get<tle::KVCacheStoredData>(events.front().data).parentHash, std::nullopt);
}

TEST_F(KVCacheManagerTest, KVCacheManagerEventStreamPriority)
{
    auto constexpr numLayers = 12;
    auto constexpr numHeads = 6;
    auto constexpr sizePerHead = 16;
    auto constexpr tokensPerBlock = 4;
    auto constexpr maxBlocksPerSeq = 4;
    auto constexpr maxNumSequences = 8;
    auto constexpr blocksInPrimaryPool = 8;
    auto constexpr blocksInSecondaryPool = 2;
    auto constexpr onboardBlocks = true;
    auto constexpr dtype = nvinfer1::DataType::kHALF;
    auto const stream = std::make_shared<tr::CudaStream>();

    auto constexpr beamWidth = 1;
    SizeType32 constexpr maxNewTokens{0};
    tr::SamplingConfig const samplingConfig{beamWidth};
    bool constexpr isStreaming{false};

    KVCacheManager kvCacheManager(numLayers, numHeads, sizePerHead, tokensPerBlock, blocksInPrimaryPool,
        blocksInSecondaryPool, maxNumSequences, beamWidth, {tokensPerBlock * maxBlocksPerSeq}, 0, 0, stream,
        std::nullopt, true, onboardBlocks, CacheType::kSELF, std::nullopt,
        std::make_unique<tlk::KVCacheEventManager>(1024));
    kvCacheManager.allocatePools(dtype, false);

    auto inputTokens0 = std::make_shared<VecTokens>(VecTokens{0, 1, 2, 3, 4, 5, 6, 7});
    auto llmRequest0 = std::make_shared<LlmRequest>(0, 0, inputTokens0, samplingConfig, true);
    llmRequest0->setKvCacheRetentionConfig(tle::KvCacheRetentionConfig(
        std::vector{tle::KvCacheRetentionConfig::TokenRangeRetentionConfig(0, std::nullopt, 50)}, 35));
    kvCacheManager.addSequence(0, inputTokens0->size(), beamWidth, llmRequest0);
    kvCacheManager.storeContextBlocks(*llmRequest0);
    kvCacheManager.removeSequence(0, llmRequest0);
    auto events = getEvents(kvCacheManager);

    EXPECT_EQ(events.size(), 3);
    events.pop_front(); // The `CREATED` event

    for (int i = 0; i < 2; i++)
    {
        EXPECT_EQ(std::get<tle::KVCacheStoredData>(events.front().data).blocks.front().priority, 50);
        events.pop_front();
    }

    auto inputTokens1 = std::make_shared<VecTokens>(VecTokens{0, 1, 2, 3, 4, 5, 6, 7});
    auto llmRequest1 = std::make_shared<LlmRequest>(1, 0, inputTokens1, samplingConfig, true);
    kvCacheManager.addSequence(1, inputTokens1->size(), beamWidth, llmRequest1);
    kvCacheManager.storeContextBlocks(*llmRequest1);
    kvCacheManager.removeSequence(1, llmRequest1);

    events = getEvents(kvCacheManager);
    EXPECT_EQ(events.size(), 1); // The second partial block gets stored. No priorities updated.
    EXPECT_TRUE(std::holds_alternative<tle::KVCacheStoredData>(events.front().data));

    auto inputTokens2 = std::make_shared<VecTokens>(VecTokens{0, 1, 2, 3, 4, 5, 6, 7});
    auto llmRequest2 = std::make_shared<LlmRequest>(2, 0, inputTokens2, samplingConfig, true);
    llmRequest2->setKvCacheRetentionConfig(tle::KvCacheRetentionConfig(
        std::vector{tle::KvCacheRetentionConfig::TokenRangeRetentionConfig(0, std::nullopt, 10)},
        35)); // Update the context block priorities
    kvCacheManager.addSequence(2, inputTokens2->size(), beamWidth, llmRequest2);

    events = getEvents(kvCacheManager);
    EXPECT_EQ(events.size(), 2);
    for (int i = 0; i < 2; i++)
    {
        auto diff = std::get<tle::KVCacheUpdatedData>(events.front().data).priority;
        EXPECT_EQ(diff->oldValue, 50);
        EXPECT_EQ(diff->newValue, 10);
        events.pop_front();
    }
}

TEST_F(KVCacheManagerTest, KVCacheManagerEventStreamBlocking)
{
    auto constexpr numLayers = 12;
    auto constexpr numHeads = 6;
    auto constexpr sizePerHead = 16;
    auto constexpr tokensPerBlock = 4;
    auto constexpr maxBlocksPerSeq = 4;
    auto constexpr maxNumSequences = 8;
    auto constexpr blocksInPrimaryPool = 8;
    auto constexpr blocksInSecondaryPool = 2;
    auto constexpr onboardBlocks = true;
    auto constexpr dtype = nvinfer1::DataType::kHALF;
    auto const stream = std::make_shared<tr::CudaStream>();

    auto constexpr beamWidth = 1;
    SizeType32 constexpr maxNewTokens{0};
    tr::SamplingConfig const samplingConfig{beamWidth};
    bool constexpr isStreaming{false};

    KVCacheManager kvCacheManagerTest(numLayers, numHeads, sizePerHead, tokensPerBlock, blocksInPrimaryPool,
        blocksInSecondaryPool, maxNumSequences, beamWidth, {tokensPerBlock * maxBlocksPerSeq}, 0, 0, stream,
        std::nullopt, true, onboardBlocks, CacheType::kSELF, std::nullopt);

    EXPECT_EQ(getEvents(kvCacheManagerTest).size(), 0);

    KVCacheManager kvCacheManager(numLayers, numHeads, sizePerHead, tokensPerBlock, blocksInPrimaryPool,
        blocksInSecondaryPool, maxNumSequences, beamWidth, {tokensPerBlock * maxBlocksPerSeq}, 0, 0, stream,
        std::nullopt, true, onboardBlocks, CacheType::kSELF, std::nullopt,
        std::make_unique<tlk::KVCacheEventManager>(1024));

    kvCacheManager.allocatePools(dtype, false);
    kvCacheManager.flushIterationEvents();
    auto events = kvCacheManager.getLatestEvents(std::chrono::seconds(1));

    EXPECT_EQ(events.size(), 1);

    auto inputTokens0 = std::make_shared<VecTokens>(VecTokens{0, 1, 2, 3, 4, 5, 6, 7});
    auto llmRequest0 = std::make_shared<LlmRequest>(0, 0, inputTokens0, samplingConfig, true);
    kvCacheManager.addSequence(0, inputTokens0->size(), beamWidth, llmRequest0);
    kvCacheManager.storeContextBlocks(*llmRequest0);

    kvCacheManager.flushIterationEvents();
    events = kvCacheManager.getLatestEvents(std::chrono::seconds(1));

    EXPECT_EQ(events.size(), 1);

    EXPECT_TRUE(std::holds_alternative<tle::KVCacheStoredData>(events.front().data));
}

TEST_F(KVCacheManagerTest, KVCacheTransferManagerConcurrencyTest)
{
    auto const blockSize = 16384;

    auto bufferManager = tensorrt_llm::runtime::BufferManager(std::make_shared<tr::CudaStream>());
    auto transferManager = KVCacheTransferManager(bufferManager);

    auto pool = KVCacheBlockPool(0, 0, 0, 0, 1);

    pool.primaryPtr = bufferManager.gpu(tr::ITensor::makeShape({1, blockSize}), nvinfer1::DataType::kFLOAT);
    bufferManager.setZero(*pool.primaryPtr);

    pool.secondaryPtr = tr::BufferManager::pinned(tr::ITensor::makeShape({1, blockSize}), nvinfer1::DataType::kFLOAT);

    // Write some specific data into the cpu blocks.
    for (int i = 0; i < blockSize; i++)
    {
        tr::bufferCast<float>(*pool.secondaryPtr)[i] = 1;
    }

    auto primaryBlock = std::make_shared<KVCacheBlock>(0, tensorrt_llm::kernels::KVCacheIndex(0, false));
    auto secondaryBlock = std::make_shared<KVCacheBlock>(1, tensorrt_llm::kernels::KVCacheIndex(0, true));

    transferManager.offload(primaryBlock, secondaryBlock, {pool});
    primaryBlock->swapMemoryPoolBlockOffset(secondaryBlock);
    transferManager.onboard(primaryBlock, secondaryBlock, {pool});
    transferManager.syncTransfers();

    transferManager.offload(primaryBlock, secondaryBlock, {pool});
    bufferManager.getStream().synchronize();

    for (int i = 0; i < blockSize; i++)
    {
        EXPECT_EQ(tr::bufferCast<float>(*pool.secondaryPtr)[i], 0);
    }
}

TEST_P(KVCacheManagerTest, KVCacheManagerSinkTokenLengthTest)
{
    using DType = half;
    using SizeType32 = KVCacheManager::SizeType32;

    auto constexpr numLayers = 4;
    auto constexpr numHeads = 2;
    // heterogeneous layers
    std::vector<SizeType32> const numHeadsPerLayer({3, 2, 1, 2});
    std::map<SizeType32, SizeType32> const expectedHeadsPerPool({{0, 1}, {1, 2}, {2, 3}});
    std::map<SizeType32, SizeType32> const expectedLayersPerPool({{0, 1}, {1, 2}, {2, 1}});
    auto constexpr sizePerHead = 64;
    auto constexpr hiddenSize = numHeads * sizePerHead;
    auto constexpr tokensPerBlock = 64;
    auto constexpr maxBlocksPerSeq = 10;
    auto constexpr maxNumSequences = 8;
    auto constexpr maxBeamWidth = 4;
    auto constexpr sinkTokenLength = 4;
    auto const stream = std::make_shared<tr::CudaStream>();

    auto constexpr requestId = static_cast<RequestIdType>(7);
    auto constexpr sinkTokensInLastBlock = sinkTokenLength % tokensPerBlock;
    auto constexpr bubbleLength = (sinkTokensInLastBlock) ? tokensPerBlock - sinkTokensInLastBlock : 0;
    auto constexpr inputLength = tokensPerBlock * maxBlocksPerSeq - bubbleLength - 1;
    auto constexpr maxAttentionWindow = inputLength - tokensPerBlock;
    auto constexpr temporaryAttentionWindow = 0;

    auto constexpr numSharedBlocks = (sinkTokenLength + bubbleLength) / tokensPerBlock;
    auto constexpr numBlocksPerSeq = numSharedBlocks + (maxBlocksPerSeq - numSharedBlocks) * maxBeamWidth;
    auto constexpr totalNumBlocks = maxNumSequences * numBlocksPerSeq;
    auto constexpr numSharedBlocksCtx = (inputLength + bubbleLength) / tokensPerBlock;

    auto constexpr blocksInSecondaryPool = 0;

    auto constexpr enableBlockReuse = false;
    auto constexpr onboardBlocks = true;
    auto const homogeneousLayers = GetParam();
    auto const expectedNumPools = homogeneousLayers ? 1 : static_cast<SizeType32>(expectedHeadsPerPool.size());

    auto const maxSequenceLength = tokensPerBlock * maxBlocksPerSeq;
    KVCacheManager kvCacheManager = homogeneousLayers
        ? KVCacheManager(numLayers, numHeads, sizePerHead, tokensPerBlock, totalNumBlocks, blocksInSecondaryPool,
            maxNumSequences, maxBeamWidth, {maxAttentionWindow}, temporaryAttentionWindow, sinkTokenLength, stream,
            maxSequenceLength, enableBlockReuse, onboardBlocks)
        : KVCacheManager(numHeadsPerLayer, sizePerHead, tokensPerBlock, totalNumBlocks, blocksInSecondaryPool,
            maxNumSequences, maxBeamWidth, {maxAttentionWindow}, temporaryAttentionWindow, sinkTokenLength, stream,
            maxSequenceLength, enableBlockReuse, onboardBlocks);
    kvCacheManager.allocatePools(nvinfer1::DataType::kHALF, false);

    EXPECT_EQ(kvCacheManager.getMaxBlocksPerSeq(), maxBlocksPerSeq);
    EXPECT_EQ(kvCacheManager.getTokensPerBlock(), tokensPerBlock);
    EXPECT_EQ(kvCacheManager.getMaxNumBlocks(), totalNumBlocks);

    auto const& blockManager = kvCacheManager.getBlockManager();
    EXPECT_EQ(blockManager.getNumFreeBlocks(), totalNumBlocks);

    EXPECT_NO_THROW(kvCacheManager.addSequence(requestId, inputLength, maxBeamWidth));
    EXPECT_EQ(blockManager.getNumFreeBlocks(), totalNumBlocks - numSharedBlocksCtx - maxBeamWidth);

    tr::ITensor::SharedPtr kvCacheBlockOffsets = tr::BufferManager::cpu(
        tr::ITensor::makeShape({expectedNumPools, maxNumSequences * maxBeamWidth, 2, maxBlocksPerSeq}),
        tr::TRTDataType<tk::KVCacheIndex>::value);

    kvCacheManager.copyBlockOffsets(*kvCacheBlockOffsets, 0, requestId);

    EXPECT_EQ(blockManager.getNumPools(), expectedNumPools);
    if (homogeneousLayers)
    {
        EXPECT_EQ(blockManager.getBlockSize(0), numHeads * sizePerHead * tokensPerBlock);
    }
    else
    {
        for (auto layerIdx = 0; layerIdx < numLayers; layerIdx++)
        {
            EXPECT_EQ(blockManager.getBlockSize(blockManager.getLayerPoolIdx(layerIdx)),
                numHeadsPerLayer.at(layerIdx) * sizePerHead * tokensPerBlock);
        }
    }

    {
        for (auto poolIdx = 0; poolIdx < blockManager.getNumPools(); poolIdx++)
        {
            auto const numLayersInPool = homogeneousLayers ? numLayers : expectedLayersPerPool.at(poolIdx);
            auto const offsetBetweenBlocks = numLayersInPool * 2;
            tr::ITensor::SharedPtr blockOffsetsSlice
                = tr::ITensor::slice(tr::ITensor::at(kvCacheBlockOffsets, {poolIdx}), 0, maxBeamWidth);
            auto blockOffsetsShape = blockOffsetsSlice->getShape();
            auto const blockOffsetsPtr = tr::bufferCast<tk::KVCacheIndex>(*blockOffsetsSlice);

            tk::KVCacheIndex::UnderlyingType runningSum{0};
            for (auto block = 0; block < numSharedBlocksCtx; ++block)
            {
                for (auto beam = 0; beam < maxBeamWidth; ++beam)
                {
                    auto const kOffsetIdx = tc::flat_index(blockOffsetsShape.d, beam, 0, block);
                    auto const vOffsetIdx = tc::flat_index(blockOffsetsShape.d, beam, 1, block);
                    auto const kOffset = blockOffsetsPtr[kOffsetIdx];
                    auto const vOffset = blockOffsetsPtr[vOffsetIdx];
                    EXPECT_EQ(kOffset.get(), runningSum) << "beam:" << beam << " block:" << block;
                    ASSERT_EQ(vOffset.get(), runningSum + 1) << "beam:" << beam << " block:" << block;
                }
                runningSum += offsetBetweenBlocks;
            }
            {
                auto const block = numSharedBlocksCtx;
                for (auto beam = 0; beam < maxBeamWidth; ++beam)
                {
                    auto const kOffsetIdx = tc::flat_index(blockOffsetsShape.d, beam, 0, block);
                    auto const vOffsetIdx = tc::flat_index(blockOffsetsShape.d, beam, 1, block);
                    auto const kOffset = blockOffsetsPtr[kOffsetIdx];
                    auto const vOffset = blockOffsetsPtr[vOffsetIdx];
                    EXPECT_EQ(kOffset.get(), runningSum) << "beam:" << beam << " block:" << block;
                    ASSERT_EQ(vOffset.get(), runningSum + 1) << "beam:" << beam << " block:" << block;
                    runningSum += offsetBetweenBlocks;
                }
            }
        }
    }

    // replace the shared block with unshared blocks
    EXPECT_NO_THROW(kvCacheManager.addToken(requestId));
    EXPECT_EQ(blockManager.getNumFreeBlocks(), totalNumBlocks - numSharedBlocksCtx - maxBeamWidth * 2 + 1);
    EXPECT_NO_THROW(kvCacheManager.addToken(requestId));
    EXPECT_EQ(blockManager.getNumFreeBlocks(), totalNumBlocks - numSharedBlocksCtx - maxBeamWidth * 2 + 1);
    EXPECT_NO_THROW(kvCacheManager.removeSequence(requestId));
    EXPECT_EQ(blockManager.getNumFreeBlocks(), totalNumBlocks);

    auto currentNumBlocks = totalNumBlocks;
    for (auto requestCounter = 0; requestCounter < maxNumSequences; ++requestCounter)
    {
        auto const nextRequestId = static_cast<RequestIdType>(requestId + requestCounter);
        EXPECT_NO_THROW(kvCacheManager.addSequence(nextRequestId, inputLength, maxBeamWidth));
        currentNumBlocks -= numSharedBlocksCtx + maxBeamWidth;
        EXPECT_EQ(blockManager.getNumFreeBlocks(), currentNumBlocks);
        EXPECT_NO_THROW(kvCacheManager.addToken(nextRequestId));
        currentNumBlocks -= maxBeamWidth - 1;
        EXPECT_EQ(blockManager.getNumFreeBlocks(), currentNumBlocks);
    }
    auto numUsedBlocks = maxNumSequences * (numSharedBlocksCtx + maxBeamWidth * 2 - 1);
    EXPECT_EQ(blockManager.getNumFreeBlocks(), totalNumBlocks - numUsedBlocks);
}

TEST_P(KVCacheManagerTest, KVCacheManagerBatchTest)
{
    using DType = half;
    using SizeType32 = KVCacheManager::SizeType32;

    auto constexpr numLayers = 4;
    auto constexpr numHeads = 2;
    // heterogeneous layers
    std::vector<SizeType32> const numHeadsPerLayer({3, 2, 1, 2});
    std::map<SizeType32, SizeType32> const expectedHeadsPerPool({{0, 1}, {1, 2}, {2, 3}});
    std::map<SizeType32, SizeType32> const expectedLayersPerPool({{0, 1}, {1, 2}, {2, 1}});
    auto constexpr sizePerHead = 64;
    auto constexpr hiddenSize = numHeads * sizePerHead;
    auto constexpr tokensPerBlock = 64;
    auto constexpr maxBlocksPerSeq = 32;
    auto constexpr maxNumSequences = 8;
    auto constexpr maxBeamWidth = 4;
    auto constexpr sinkTokenLength = 0;
    auto const stream = std::make_shared<tr::CudaStream>();

    auto constexpr maxNumTokens = tokensPerBlock * maxBlocksPerSeq;
    auto constexpr maxAttentionWindow = maxNumTokens;
    auto constexpr temporaryAttentionWindow = 0;
    auto constexpr inputLength = maxNumTokens - 2;
    auto constexpr numBlocksPerSeq = maxBlocksPerSeq - 1 + maxBeamWidth;

    auto constexpr totalNumBlocks = maxNumSequences * numBlocksPerSeq;
    auto constexpr blocksInSecondaryPool = 0;

    auto constexpr enableBlockReuse = false;
    auto constexpr onboardBlocks = true;
    auto const homogeneousLayers = GetParam();
    auto const expectedNumPools = homogeneousLayers ? 1 : static_cast<SizeType32>(expectedHeadsPerPool.size());

    KVCacheManager kvCacheManager = homogeneousLayers
        ? KVCacheManager(numLayers, numHeads, sizePerHead, tokensPerBlock, totalNumBlocks, blocksInSecondaryPool,
            maxNumSequences, maxBeamWidth, {maxAttentionWindow}, temporaryAttentionWindow, sinkTokenLength, stream,
            std::nullopt, enableBlockReuse, onboardBlocks)
        : KVCacheManager(numHeadsPerLayer, sizePerHead, tokensPerBlock, totalNumBlocks, blocksInSecondaryPool,
            maxNumSequences, maxBeamWidth, {maxAttentionWindow}, temporaryAttentionWindow, sinkTokenLength, stream,
            std::nullopt, enableBlockReuse, onboardBlocks);
    kvCacheManager.allocatePools(nvinfer1::DataType::kHALF, false);

    EXPECT_EQ(kvCacheManager.getMaxBlocksPerSeq(), maxBlocksPerSeq);
    EXPECT_EQ(kvCacheManager.getTokensPerBlock(), tokensPerBlock);
    EXPECT_EQ(kvCacheManager.getMaxNumBlocks(), totalNumBlocks);

    auto const& blockManager = kvCacheManager.getBlockManager();
    EXPECT_EQ(blockManager.getNumFreeBlocks(), totalNumBlocks);

    for (auto requestId = 0; requestId < maxNumSequences; ++requestId)
    {
        EXPECT_NO_THROW(kvCacheManager.addSequence(requestId, inputLength, maxBeamWidth));
        auto const currentNumBlocks = totalNumBlocks - (requestId + 1) * numBlocksPerSeq;
        EXPECT_EQ(blockManager.getNumFreeBlocks(), currentNumBlocks);
    }

    tr::ITensor::SharedPtr const kvCacheBlockOffsets = tr::BufferManager::cpu(
        tr::ITensor::makeShape({expectedNumPools, maxNumSequences * maxBeamWidth, 2, maxBlocksPerSeq}),
        tr::TRTDataType<tk::KVCacheIndex>::value);

    kvCacheManager.getBlockOffsetsOfBatch(*kvCacheBlockOffsets, 0, maxNumSequences, maxBeamWidth);

    EXPECT_EQ(blockManager.getNumPools(), expectedNumPools);
    if (homogeneousLayers)
    {
        EXPECT_EQ(blockManager.getBlockSize(0), numHeads * sizePerHead * tokensPerBlock);
    }
    else
    {
        for (auto layerIdx = 0; layerIdx < numLayers; layerIdx++)
        {

            EXPECT_EQ(blockManager.getBlockSize(blockManager.getLayerPoolIdx(layerIdx)),
                numHeadsPerLayer.at(layerIdx) * sizePerHead * tokensPerBlock);
        }
    }

    {
        for (auto poolIdx = 0; poolIdx < blockManager.getNumPools(); poolIdx++)
        {
            auto const numLayersInPool = homogeneousLayers ? numLayers : expectedLayersPerPool.at(poolIdx);
            auto const offsetBetweenBlocks = numLayersInPool * 2;
            tr::ITensor::SharedPtr const blockOffsetsSlice = tr::ITensor::slice(
                tr::ITensor::at(kvCacheBlockOffsets, {poolIdx}), 0, maxNumSequences * maxBeamWidth);
            auto blockOffsetsShape = blockOffsetsSlice->getShape();
            auto* const blockOffsetsPtr = tr::bufferCast<tk::KVCacheIndex>(*blockOffsetsSlice);

            tk::KVCacheIndex::UnderlyingType runningSum{0};
            for (auto requestId = 0; requestId < maxNumSequences; ++requestId)
            {
                for (auto block = 0; block < maxBlocksPerSeq - 1; ++block)
                {
                    for (auto beam = 0; beam < maxBeamWidth; ++beam)
                    {
                        auto const kOffsetIdx
                            = tc::flat_index(blockOffsetsShape.d, requestId * maxBeamWidth + beam, 0, block);
                        auto const vOffsetIdx
                            = tc::flat_index(blockOffsetsShape.d, requestId * maxBeamWidth + beam, 1, block);
                        auto const kOffset = blockOffsetsPtr[kOffsetIdx];
                        auto const vOffset = blockOffsetsPtr[vOffsetIdx];
                        EXPECT_EQ(kOffset.get(), runningSum) << "beam:" << beam << " block:" << block;
                        ASSERT_EQ(vOffset.get(), runningSum + 1) << "beam:" << beam << " block:" << block;
                    }
                    runningSum += offsetBetweenBlocks;
                }
                auto const block = maxBlocksPerSeq - 1;
                {
                    for (auto beam = 0; beam < maxBeamWidth; ++beam)
                    {
                        auto const kOffsetIdx
                            = tc::flat_index(blockOffsetsShape.d, requestId * maxBeamWidth + beam, 0, block);
                        auto const vOffsetIdx
                            = tc::flat_index(blockOffsetsShape.d, requestId * maxBeamWidth + beam, 1, block);
                        auto const kOffset = blockOffsetsPtr[kOffsetIdx];
                        auto const vOffset = blockOffsetsPtr[vOffsetIdx];
                        EXPECT_EQ(kOffset.get(), runningSum) << "beam:" << beam << " block:" << block;
                        ASSERT_EQ(vOffset.get(), runningSum + 1) << "beam:" << beam << " block:" << block;
                        runningSum += offsetBetweenBlocks;
                    }
                }
            }
        }
    }
}

namespace
{
void testNeededBlocksOneStep(bool kv_cache_block_reuse, int beamWidth, int draftLen, bool homogeneousLayers)
{
    using DType = half;
    using SizeType32 = KVCacheManager::SizeType32;

    auto constexpr numLayers = 4;
    auto constexpr numHeads = 2;
    // heterogeneous layers
    std::vector<SizeType32> const numHeadsPerLayer({3, 2, 1, 2});
    auto constexpr sizePerHead = 64;
    auto constexpr hiddenSize = numHeads * sizePerHead;
    auto constexpr tokensPerBlock = 8;
    auto constexpr maxBlocksPerSeq = 10;
    auto constexpr maxNumSequences = 8;
    auto constexpr sinkTokenLength = 0;
    auto const stream = std::make_shared<tr::CudaStream>();

    auto constexpr totalNumBlocks = maxNumSequences * maxBlocksPerSeq;

    TLLM_CHECK(draftLen == 0 || beamWidth == 1);

    // Deal with one sequence for now
    auto constexpr requestId = static_cast<RequestIdType>(7);
    SizeType32 maxNewTokens = 20;
    bool isStreaming = false;

    SizeType32 const maxInputLength{65};
    SizeType32 const maxMaxBeamWidth{beamWidth};

    for (int maxBeamWidth = 1; maxBeamWidth <= maxMaxBeamWidth; ++maxBeamWidth)
    {
        tr::SamplingConfig const samplingConfig{maxBeamWidth};
        for (int inputLength = 1; inputLength < maxInputLength; ++inputLength)
        {
            auto constexpr maxNumTokens = tokensPerBlock * maxBlocksPerSeq;
            // auto constexpr maxAttentionWindow = maxNumTokens / 2;
            auto constexpr maxAttentionWindow = 46;
            auto constexpr temporaryAttentionWindow = 0;
            auto constexpr totalNumBlocks = maxNumSequences * maxBlocksPerSeq;
            auto constexpr blocksInSecondaryPool = 0;
            auto constexpr onboardBlocks = true;

            KVCacheManager kvCacheManager = homogeneousLayers
                ? KVCacheManager(numLayers, numHeads, sizePerHead, tokensPerBlock, totalNumBlocks,
                    blocksInSecondaryPool, maxNumSequences, maxBeamWidth, {maxAttentionWindow},
                    temporaryAttentionWindow, sinkTokenLength, stream, std::nullopt, kv_cache_block_reuse,
                    onboardBlocks)
                : KVCacheManager(numHeadsPerLayer, sizePerHead, tokensPerBlock, totalNumBlocks, blocksInSecondaryPool,
                    maxNumSequences, maxBeamWidth, {maxAttentionWindow}, temporaryAttentionWindow, sinkTokenLength,
                    stream, std::nullopt, kv_cache_block_reuse, onboardBlocks);
            kvCacheManager.allocatePools(nvinfer1::DataType::kHALF, false);

            EXPECT_EQ(kvCacheManager.getMaxBlocksPerSeq(), tc::ceilDiv(maxAttentionWindow, tokensPerBlock));

            auto inputTokens = std::make_shared<VecTokens>(VecTokens(inputLength, 0));

            auto draftTokens = std::make_shared<std::vector<SizeType32>>(draftLen);
            auto llmRequest
                = std::make_shared<LlmRequest>(requestId, maxNewTokens, inputTokens, samplingConfig, isStreaming);
            llmRequest->setDraftTokens(draftTokens);

            auto remainingBlocksToCompletion = kvCacheManager.getRemainingBlocksToCompletion(*llmRequest);
            auto neededBlocksOneStep = kvCacheManager.getNeededBlocksOneStep(*llmRequest, false);

            EXPECT_NO_THROW(kvCacheManager.addSequence(requestId, inputLength, maxBeamWidth, llmRequest));
            for (int di = 0; di < draftLen && di < maxNewTokens && (inputLength + di) < maxAttentionWindow; ++di)
            {
                for (int beam = 0; beam < maxBeamWidth; beam++)
                {
                    llmRequest->addNewToken(1, beam);
                }
                EXPECT_NO_THROW(kvCacheManager.addToken(requestId));
            }

            auto numUsedBlocksThisStep = kvCacheManager.getUsedNumBlocks();
            EXPECT_EQ(numUsedBlocksThisStep, neededBlocksOneStep);

            // Simulate adding new tokens during generation
            llmRequest->setState(LlmRequestState::kGENERATION_IN_PROGRESS);
            for (int i = draftLen; i < maxNewTokens && (inputLength + i) < maxAttentionWindow; i += (draftLen + 1))
            {
                auto numCurrentlyUsedBlocks = kvCacheManager.getUsedNumBlocks();
                for (int beam = 0; beam < maxBeamWidth; beam++)
                {
                    llmRequest->addNewToken(1, beam);
                }

                neededBlocksOneStep = kvCacheManager.getNeededBlocksOneStep(*llmRequest, false);

                for (int beam = 0; beam < maxBeamWidth; beam++)
                {
                    for (int di = 0;
                         di < draftLen && (i + di) < maxNewTokens && (inputLength + i + di) < maxAttentionWindow; ++di)
                    {
                        llmRequest->addNewToken(1, beam);
                    }
                }

                for (int di = 0;
                     di < draftLen + 1 && (i + di) < maxNewTokens && (inputLength + i + di) < maxAttentionWindow; ++di)
                {
                    EXPECT_NO_THROW(kvCacheManager.addToken(requestId));
                }
                numUsedBlocksThisStep = kvCacheManager.getUsedNumBlocks() - numCurrentlyUsedBlocks;

                EXPECT_EQ(numUsedBlocksThisStep, neededBlocksOneStep);
            }

            // After adding all tokens, we should match remainingBlocksToCompletion
            EXPECT_EQ(remainingBlocksToCompletion, kvCacheManager.getUsedNumBlocks());
            EXPECT_EQ(kvCacheManager.getRemainingBlocksToCompletion(*llmRequest), 0);
        }
    }
}
} // namespace

TEST_P(KVCacheManagerTest, neededBlocksOneStepKvCacheBlockReuse)
{
    testNeededBlocksOneStep(true, 1, 0, GetParam()); // maxBeamWidth is 1 when kv cache reuse is enabled
}

TEST_P(KVCacheManagerTest, neededBlocksOneStep)
{
    testNeededBlocksOneStep(false, 4, 0, GetParam());
}

TEST_P(KVCacheManagerTest, neededBlocksOneStepKvCacheBlockReuseDraftTokens)
{
    testNeededBlocksOneStep(true, 1, 5, GetParam());
}

INSTANTIATE_TEST_SUITE_P(KVCacheManagerTest, KVCacheManagerTest, testing::Values(true, false), // homogeneousLayers
    generateTestName);

// calculateMaxBlockRequirementsPerBeam
using BlockRequirementsParamType = std::tuple<SizeType32, SizeType32, SizeType32, SizeType32, SizeType32>;

class BlockRequirementsParamTest : public ::testing::TestWithParam<BlockRequirementsParamType>
{
protected:
    void SetUp() override {}

    void TearDown() override {}
};

TEST_P(BlockRequirementsParamTest, TestCaculateMaxBlocksRequirement)
{
    BlockRequirementsParamType param = GetParam();
    auto const result = KVCacheManager::calculateMaxBlockRequirementsPerBeam(
        std::get<0>(param), std::get<1>(param), std::get<2>(param), std::get<3>(param));
    ASSERT_EQ(result, std::get<4>(param));
}

INSTANTIATE_TEST_SUITE_P(CalculateMaxBlockRequirementsPerBeam, BlockRequirementsParamTest,
    testing::Values(std::make_tuple(512, 0, 1024, 64, 8), std::make_tuple(513, 0, 1024, 64, 9),
        std::make_tuple(512, 0, 256, 64, 4), std::make_tuple(512, 0, 257, 64, 5), std::make_tuple(512, 64, 1024, 64, 8),
        std::make_tuple(513, 64, 1024, 64, 9), std::make_tuple(512, 64, 256, 64, 4),
        std::make_tuple(512, 64, 257, 64, 5), std::make_tuple(512, 65, 1024, 64, 9),
        std::make_tuple(513, 65, 1024, 64, 9), std::make_tuple(512, 65, 256, 64, 5),
        std::make_tuple(512, 65, 257, 64, 5)));

// calculateMaxBlockRequirements
TEST(CalculateMaxBlockRequirements, BeamWidthOneEqualRequirementsPerBeam)
{
    auto const perBeamResult = KVCacheManager::calculateMaxBlockRequirementsPerBeam(512, 0, 2048, 64);
    auto const result = KVCacheManager::calculateMaxBlockRequirements(257, 255, 0, 2048, 1, 64);
    ASSERT_EQ(result, perBeamResult);
}

TEST(CalculateMaxBlockRequirements, AttentionWindowFitsOutputEqualSingleBeamTimesBeamWidth)
{
    auto constexpr beamWidth = 4;
    auto constexpr attentionWindow = 128;
    auto constexpr outputLength = 255;
    auto const perBeamResult = KVCacheManager::calculateMaxBlockRequirementsPerBeam(512, 0, attentionWindow, 64);
    auto const result = KVCacheManager::calculateMaxBlockRequirements(257, 255, 0, attentionWindow, beamWidth, 64);
    ASSERT_EQ(result, perBeamResult * beamWidth);
}

TEST(CalculateMaxBlockRequirements, AttentionWindowOverlapsInputAndOutputReferenceResult)
{
    auto constexpr beamWidth = 4;
    auto constexpr attentionWindow = 412;
    auto constexpr outputLength = 255;
    auto const perBeamResult = KVCacheManager::calculateMaxBlockRequirementsPerBeam(512, 0, attentionWindow, 64);
    auto const result = KVCacheManager::calculateMaxBlockRequirements(257, 255, 0, attentionWindow, beamWidth, 64);
    auto const numContextBlocks = 2; // (412 - 255) / 64
    // There are 29 context tokens left over to be put in output blocks, so 284 tokens to fit in output blocks in total:
    // 5 blocks
    auto const numOutputBlocks = 5 * beamWidth;
    ASSERT_EQ(result, numContextBlocks + numOutputBlocks);
}

// calculateMaxAttentionWindow
TEST(CalculateMaxAttentionWindow, OutputTooLargeForCapacity)
{
    auto constexpr beamWidth = 4;
    auto constexpr blockCapacity = 12;
    auto constexpr outputLength = 255;
    auto const result
        = KVCacheManager::calculateMaxAttentionWindow(1024, outputLength, 0, blockCapacity, beamWidth, 64);
    ASSERT_EQ(result, 192);
}

TEST(CalculateMaxAttentionWindow, CapacityIsEnoughForWholeSequence)
{
    auto constexpr beamWidth = 4;
    auto constexpr blockCapacity = 256;
    auto constexpr outputLength = 1024;
    auto constexpr inputLength = 1024;
    auto const result
        = KVCacheManager::calculateMaxAttentionWindow(inputLength, outputLength, 0, blockCapacity, beamWidth, 64);
    ASSERT_EQ(result, inputLength + outputLength);
}

namespace
{
struct KvCacheManagerInstantiationParameters
{
    SizeType32 numLayers;
    std::variant<SizeType32, std::vector<SizeType32>> numHeadsPerLayer;
    SizeType32 sizePerHead;
    SizeType32 tokensPerBlock;
    SizeType32 numBlocksInPrimaryPool;
    SizeType32 sinkTokenLength;
    SizeType32 maxAttentionWindow;
    SizeType32 maxBeamWidth;
    SizeType32 maxNumTokens;
    bool kvCacheBlockReuse;
};

struct GetRemainingBlocksToCompletionOneRequestParameters
{
    KvCacheManagerInstantiationParameters kvCacheManagerInstantiationParameters;
    SizeType32 promptLength;
    SizeType32 maxOutputLength;
    SizeType32 expectedRemainingBlocksToCompletion;
};

struct FillKvCacheAndCompleteRequestsParameters
{
    KvCacheManagerInstantiationParameters kvCacheManagerInstantiationParameters;
    SizeType32 promptLength;
    SizeType32 maxOutputLength;
};

std::shared_ptr<KVCacheManager> createKvCacheManager(
    KvCacheManagerInstantiationParameters const& kvCacheInstantiationParameters, StreamPtr stream)
{
    auto const maxInputLength = kvCacheInstantiationParameters.maxNumTokens - 1;
    auto const temporaryKvCacheLength = std::min(kvCacheInstantiationParameters.maxNumTokens,
        maxInputLength - kvCacheInstantiationParameters.maxAttentionWindow);

    auto const numBlocksInSecondaryPool
        = (kvCacheInstantiationParameters.kvCacheBlockReuse
              && kvCacheInstantiationParameters.maxNumTokens > kvCacheInstantiationParameters.maxAttentionWindow)
        ? kvCacheInstantiationParameters.numBlocksInPrimaryPool
        : 0;

    if (std::holds_alternative<SizeType32>(kvCacheInstantiationParameters.numHeadsPerLayer))
    {
        auto const numHeadsPerLayer = std::get<SizeType32>(kvCacheInstantiationParameters.numHeadsPerLayer);
        auto numHeadsPerLayerVec = std::vector<SizeType32>{kvCacheInstantiationParameters.numLayers};
        std::fill(numHeadsPerLayerVec.begin(), numHeadsPerLayerVec.end(), numHeadsPerLayer);
        return std::make_shared<KVCacheManager>(numHeadsPerLayerVec, kvCacheInstantiationParameters.sizePerHead,
<<<<<<< HEAD
            kvCacheInstantiationParameters.tokensPerBlock, kvCacheInstantiationParameters.numBlocksInPrimaryPool,
            numBlocksInSecondaryPool, kvCacheInstantiationParameters.numBlocksInPrimaryPool,
            kvCacheInstantiationParameters.maxBeamWidth, kvCacheInstantiationParameters.maxAttentionWindow,
            temporaryKvCacheLength, kvCacheInstantiationParameters.sinkTokenLength, stream, std::nullopt,
=======
            kvCacheInstantiationParameters.tokensPerBlock, kvCacheInstantiationParameters.numBlocksInPrimaryPool, 0,
            kvCacheInstantiationParameters.numBlocksInPrimaryPool, kvCacheInstantiationParameters.maxBeamWidth,
            std::vector<SizeType32>{kvCacheInstantiationParameters.maxAttentionWindow}, temporaryKvCacheLength,
            kvCacheInstantiationParameters.sinkTokenLength, stream, std::nullopt,
>>>>>>> a8ec1cc4
            kvCacheInstantiationParameters.kvCacheBlockReuse, true);
    }
    if (std::holds_alternative<std::vector<SizeType32>>(kvCacheInstantiationParameters.numHeadsPerLayer))
    {
        auto const numHeadsPerLayer
            = std::get<std::vector<SizeType32>>(kvCacheInstantiationParameters.numHeadsPerLayer);
        return std::make_shared<KVCacheManager>(numHeadsPerLayer, kvCacheInstantiationParameters.sizePerHead,
<<<<<<< HEAD
            kvCacheInstantiationParameters.tokensPerBlock, kvCacheInstantiationParameters.numBlocksInPrimaryPool,
            numBlocksInSecondaryPool, kvCacheInstantiationParameters.numBlocksInPrimaryPool,
            kvCacheInstantiationParameters.maxBeamWidth, kvCacheInstantiationParameters.maxAttentionWindow,
            temporaryKvCacheLength, kvCacheInstantiationParameters.sinkTokenLength, stream, std::nullopt,
=======
            kvCacheInstantiationParameters.tokensPerBlock, kvCacheInstantiationParameters.numBlocksInPrimaryPool, 0,
            kvCacheInstantiationParameters.numBlocksInPrimaryPool, kvCacheInstantiationParameters.maxBeamWidth,
            std::vector<SizeType32>{kvCacheInstantiationParameters.maxAttentionWindow}, temporaryKvCacheLength,
            kvCacheInstantiationParameters.sinkTokenLength, stream, std::nullopt,
>>>>>>> a8ec1cc4
            kvCacheInstantiationParameters.kvCacheBlockReuse, true);
    }
    TLLM_THROW("Unhandled type of num heads per layer provided.");
}

std::vector<LlmRequest> fillKvCacheManager(KVCacheManager& kvCacheManager, SizeType32 promptLength,
    SizeType32 maxOutputLength, SizeType32 maxBeamWidth, RequestIdType requestIdStart)
{
    auto inputTokens = std::make_shared<std::vector<TokenIdType>>(static_cast<std::size_t>(promptLength));
    auto const llmRequest = LlmRequest{
        0,
        maxOutputLength,
        inputTokens,
        tensorrt_llm::runtime::SamplingConfig{maxBeamWidth},
        true,
    };

    // Adding enough requests to fill the kv-cache.
    auto remainingFreeBlocks = kvCacheManager.getNumFreeBlocks();
    auto llmRequests = std::vector<LlmRequest>{};
    auto const remainingBlocksToCompletionFromStart = kvCacheManager.getRemainingBlocksToCompletion(llmRequest);
    do
    {
        ++requestIdStart;
        std::fill(inputTokens->begin(), inputTokens->end(), requestIdStart);
        llmRequests.emplace_back(
            requestIdStart, maxOutputLength, inputTokens, tensorrt_llm::runtime::SamplingConfig{maxBeamWidth}, true);
        remainingFreeBlocks -= remainingBlocksToCompletionFromStart;
    } while (remainingFreeBlocks >= remainingBlocksToCompletionFromStart);
    for (auto request : llmRequests)
    {
        kvCacheManager.addSequence(request.mRequestId, request.getPromptLen(), maxBeamWidth, request);
        request.mState = LlmRequestState::kGENERATION_IN_PROGRESS;
        kvCacheManager.storeContextBlocks(request);
    }

    kvCacheManager.refreshBlocks();
    return llmRequests;
}
} // namespace

class RemainingBlocksToCompletionTest
    : public ::testing::TestWithParam<GetRemainingBlocksToCompletionOneRequestParameters>
{
protected:
    void SetUp() override
    {
        auto const stream = std::make_shared<tr::CudaStream>();
        auto const params = GetParam();
        kvCacheManager = createKvCacheManager(params.kvCacheManagerInstantiationParameters, stream);
        kvCacheManager->allocatePools(nvinfer1::DataType::kFLOAT);
    }

    void TearDown() override {}

    std::shared_ptr<KVCacheManager> kvCacheManager;
};

TEST_P(RemainingBlocksToCompletionTest, RemainingBlocksToCompletionCorrectlyEstimated)
{
    auto const params = GetParam();
    auto const inputTokens = std::make_shared<std::vector<TokenIdType>>(static_cast<std::size_t>(params.promptLength));
    auto const llmRequest = LlmRequest{
        0,
        params.maxOutputLength,
        inputTokens,
        tensorrt_llm::runtime::SamplingConfig{params.kvCacheManagerInstantiationParameters.maxBeamWidth},
        true,
    };
    auto const result = kvCacheManager->getRemainingBlocksToCompletion(llmRequest);
    ASSERT_EQ(result, params.expectedRemainingBlocksToCompletion);
}

INSTANTIATE_TEST_SUITE_P(RemainingBlocksToCompletionCorrectlyEstimated, RemainingBlocksToCompletionTest,
    ::testing::Values(
        GetRemainingBlocksToCompletionOneRequestParameters{
            KvCacheManagerInstantiationParameters{
                1,
                1,
                1,
                1,
                4096,
                0,
                4096,
                1,
                4096 * 4,
                false,
            },
            1024,
            128,
            1024 + 128,
        },
        GetRemainingBlocksToCompletionOneRequestParameters{
            KvCacheManagerInstantiationParameters{
                1,
                1,
                1,
                64,
                4096,
                0,
                4096,
                1,
                4096 * 4,
                false,
            },
            1024,
            128,
            18,
        },
        GetRemainingBlocksToCompletionOneRequestParameters{
            KvCacheManagerInstantiationParameters{
                1,
                1,
                1,
                64,
                4096,
                0,
                128,
                1,
                4096 * 4,
                false,
            },
            1024, 128,
            18, // See `temporaryAttentionWindow` concept.
        }));

class FillKvCacheAndCompleteRequestsTest : public ::testing::TestWithParam<FillKvCacheAndCompleteRequestsParameters>
{
protected:
    void SetUp() override
    {
        auto const stream = std::make_shared<tr::CudaStream>();
        auto const params = GetParam();
        kvCacheManager = createKvCacheManager(params.kvCacheManagerInstantiationParameters, stream);
        kvCacheManager->allocatePools(nvinfer1::DataType::kFLOAT);
    }

    void TearDown() override {}

    std::shared_ptr<KVCacheManager> kvCacheManager;
};

TEST_P(FillKvCacheAndCompleteRequestsTest, FillKvCacheWithRequestsAndCompleteOneByOne)
{
    auto const params = GetParam();
    auto llmRequests = fillKvCacheManager(*kvCacheManager, params.promptLength, params.maxOutputLength,
        params.kvCacheManagerInstantiationParameters.maxBeamWidth, 0);

    // Completing half.
    for (auto& llmRequest : llmRequests)
    {
        for (SizeType32 i = 0; i < params.maxOutputLength; i++)
        {
            llmRequest.addNewToken(0, 0);
            kvCacheManager->addToken(llmRequest.mRequestId);
        }
        kvCacheManager->removeSequence(llmRequest.mRequestId, llmRequest);
    }
    ASSERT_EQ(kvCacheManager->getNumFreeBlocks(), params.kvCacheManagerInstantiationParameters.numBlocksInPrimaryPool);
}

TEST_P(FillKvCacheAndCompleteRequestsTest, FillKvCacheAndCompleteInParallel)
{
    auto const params = GetParam();
    auto llmRequests = fillKvCacheManager(*kvCacheManager, params.promptLength, params.maxOutputLength,
        params.kvCacheManagerInstantiationParameters.maxBeamWidth, 0);
    for (SizeType32 i = 0; i < params.maxOutputLength; i++)
    {
        for (auto const& llmRequest : llmRequests)
        {
            kvCacheManager->addToken(llmRequest.mRequestId);
        }
    }
}

auto const paramValues = ::testing::Values(
    FillKvCacheAndCompleteRequestsParameters{
        KvCacheManagerInstantiationParameters{
            1,
            1,
            1,
            1,
            4096,
            0,
            4096,
            1,
            4096 * 4,
            false,
        },
        128,
        128,
    },
    FillKvCacheAndCompleteRequestsParameters{
        KvCacheManagerInstantiationParameters{
            1,
            1,
            1,
            64,
            4096,
            0,
            4096,
            1,
            4096 * 4,
            false,
        },
        256,
        128,
    },
    FillKvCacheAndCompleteRequestsParameters{
        KvCacheManagerInstantiationParameters{
            1,
            1,
            1,
            64,
            4096,
            0,
            4096,
            1,
            4096 * 4,
            false,
        },
        256,
        128,
    },
    FillKvCacheAndCompleteRequestsParameters{
        KvCacheManagerInstantiationParameters{
            1,
            1,
            1,
            64,
            4096,
            0,
            4096,
            1,
            4096 * 4,
            false,
        },
        500,
        100,
    },
    FillKvCacheAndCompleteRequestsParameters{
        KvCacheManagerInstantiationParameters{
            1,
            1,
            1,
            64,
            4096,
            0,
            128,
            1,
            4096 * 4,
            false,
        },
        500,
        100,
    },
    FillKvCacheAndCompleteRequestsParameters{
        KvCacheManagerInstantiationParameters{
            1,
            1,
            1,
            64,
            4096 * 128,
            0,
            4096,
            1,
            4096 * 4,
            false,
        },
        5250,
        500,
    },
    FillKvCacheAndCompleteRequestsParameters{
        KvCacheManagerInstantiationParameters{
            1,
            1,
            1,
            64,
            4096,
            0,
            2048,
            1,
            4096 * 4,
            false,
        },
        5000,
        500,
    },
    FillKvCacheAndCompleteRequestsParameters{
        KvCacheManagerInstantiationParameters{
            1,
            1,
            1,
            64,
            4096 * 16,
            0,
            2048,
            1,
            4096 * 4,
            true,
        },
        5000,
        500,
    },
    FillKvCacheAndCompleteRequestsParameters{
        KvCacheManagerInstantiationParameters{
            1,
            1,
            1,
            64,
            4096 * 16,
            0,
            2048,
            1,
            4096 * 4,
            true,
        },
        500,
        5000,
    },
    FillKvCacheAndCompleteRequestsParameters{
        KvCacheManagerInstantiationParameters{
            1,
            1,
            1,
            64,
            4096 * 16,
            0,
            2048,
            1,
            4096 * 4,
            true,
        },
        2048,
        2048,
    },
    FillKvCacheAndCompleteRequestsParameters{
        KvCacheManagerInstantiationParameters{
            1,
            1,
            1,
            64,
            4096 * 16,
            0,
            2048,
            1,
            4096 * 4,
            true,
        },
        2049,
        2048,
    },
    FillKvCacheAndCompleteRequestsParameters{
        KvCacheManagerInstantiationParameters{
            1,
            1,
            1,
            64,
            4096 * 16,
            0,
            2048,
            1,
            4096 * 4,
            true,
        },
        2047,
        2048,
    },
    FillKvCacheAndCompleteRequestsParameters{
        KvCacheManagerInstantiationParameters{
            1,
            1,
            1,
            64,
            4096 * 16,
            0,
            2048,
            1,
            4096 * 4,
            true,
        },
        1024,
        1024,
    },
    FillKvCacheAndCompleteRequestsParameters{
        KvCacheManagerInstantiationParameters{
            1,
            1,
            1,
            64,
            4096 * 16,
            0,
            2048,
            1,
            4096 * 4,
            true,
        },
        1025,
        1023,
    },
    FillKvCacheAndCompleteRequestsParameters{
        KvCacheManagerInstantiationParameters{
            1,
            1,
            1,
            64,
            4096 * 16,
            0,
            2048,
            1,
            4096 * 4,
            true,
        },
        1023,
        1025,
    },
    FillKvCacheAndCompleteRequestsParameters{
        KvCacheManagerInstantiationParameters{
            1,
            1,
            1,
            64,
            4096 * 16,
            0,
            2048,
            1,
            4096 * 4,
            true,
        },
        2047,
        32,
    },
    FillKvCacheAndCompleteRequestsParameters{
        KvCacheManagerInstantiationParameters{
            1,
            1,
            1,
            64,
            4096 * 16,
            0,
            2048,
            1,
            4096 * 4,
            true,
        },
        2049,
        32,
    },
    FillKvCacheAndCompleteRequestsParameters{
        KvCacheManagerInstantiationParameters{
            1,
            1,
            1,
            64,
            4096 * 16,
            0,
            2048,
            1,
            4096 * 4,
            true,
        },
        2048 - 60,
        32,
    });

INSTANTIATE_TEST_SUITE_P(FillKvCacheAndCompleteRequestsTest, FillKvCacheAndCompleteRequestsTest, paramValues);<|MERGE_RESOLUTION|>--- conflicted
+++ resolved
@@ -2313,7 +2313,7 @@
     auto constexpr onboardBlocks = true;
 
     KVCacheManager kvCacheManager(numLayers, numHeads, sizePerHead, tokensPerBlock, blocksInPrimaryPool,
-        blocksInSecondaryPool, maxNumSequences, maxBeamWidth, maxAttentionWindow, temporaryAttentionWindow,
+        blocksInSecondaryPool, maxNumSequences, maxBeamWidth, {maxAttentionWindow}, temporaryAttentionWindow,
         sinkTokenLength, stream, std::nullopt, enableBlockReuse, onboardBlocks);
     kvCacheManager.allocatePools(nvinfer1::DataType::kHALF, false);
 
@@ -2522,7 +2522,7 @@
     auto constexpr onboardBlocks = true;
 
     KVCacheManager kvCacheManager(numLayers, numHeads, sizePerHead, tokensPerBlock, blocksInPrimaryPool,
-        blocksInSecondaryPool, maxNumSequences, maxBeamWidth, {maxAttentionWindow}, temporaryAttentionWindow,
+        blocksInSecondaryPool, maxNumSequences, maxBeamWidth, maxAttentionWindow, temporaryAttentionWindow,
         sinkTokenLength, stream, std::nullopt, enableBlockReuse, onboardBlocks);
     kvCacheManager.allocatePools(nvinfer1::DataType::kHALF, false);
 
@@ -2537,114 +2537,175 @@
     tr::SamplingConfig const samplingConfig{beamWidth};
     bool constexpr isStreaming{false};
 
+    ///////////////////////////////////////////////////////////////////////////
+    // add a request shorter than the max attention window and then remove it
     SizeType32 requestId = 0;
-    int inputLength = 16;
+    int inputLength = 7;
     auto inputTokens = std::make_shared<VecTokens>(inputLength);
     std::iota(inputTokens->begin(), inputTokens->end(), firstToken);
     auto llmRequest = std::make_shared<LlmRequest>(requestId, maxNewTokens, inputTokens, samplingConfig, isStreaming);
     auto constexpr beamIdx = 0;
 
-    ///////////////////////////////////////////////////////////////////////////
-    // add a long request and then remove it
     kvCacheManager.addSequence(requestId, inputLength, beamWidth, llmRequest);
     GenerationRequest const& seq0 = kvCacheManager.getSequence(requestId);
     EXPECT_EQ(llmRequest->getContextCurrentPosition(), 0);
-    EXPECT_THAT(seq0.getCacheBlockIds().at(beamIdx), ::testing::ElementsAreArray({0, 1, 2, 3}));
+    EXPECT_THAT(seq0.getCacheBlockIds().at(beamIdx), ::testing::ElementsAreArray({0, 1}));
+
+    // add tokens, still less than max attention window
+    llmRequest->addNewToken(1007, beamIdx);
+    kvCacheManager.addToken(requestId);
+    llmRequest->addNewToken(1008, beamIdx);
+    kvCacheManager.addToken(requestId);
+    auto numTokens = llmRequest->getNumTokens(beamIdx);
+    auto numBlocks = seq0.getCacheBlockIds()[beamIdx].size();
+    EXPECT_EQ(numBlocks, 3);
+    EXPECT_EQ(blockManager.getNumAllocatedBlocks(), numBlocks);
+    EXPECT_EQ(blockManager.getNumFreeBlocks(), blocksInPrimaryPool - numBlocks);
+    EXPECT_THAT(seq0.getCacheBlockIds().at(beamIdx), ::testing::ElementsAreArray({0, 1, 2}));
+
+    EXPECT_NO_THROW(kvCacheManager.removeSequence(requestId, llmRequest));
+    // no blocks stored because sliding window is enabled
+    EXPECT_EQ(blockManager.getNumAllocatedBlocks(), 0);
+    EXPECT_EQ(blockManager.getNumFreeBlocks(), blocksInPrimaryPool);
+
+    ///////////////////////////////////////////////////////////////////////////
+    // add a request just longer than the max attention window and then remove it
+    requestId = 1;
+    inputLength = 16;
+    inputTokens = std::make_shared<VecTokens>(inputLength);
+    std::iota(inputTokens->begin(), inputTokens->end(), firstToken);
+    llmRequest = std::make_shared<LlmRequest>(requestId, maxNewTokens, inputTokens, samplingConfig, isStreaming);
+
+    kvCacheManager.addSequence(requestId, inputLength, beamWidth, llmRequest);
+    GenerationRequest const& seq1 = kvCacheManager.getSequence(requestId);
+    EXPECT_EQ(llmRequest->getContextCurrentPosition(), 0);
+    EXPECT_THAT(seq1.getCacheBlockIds().at(beamIdx), ::testing::ElementsAreArray({3, 4, 5, 6}));
 
     // add tokens to enable cyclic kv cache
     llmRequest->addNewToken(1016, beamIdx);
     kvCacheManager.addToken(requestId);
     llmRequest->addNewToken(1017, beamIdx);
     kvCacheManager.addToken(requestId);
-    auto numTokens = llmRequest->getNumTokens(beamIdx);
-    auto numBlocks = seq0.getCacheBlockIds()[beamIdx].size();
+    numTokens = llmRequest->getNumTokens(beamIdx);
+    numBlocks = seq1.getCacheBlockIds()[beamIdx].size();
     EXPECT_EQ(numBlocks, maxBlocksPerSeq);
-    auto numAllocatedPrimaryBlocks = blockManager.getNumAllocatedBlocks() - blocksInSecondaryPool;
-    EXPECT_EQ(numAllocatedPrimaryBlocks, numBlocks);
+    EXPECT_EQ(blockManager.getNumAllocatedBlocks(), numBlocks);
     EXPECT_EQ(blockManager.getNumFreeBlocks(), blocksInPrimaryPool - numBlocks);
+    EXPECT_THAT(seq1.getCacheBlockIds().at(beamIdx), ::testing::ElementsAreArray({4, 5, 6, 7}));
+
     EXPECT_NO_THROW(kvCacheManager.removeSequence(requestId, llmRequest));
     // no blocks stored because cyclic KV cache was enabled
-    numAllocatedPrimaryBlocks = blockManager.getNumAllocatedBlocks() - blocksInSecondaryPool;
-    EXPECT_EQ(numAllocatedPrimaryBlocks, 0);
+    EXPECT_EQ(blockManager.getNumAllocatedBlocks(), 0);
     EXPECT_EQ(blockManager.getNumFreeBlocks(), blocksInPrimaryPool);
-    // store blocks 0, 1, 2, 3, 4  for reuse ([1000,1001,1002,1003], [1004,1005,1006,1007], [1008,1009,1010,1011],
-    // [1012,1013,1014,1015], [1016,1017])
 
     ///////////////////////////////////////////////////////////////////////////
-    // add a short request and then remove it
-    // reuse first 2 blocks {0, 1(p)} in previous request, copying block 1 to a new block 6 since it's not a leaf block
-    // and is partially used
-    requestId = 1;
-    inputLength = 7;
-    inputTokens->resize(inputLength);
+    // add a request much longer than the max attention window and then remove it
+    requestId = 2;
+    inputLength = 24;
+    inputTokens = std::make_shared<VecTokens>(inputLength);
+    std::iota(inputTokens->begin(), inputTokens->end(), firstToken);
     llmRequest = std::make_shared<LlmRequest>(requestId, maxNewTokens, inputTokens, samplingConfig, isStreaming);
+
     kvCacheManager.addSequence(requestId, inputLength, beamWidth, llmRequest);
-    GenerationRequest const& seq1 = kvCacheManager.getSequence(requestId);
-    EXPECT_EQ(llmRequest->getContextCurrentPosition(), 6);
-    EXPECT_THAT(seq1.getCacheBlockIds().at(beamIdx),
-        ::testing::ElementsAreArray(
-            {0, 6})); // Can't use 5 since it's used to onboard block, so 6 is the next free block.
-
-    llmRequest->addNewToken(1007, beamIdx);
+    GenerationRequest const& seq2 = kvCacheManager.getSequence(requestId);
+    EXPECT_EQ(llmRequest->getContextCurrentPosition(), 0);
+    EXPECT_THAT(seq2.getCacheBlockIds().at(beamIdx), ::testing::ElementsAreArray({8, 9, 10, 11}));
+
+    // add tokens to enable cyclic kv cache
+    llmRequest->addNewToken(1024, beamIdx);
     kvCacheManager.addToken(requestId);
-    llmRequest->addNewToken(1008, beamIdx);
+    llmRequest->addNewToken(1025, beamIdx);
     kvCacheManager.addToken(requestId);
     numTokens = llmRequest->getNumTokens(beamIdx);
-    numBlocks = seq1.getCacheBlockIds()[beamIdx].size();
-    EXPECT_EQ(numBlocks, 3);
+    numBlocks = seq2.getCacheBlockIds()[beamIdx].size();
+    EXPECT_EQ(numBlocks, maxBlocksPerSeq);
+    EXPECT_EQ(blockManager.getNumAllocatedBlocks(), numBlocks);
+    EXPECT_EQ(blockManager.getNumFreeBlocks(), blocksInPrimaryPool - numBlocks);
+    EXPECT_THAT(seq2.getCacheBlockIds().at(beamIdx), ::testing::ElementsAreArray({9, 10, 11, 12}));
+
     EXPECT_NO_THROW(kvCacheManager.removeSequence(requestId, llmRequest));
-
-    ///////////////////////////////////////////////////////////////////////////
-    // add a medium request and then remove it
-    // reuse first 3 blocks {0, 1, 2(p)} in first request, copying block 2 to a new block 8 since it's not a leaf block
-    // and is partially used
-    requestId = 2;
-    inputLength = 10;
-    inputTokens->resize(inputLength);
-    std::iota(inputTokens->begin(), inputTokens->end(), firstToken);
-    llmRequest = std::make_shared<LlmRequest>(requestId, maxNewTokens, inputTokens, samplingConfig, isStreaming);
-    kvCacheManager.addSequence(requestId, inputLength, beamWidth, llmRequest);
-    GenerationRequest const& seq2 = kvCacheManager.getSequence(requestId);
-    EXPECT_EQ(llmRequest->getContextCurrentPosition(), 9);
-    EXPECT_THAT(seq2.getCacheBlockIds().at(beamIdx), ::testing::ElementsAreArray({0, 1, 8}));
-
-    numTokens = llmRequest->getNumTokens(beamIdx);
-    numBlocks = tc::ceilDiv(numTokens, tokensPerBlock);
-    EXPECT_EQ(numBlocks, 3);
-    EXPECT_NO_THROW(kvCacheManager.removeSequence(requestId, llmRequest));
-
-    ///////////////////////////////////////////////////////////////////////////
-    // add a longer request within attention window and try to reuse
-    // reuse blocks {0, 1, 2, 3(p)}, copying block 3 to a new block 9 since it's not a leaf block and is partially used.
-    // upon reached attention window, get new block 10 and release 0
-    requestId = 3;
-    inputLength = 15;
-    inputTokens->resize(inputLength);
-    std::iota(inputTokens->begin(), inputTokens->end(), firstToken);
-    llmRequest = std::make_shared<LlmRequest>(requestId, maxNewTokens, inputTokens, samplingConfig, isStreaming);
-    kvCacheManager.addSequence(requestId, inputLength, beamWidth, llmRequest);
-    GenerationRequest const& seq3 = kvCacheManager.getSequence(requestId);
-    EXPECT_EQ(llmRequest->getContextCurrentPosition(), 14);
-    EXPECT_THAT(seq3.getCacheBlockIds().at(beamIdx), ::testing::ElementsAreArray({0, 1, 2, 9}));
-
-    llmRequest->addNewToken(1015, beamIdx);
-    kvCacheManager.addToken(requestId);
-    llmRequest->addNewToken(1016, beamIdx);
-    kvCacheManager.addToken(requestId);
-    EXPECT_THAT(seq3.getCacheBlockIds().at(beamIdx), ::testing::ElementsAreArray({1, 2, 9, 10}));
-    EXPECT_NO_THROW(kvCacheManager.removeSequence(requestId, llmRequest));
-
-    ///////////////////////////////////////////////////////////////////////////
-    // add a long request that exceeded attention window, no reuse
-    requestId = 4;
-    inputLength = 20;
-    inputTokens->resize(inputLength);
-    std::iota(inputTokens->begin(), inputTokens->end(), firstToken);
-    llmRequest = std::make_shared<LlmRequest>(requestId, maxNewTokens, inputTokens, samplingConfig, isStreaming);
-    kvCacheManager.addSequence(requestId, inputLength, beamWidth, llmRequest);
-    EXPECT_EQ(llmRequest->getContextCurrentPosition(), 0);
-    GenerationRequest const& seq4 = kvCacheManager.getSequence(requestId);
-    EXPECT_THAT(seq4.getCacheBlockIds().at(beamIdx), ::testing::ElementsAreArray({11, 12, 13, 14}));
+    // no blocks stored because cyclic KV cache was enabled
+    EXPECT_EQ(blockManager.getNumAllocatedBlocks(), 0);
+    EXPECT_EQ(blockManager.getNumFreeBlocks(), blocksInPrimaryPool);
+}
+
+TEST_F(KVCacheManagerTest, KVCacheManagerMaxAttentionWindowSinkTest)
+{
+    auto constexpr numLayers = 2;
+    auto constexpr numHeads = 2;
+    auto constexpr sizePerHead = 64;
+    auto constexpr tokensPerBlock = 4;
+    auto constexpr maxNumSequences = 8;
+    auto constexpr maxBeamWidth = 1;
+    auto const stream = std::make_shared<tr::CudaStream>();
+
+    // Enable cyclic kv cache for long input tokens.
+    auto constexpr maxAttentionWindow = 16;
+    auto constexpr temporaryAttentionWindow = 0;
+    auto constexpr maxBlocksPerSeq = tc::ceilDiv(maxAttentionWindow, tokensPerBlock);
+
+    auto constexpr blocksInPrimaryPool = 16;
+    auto constexpr blocksInSecondaryPool = 0;
+
+    auto constexpr enableBlockReuse = false;
+    auto constexpr onboardBlocks = true;
+
+    for (auto sinkTokenLength : {0, 2})
+    {
+        // With no sink tokens, the first block should be released when window slides
+        // With sink tokens, the first block should be kept as a sink block when window slides
+        auto const expectedInitialBlockIds
+            = (sinkTokenLength == 0) ? std::vector<SizeType32>({0, 1, 2, 3}) : std::vector<SizeType32>({0, 1, 2, 3, 4});
+
+        auto const expectedSlidedBlockIds
+            = (sinkTokenLength == 0) ? std::vector<SizeType32>({1, 2, 3, 4}) : std::vector<SizeType32>({0, 2, 3, 4, 5});
+
+        KVCacheManager kvCacheManager(numLayers, numHeads, sizePerHead, tokensPerBlock, blocksInPrimaryPool,
+            blocksInSecondaryPool, maxNumSequences, maxBeamWidth, {maxAttentionWindow}, temporaryAttentionWindow,
+            sinkTokenLength, stream, std::nullopt, enableBlockReuse, onboardBlocks);
+        kvCacheManager.allocatePools(nvinfer1::DataType::kHALF, false);
+
+        auto const& blockManager = kvCacheManager.getBlockManager();
+
+        SizeType32 constexpr maxNewTokens = 4;
+
+        // prepare tokens with token[i] = 1000 + i
+        TokenIdType constexpr firstToken = 1000;
+
+        auto constexpr beamWidth = maxBeamWidth;
+        tr::SamplingConfig const samplingConfig{beamWidth};
+        bool constexpr isStreaming{false};
+
+        // add a request at the max attention window and then remove it
+        SizeType32 requestId = 0;
+        int inputLength = 16;
+        auto inputTokens = std::make_shared<VecTokens>(inputLength);
+        std::iota(inputTokens->begin(), inputTokens->end(), firstToken);
+        auto llmRequest
+            = std::make_shared<LlmRequest>(requestId, maxNewTokens, inputTokens, samplingConfig, isStreaming);
+        auto constexpr beamIdx = 0;
+
+        kvCacheManager.addSequence(requestId, inputLength, beamWidth, llmRequest);
+        GenerationRequest const& seq0 = kvCacheManager.getSequence(requestId);
+        EXPECT_EQ(llmRequest->getContextCurrentPosition(), 0);
+        EXPECT_THAT(seq0.getCacheBlockIds().at(beamIdx), expectedInitialBlockIds);
+
+        // add tokens, making the window slide
+        llmRequest->addNewToken(1016, beamIdx);
+        kvCacheManager.addToken(requestId);
+        llmRequest->addNewToken(1017, beamIdx);
+        kvCacheManager.addToken(requestId);
+        auto numTokens = llmRequest->getNumTokens(beamIdx);
+        auto numBlocks = seq0.getCacheBlockIds()[beamIdx].size();
+        EXPECT_EQ(blockManager.getNumAllocatedBlocks(), numBlocks);
+        EXPECT_EQ(blockManager.getNumFreeBlocks(), blocksInPrimaryPool - numBlocks);
+        EXPECT_THAT(seq0.getCacheBlockIds().at(beamIdx), expectedSlidedBlockIds);
+
+        EXPECT_NO_THROW(kvCacheManager.removeSequence(requestId, llmRequest));
+        // no blocks stored because sliding window is enabled
+        EXPECT_EQ(blockManager.getNumAllocatedBlocks(), 0);
+        EXPECT_EQ(blockManager.getNumFreeBlocks(), blocksInPrimaryPool);
+    }
 }
 
 TEST_F(KVCacheManagerTest, KVCacheManagerVariableWindowAttentionWithReuseTest)
@@ -3839,17 +3900,10 @@
         auto numHeadsPerLayerVec = std::vector<SizeType32>{kvCacheInstantiationParameters.numLayers};
         std::fill(numHeadsPerLayerVec.begin(), numHeadsPerLayerVec.end(), numHeadsPerLayer);
         return std::make_shared<KVCacheManager>(numHeadsPerLayerVec, kvCacheInstantiationParameters.sizePerHead,
-<<<<<<< HEAD
             kvCacheInstantiationParameters.tokensPerBlock, kvCacheInstantiationParameters.numBlocksInPrimaryPool,
             numBlocksInSecondaryPool, kvCacheInstantiationParameters.numBlocksInPrimaryPool,
-            kvCacheInstantiationParameters.maxBeamWidth, kvCacheInstantiationParameters.maxAttentionWindow,
+            kvCacheInstantiationParameters.maxBeamWidth, std::vector<SizeType32>{kvCacheInstantiationParameters.maxAttentionWindow},
             temporaryKvCacheLength, kvCacheInstantiationParameters.sinkTokenLength, stream, std::nullopt,
-=======
-            kvCacheInstantiationParameters.tokensPerBlock, kvCacheInstantiationParameters.numBlocksInPrimaryPool, 0,
-            kvCacheInstantiationParameters.numBlocksInPrimaryPool, kvCacheInstantiationParameters.maxBeamWidth,
-            std::vector<SizeType32>{kvCacheInstantiationParameters.maxAttentionWindow}, temporaryKvCacheLength,
-            kvCacheInstantiationParameters.sinkTokenLength, stream, std::nullopt,
->>>>>>> a8ec1cc4
             kvCacheInstantiationParameters.kvCacheBlockReuse, true);
     }
     if (std::holds_alternative<std::vector<SizeType32>>(kvCacheInstantiationParameters.numHeadsPerLayer))
@@ -3857,17 +3911,10 @@
         auto const numHeadsPerLayer
             = std::get<std::vector<SizeType32>>(kvCacheInstantiationParameters.numHeadsPerLayer);
         return std::make_shared<KVCacheManager>(numHeadsPerLayer, kvCacheInstantiationParameters.sizePerHead,
-<<<<<<< HEAD
             kvCacheInstantiationParameters.tokensPerBlock, kvCacheInstantiationParameters.numBlocksInPrimaryPool,
             numBlocksInSecondaryPool, kvCacheInstantiationParameters.numBlocksInPrimaryPool,
-            kvCacheInstantiationParameters.maxBeamWidth, kvCacheInstantiationParameters.maxAttentionWindow,
+            kvCacheInstantiationParameters.maxBeamWidth, std::vector<SizeType32>{kvCacheInstantiationParameters.maxAttentionWindow},
             temporaryKvCacheLength, kvCacheInstantiationParameters.sinkTokenLength, stream, std::nullopt,
-=======
-            kvCacheInstantiationParameters.tokensPerBlock, kvCacheInstantiationParameters.numBlocksInPrimaryPool, 0,
-            kvCacheInstantiationParameters.numBlocksInPrimaryPool, kvCacheInstantiationParameters.maxBeamWidth,
-            std::vector<SizeType32>{kvCacheInstantiationParameters.maxAttentionWindow}, temporaryKvCacheLength,
-            kvCacheInstantiationParameters.sinkTokenLength, stream, std::nullopt,
->>>>>>> a8ec1cc4
             kvCacheInstantiationParameters.kvCacheBlockReuse, true);
     }
     TLLM_THROW("Unhandled type of num heads per layer provided.");
