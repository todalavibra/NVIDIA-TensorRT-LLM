/*
 * SPDX-FileCopyrightText: Copyright (c) 1993-2024 NVIDIA CORPORATION &
 * AFFILIATES. All rights reserved. SPDX-License-Identifier: Apache-2.0
 *
 * Licensed under the Apache License, Version 2.0 (the "License");
 * you may not use this file except in compliance with the License.
 * You may obtain a copy of the License at
 *
 * http://www.apache.org/licenses/LICENSE-2.0
 *
 * Unless required by applicable law or agreed to in writing, software
 * distributed under the License is distributed on an "AS IS" BASIS,
 * WITHOUT WARRANTIES OR CONDITIONS OF ANY KIND, either express or implied.
 * See the License for the specific language governing permissions and
 * limitations under the License.
 */

#include "tensorrt_llm/common/attentionOp.h"
#include "tensorrt_llm/common/dataType.h"
#include "tensorrt_llm/kernels/gptKernels.h"
#include "tensorrt_llm/kernels/mlaKernels.h"
#include "tensorrt_llm/runtime/torchUtils.h"
#include "tensorrt_llm/runtime/utils/debugUtils.h"
#include "tensorrt_llm/thop/thUtils.h"
#include <cstdint>
#include <functional>
#include <torch/extension.h>
#include <unordered_set>

namespace torch_ext
{
using tensorrt_llm::common::op::AttentionOp;
using tensorrt_llm::common::op::hash;
using tensorrt_llm::runtime::RequestType;

namespace trtllm::attention
{
using tensorrt_llm::kernels::KVBlockArray;
using tensorrt_llm::kernels::MlaParams;

enum class AttentionInputType : int8_t
{
    Mixed,
    ContextOnly,
    GenerationOnly,
};

class RunnerBase
{
public:
    int32_t beam_width;
    int32_t max_num_requests;
    int32_t attention_window_size;
    int32_t sink_token_length;

    auto data() const
    {
        return std::make_tuple(beam_width, max_num_requests, attention_window_size, sink_token_length);
    };

    virtual ~RunnerBase() = default;
    virtual void prepare(AttentionOp& op) const = 0;
    virtual int64_t getWorkspaceSize(AttentionOp const& op, int const num_tokens, int const max_attention_window_size,
        int const num_gen_tokens) const
        = 0;
    virtual void run(AttentionOp& op, bool const is_context, int32_t const seq_offset, int32_t const num_seqs,
        int32_t const token_offset, int32_t const num_tokens, int32_t const predicted_tokens_per_seq,
        torch::Tensor workspace, torch::Tensor output, torch::Tensor qkv, torch::Tensor sequence_length,
        torch::Tensor host_past_key_value_lengths, torch::Tensor context_lengths, torch::Tensor host_context_lengths,
        torch::optional<torch::Tensor> kv_cache_block_offsets,
        torch::optional<torch::Tensor> host_kv_cache_block_offsets,
        torch::optional<torch::Tensor> host_kv_cache_pool_pointers,
        torch::optional<torch::Tensor> host_kv_cache_pool_mapping, torch::optional<torch::Tensor> cache_indirection,
        torch::optional<torch::Tensor> kv_scale_orig_quant, torch::optional<torch::Tensor> kv_scale_quant_orig,
        torch::optional<torch::Tensor> out_scale, torch::optional<torch::Tensor> rotary_inv_freq,
        torch::optional<torch::Tensor> rotary_cos_sin, torch::optional<torch::Tensor> latent_cache,
        torch::optional<torch::Tensor> q_pe, torch::optional<torch::Tensor> block_ids_per_seq,
        torch::optional<torch::Tensor> mrope_rotary_cos_sin, torch::optional<torch::Tensor> mrope_position_deltas) const
        = 0;
};

template <typename T, typename AttentionOutT = T>
class Runner : public RunnerBase
{
public:
    void prepare(AttentionOp& op) const override
    {
        AttentionOp::EnqueueGenerationParams<T> enqueueParams;
        enqueueParams.max_attention_window_size = attention_window_size;
        enqueueParams.cyclic_attention_window_size = attention_window_size;
        enqueueParams.max_cyclic_attention_window_size = attention_window_size;
        enqueueParams.sink_token_length = sink_token_length;
        enqueueParams.beam_width = beam_width;
        enqueueParams.num_requests = max_num_requests;

        op.prepareEnqueueGeneration<T, KVBlockArray>(enqueueParams);

        // Always reserve SemaphoreArray (for multi-block mode) as MMHA may enable multi-block mode when shared memory
        // is not enough.
        op.reserveSemaphoreArray(op.mNumHeads * max_num_requests);
    }

    int64_t getWorkspaceSize(AttentionOp const& op, int const num_tokens, int const max_attention_window_size,
        int const num_gen_tokens) const override
    {
        size_t const context_workspace_size
            = op.getWorkspaceSizeForContext(op.mType, max_num_requests, op.mMaxContextLength, 0, num_tokens);
        size_t const generation_workspace_size
            = op.getWorkspaceSizeForGeneration(op.mType, max_num_requests, max_attention_window_size, num_gen_tokens);

        return std::max(context_workspace_size, generation_workspace_size);
    }

    void run(AttentionOp& op, bool const is_context, int32_t const seq_offset, int32_t const num_seqs,
        int32_t const token_offset, int32_t const num_tokens, int32_t const predicted_tokens_per_seq,
        torch::Tensor workspace, torch::Tensor output, torch::Tensor qkv, torch::Tensor sequence_length,
        torch::Tensor host_past_key_value_lengths, torch::Tensor context_lengths, torch::Tensor host_context_lengths,
        torch::optional<torch::Tensor> kv_cache_block_offsets,
        torch::optional<torch::Tensor> host_kv_cache_block_offsets,
        torch::optional<torch::Tensor> host_kv_cache_pool_pointers,
        torch::optional<torch::Tensor> host_kv_cache_pool_mapping, torch::optional<torch::Tensor> cache_indirection,
        torch::optional<torch::Tensor> kv_scale_orig_quant, torch::optional<torch::Tensor> kv_scale_quant_orig,
        torch::optional<torch::Tensor> out_scale, torch::optional<torch::Tensor> rotary_inv_freq,
        torch::optional<torch::Tensor> rotary_cos_sin, torch::optional<torch::Tensor> latent_cache,
        torch::optional<torch::Tensor> q_pe, torch::optional<torch::Tensor> block_ids_per_seq,
        torch::optional<torch::Tensor> mrope_rotary_cos_sin,
        torch::optional<torch::Tensor> mrope_position_deltas) const override
    {
        auto stream = at::cuda::getCurrentCUDAStream(qkv.get_device());
        T* attention_input = static_cast<T*>(qkv.slice(0, token_offset).data_ptr());
        AttentionOutT* context_buf = static_cast<AttentionOutT*>(output.slice(0, token_offset).data_ptr());

        // Rotary inv_freq, cos_sin cache to avoid re-computing.
        float const* rotary_inv_freq_ptr = nullptr;
        float2 const* rotary_cos_sin_ptr = nullptr;

        if (op.isRoPE())
        {
            rotary_inv_freq_ptr = rotary_inv_freq.value().data_ptr<float>();
        }

        if (op.isRoPE() || op.isMLAEnabled())
        {
            rotary_cos_sin_ptr = static_cast<float2 const*>(rotary_cos_sin.value().data_ptr());
        }

        void* workspace_ptr = workspace.data_ptr();
        [[maybe_unused]] MlaParams<T> mla_params;
        if (op.isMLAEnabled())
        {
            TORCH_CHECK(latent_cache.has_value());
            mla_params.latent_cache = static_cast<T const*>(latent_cache->data_ptr());
            if (!is_context)
            {
                TORCH_CHECK(q_pe.has_value());
                TORCH_CHECK(q_pe->dim() == 3);
                TORCH_CHECK(q_pe->strides()[2] == 1);

                mla_params.q_pe = static_cast<T*>(q_pe->data_ptr());
                mla_params.q_pe_ld = q_pe->strides()[1];
                mla_params.q_pe_stride = q_pe->strides()[0];
            }
            mla_params.attention_input_buf = attention_input;
            mla_params.context_buf = reinterpret_cast<T*>(context_buf);

            mla_params.cos_sin_cache = rotary_cos_sin_ptr;
            mla_params.batch_size = num_seqs;
            mla_params.acc_q_len = num_tokens;
            mla_params.head_num = op.mNumHeads;
            mla_params.meta = op.mMLAParams;

            mla_params.workspace = workspace_ptr;
        }

        int const* context_lengths_ptr = context_lengths.slice(0, seq_offset).data_ptr<int>();
        int const* sequence_lengths_ptr = sequence_length.slice(0, seq_offset).data_ptr<int>();
        // Note we still need context length during generation for MMHA optimization.
        int32_t const max_context_q_len
            = host_context_lengths.slice(0, seq_offset, seq_offset + num_seqs).max().item<int32_t>();
        int32_t const max_past_kv_length
            = host_past_key_value_lengths.slice(0, seq_offset, seq_offset + num_seqs).max().item<int32_t>();

        // Commonly, cyclic_attention_window_size, and max_attention_window_size will be the same
        // unless each layer has different attention window sizes.
        // the kv_cache capacity.
        int const max_attention_window_size
            = beam_width == 1 ? attention_window_size : cache_indirection.value().size(2);
        // The cyclic_attention_window_size will determine the cyclic kv cache position of new tokens.
        // Note that this cyclic_attention_window_size might be smaller than the actual kv cache capactity.
        int const cyclic_attention_window_size = attention_window_size;
        bool const can_use_one_more_block = beam_width > 1;

        int max_blocks_per_sequence = op.useKVCache() ? kv_cache_block_offsets.value().size(-1) : 0;
        int32_t const pool_index
            = op.useKVCache() ? host_kv_cache_pool_mapping.value().index({op.mLayerIdx, 0}).item<int32_t>() : 0;
        int32_t const layer_idx_in_cache_pool
            = op.useKVCache() ? host_kv_cache_pool_mapping.value().index({op.mLayerIdx, 1}).item<int32_t>() : 0;
        KVBlockArray::DataType* block_offsets = static_cast<KVBlockArray::DataType*>(
            op.useKVCache() ? kv_cache_block_offsets.value().index({pool_index, seq_offset}).data_ptr() : nullptr);
        KVBlockArray::DataType* host_block_offsets = static_cast<KVBlockArray::DataType*>(
            op.useKVCache() ? host_kv_cache_block_offsets.value().index({pool_index, seq_offset}).data_ptr() : nullptr);

        auto const cache_elem_size = (op.mKVCacheQuantMode.hasKvCacheQuant() ? 1 : sizeof(T));
        auto const block_size = op.mTokensPerBlock * op.mNumKVHeads * op.mHeadSize;
        auto const bytes_per_block = block_size * cache_elem_size;
        int32_t const kv_factor = op.isMLAEnabled() ? 1 : 2;
        auto const intra_pool_offset = layer_idx_in_cache_pool * kv_factor * bytes_per_block;

        void* host_primary_pool_pointer = op.useKVCache()
            ? reinterpret_cast<void*>(
                reinterpret_cast<char*>(host_kv_cache_pool_pointers.value().index({pool_index, 0}).item<int64_t>())
                + intra_pool_offset)
            : nullptr;
        void* host_secondary_pool_pointer = op.useKVCache()
            ? reinterpret_cast<void*>(
                reinterpret_cast<char*>(host_kv_cache_pool_pointers.value().index({pool_index, 1}).item<int64_t>())
                + intra_pool_offset)
            : nullptr;

        float const* kv_scale_orig_quant_ptr = nullptr;
        float const* kv_scale_quant_orig_ptr = nullptr;
        if (op.mKVCacheQuantMode.hasKvCacheQuant())
        {
            kv_scale_orig_quant_ptr = kv_scale_orig_quant.value().data_ptr<float>();
            kv_scale_quant_orig_ptr = kv_scale_quant_orig.value().data_ptr<float>();
        }
        float const* out_scale_ptr = op.mFP8ContextFMHA ? out_scale.value().data_ptr<float>() : nullptr;

        AttentionOp::EnqueueParams<T> common_enqueue_params;
        common_enqueue_params.attention_input = attention_input;
        common_enqueue_params.rotary_inv_freq = rotary_inv_freq_ptr;
        common_enqueue_params.rotary_cos_sin = rotary_cos_sin_ptr;
        common_enqueue_params.max_past_kv_length = max_past_kv_length;
        common_enqueue_params.max_attention_window_size = max_attention_window_size;
        common_enqueue_params.cyclic_attention_window_size = cyclic_attention_window_size;
        common_enqueue_params.max_cyclic_attention_window_size = cyclic_attention_window_size;
        common_enqueue_params.can_use_one_more_block = can_use_one_more_block;
        common_enqueue_params.sink_token_length = sink_token_length;
        common_enqueue_params.kv_scale_orig_quant = kv_scale_orig_quant_ptr;
        common_enqueue_params.kv_scale_quant_orig = kv_scale_quant_orig_ptr;
        common_enqueue_params.attention_output_orig_quant = out_scale_ptr;
        common_enqueue_params.context_buf = context_buf;
        common_enqueue_params.block_offsets = block_offsets;
        common_enqueue_params.host_primary_pool_pointer = host_primary_pool_pointer;
        common_enqueue_params.host_secondary_pool_pointer = host_secondary_pool_pointer;
        common_enqueue_params.num_tokens = num_tokens;
        common_enqueue_params.max_blocks_per_sequence = max_blocks_per_sequence;
        common_enqueue_params.sequence_lengths = sequence_lengths_ptr;
        common_enqueue_params.context_lengths = context_lengths_ptr;
        common_enqueue_params.host_context_lengths = host_context_lengths.data_ptr<int32_t>();
        common_enqueue_params.workspace = workspace_ptr;

        if (is_context) // context stage
        {
            common_enqueue_params.input_seq_length = max_context_q_len;
            AttentionOp::EnqueueContextParams<T> enqueue_params{common_enqueue_params};
            enqueue_params.host_block_offsets = host_block_offsets;
            enqueue_params.batch_size = num_seqs;
            if (op.isMLAEnabled())
            {
                mla_params.cache_seq_lens = sequence_lengths_ptr;
                mla_params.max_input_seq_len = max_context_q_len;
                enqueue_params.mla_param = &mla_params;
            }
            if (op.isMRoPE() && mrope_rotary_cos_sin.has_value())
            {
                enqueue_params.mrope_rotary_cos_sin
                    = static_cast<float2 const*>(mrope_rotary_cos_sin.value().data_ptr());
            }
            op.enqueueContext<T, KVBlockArray>(enqueue_params, stream);
        }
        else // generation stage
        {
            int32_t const batch_beam = num_seqs;
            TLLM_CHECK(batch_beam % beam_width == 0);
            int32_t const num_requests = batch_beam / beam_width;

            TLLM_CHECK_WITH_INFO(num_tokens % num_seqs == 0,
                "seq_len should be same for all generation requests, num_tokens=%d, num_seqs=%d", num_tokens, num_seqs);
            int32_t const input_seq_length = num_tokens / num_seqs;

            common_enqueue_params.input_seq_length = input_seq_length;
            AttentionOp::EnqueueGenerationParams<T> enqueue_params{common_enqueue_params};
            enqueue_params.beam_width = beam_width;
            enqueue_params.num_requests = num_requests;
            enqueue_params.cache_indir = beam_width == 1 ? nullptr : cache_indirection.value().data_ptr<int32_t>();
            enqueue_params.semaphores = op.multiBlockSemaphores();
            enqueue_params.host_past_key_value_lengths = host_past_key_value_lengths.data_ptr<int32_t>();

            if (op.isMRoPE() && mrope_position_deltas.has_value())
            {
                enqueue_params.mrope_position_deltas = mrope_position_deltas.value().data_ptr<int32_t>();
            }
            // Current mlaGeneration will using fmha to do attention, so we don't go into enqueueGeneration
            if (op.isMLAEnabled())
            {
                if (op.mUseFlashMLA == true)
                {
                    TORCH_CHECK(block_ids_per_seq.has_value());
                    int const* block_ids_per_seq_ptr = static_cast<int*>(block_ids_per_seq->data_ptr());
                    mla_params.block_ids_per_seq = block_ids_per_seq_ptr;
                }
                mla_params.cache_seq_lens = sequence_lengths_ptr;
                op.mlaGeneration<T>(mla_params, enqueue_params, stream);
            }
            else
            {
                op.enqueueGeneration<T, KVBlockArray>(enqueue_params, stream);
            }

            {
                std::string const afterGenStr = "gen attention at layer " + std::to_string(op.mLayerIdx);
                {
                    TLLM_CHECK_DEBUG_WITH_INFO(tensorrt_llm::runtime::utils::tensorHasInvalid(num_tokens,
                                                   output.size(1), op.mType, context_buf, stream, afterGenStr)
                            == false,
                        "Found invalid number (NaN or Inf) in " + afterGenStr);
                }
            }
        }
        sync_check_cuda_error(stream);
    }
};

template class Runner<float>;
template class Runner<half>;
template class Runner<half, __nv_fp8_e4m3>;
#ifdef ENABLE_BF16
template class Runner<__nv_bfloat16>;
template class Runner<__nv_bfloat16, __nv_fp8_e4m3>;
#endif

} // namespace trtllm::attention

using RunnerPtr = std::shared_ptr<torch_ext::trtllm::attention::RunnerBase>;
using torch_ext::trtllm::attention::Runner;
using torch_ext::trtllm::attention::AttentionInputType;

torch::Tensor attention(torch::Tensor q, torch::optional<torch::Tensor> k, torch::optional<torch::Tensor> v,
    std::optional<torch::ScalarType> out_dtype, torch::optional<torch::Tensor> workspace_,
    torch::Tensor sequence_length, torch::Tensor host_past_key_value_lengths, torch::Tensor context_lengths,
    torch::Tensor host_context_lengths, torch::Tensor host_request_types,
    torch::optional<torch::Tensor> kv_cache_block_offsets, torch::optional<torch::Tensor> host_kv_cache_block_offsets,
    torch::optional<torch::Tensor> host_kv_cache_pool_pointers,
    torch::optional<torch::Tensor> host_kv_cache_pool_mapping, torch::optional<torch::Tensor> cache_indirection,
    torch::optional<torch::Tensor> kv_scale_orig_quant, torch::optional<torch::Tensor> kv_scale_quant_orig,
    torch::optional<torch::Tensor> out_scale, torch::optional<torch::Tensor> rotary_inv_freq,
    torch::optional<torch::Tensor> rotary_cos_sin, torch::optional<torch::Tensor> latent_cache,
    torch::optional<torch::Tensor> q_pe, torch::optional<torch::Tensor> block_ids_per_seq, bool const is_fused_qkv,
    bool const update_kv_cache, int64_t const predicted_tokens_per_seq, int64_t const layer_idx,
    int64_t const num_heads, int64_t const num_kv_heads, int64_t const head_size,
    std::optional<int64_t> const tokens_per_block, int64_t const max_num_requests, int64_t const max_context_length,
    int64_t const attention_window_size, int64_t const sink_token_length, int64_t const beam_width,
    int64_t const mask_type, int64_t const quant_mode, double const q_scaling, int64_t const position_embedding_type,
    int64_t const rotary_embedding_dim, double const rotary_embedding_base, int64_t const rotary_embedding_scale_type,
    double const rotary_embedding_scale, double const rotary_embedding_short_m_scale,
    double const rotary_embedding_long_m_scale, int64_t const rotary_embedding_max_positions,
    int64_t const rotary_embedding_original_max_positions, bool const use_paged_context_fmha,
    std::optional<int64_t> attention_input_type, bool is_mla_enable, std::optional<int64_t> q_lora_rank,
    std::optional<int64_t> kv_lora_rank, std::optional<int64_t> qk_nope_head_dim,
    std::optional<int64_t> qk_rope_head_dim, std::optional<int64_t> v_head_dim,
    torch::optional<torch::Tensor> mrope_rotary_cos_sin, torch::optional<torch::Tensor> mrope_position_deltas)
{
    TLLM_LOG_TRACE("Attention op starts at layer %d", layer_idx);
    // Use these tensors to infer if the attention is using KV cache
    bool const use_kv_cache = kv_cache_block_offsets.has_value() && host_kv_cache_block_offsets.has_value()
        && host_kv_cache_pool_pointers.has_value() && host_kv_cache_pool_mapping.has_value();

    TLLM_CHECK_WITH_INFO(is_fused_qkv, "Only fused QKV is supported now");
    TLLM_CHECK_WITH_INFO(update_kv_cache, "KV cache update cannot be disabled now");
    auto qkv = q;
    if (is_fused_qkv)
    {
        TLLM_CHECK_WITH_INFO(!k.has_value(), "The k tensor should be null if using fused QKV");
        TLLM_CHECK_WITH_INFO(!v.has_value(), "The v tensor should be null if using fused QKV");
    }
    if (!is_fused_qkv && update_kv_cache)
    {
        TLLM_CHECK_WITH_INFO(k.has_value(), "The k tensor should be provided if updating KV cache with unfused K/V");
        TLLM_CHECK_WITH_INFO(v.has_value(), "The v tensor should be provided if updating KV cache with unfused K/V");
    }

    auto const dtype = tensorrt_llm::runtime::TorchUtils::dataType(qkv.scalar_type());
    bool const is_fp8_out = out_dtype.has_value() && out_dtype.value() == torch::kFloat8_e4m3fn;

    RunnerPtr runner;
    if (dtype == nvinfer1::DataType::kHALF)
    {
        if (is_fp8_out)
        {
            runner.reset(new Runner<half, __nv_fp8_e4m3>());
        }
        else
        {
            TLLM_CHECK(!out_dtype.has_value() || out_dtype.value() == torch::kFloat16);
            runner.reset(new Runner<half>());
        }
    }
    else if (dtype == nvinfer1::DataType::kFLOAT)
    {
        TLLM_CHECK(!out_dtype.has_value() || out_dtype.value() == torch::kFloat32);
        runner.reset(new Runner<float>());
    }
#ifdef ENABLE_BF16
    else if (dtype == nvinfer1::DataType::kBF16)
    {
        if (is_fp8_out)
        {
            runner.reset(new Runner<__nv_bfloat16, __nv_fp8_e4m3>());
        }
        else
        {
            TLLM_CHECK(!out_dtype.has_value() || out_dtype.value() == torch::kBFloat16);
            runner.reset(new Runner<__nv_bfloat16>());
        }
    }
#endif
    runner->beam_width = beam_width;
    runner->max_num_requests = max_num_requests;
    runner->attention_window_size = attention_window_size;
    runner->sink_token_length = sink_token_length;

    auto op = std::make_shared<AttentionOp>();
    op->mType = dtype;
    op->mFMHAForceFP32Acc = dtype == nvinfer1::DataType::kBF16;
    op->mFP8ContextFMHA = is_fp8_out;
    op->mLayerIdx = layer_idx;
    op->mNumHeads = num_heads;
    op->mNumKVHeads = num_kv_heads;
    op->mHeadSize = head_size;
    op->mMaskType = static_cast<tensorrt_llm::kernels::AttentionMaskType>(int32_t(mask_type));
    op->mKVCacheQuantMode = tensorrt_llm::common::QuantMode(uint32_t(quant_mode));
<<<<<<< HEAD
    op->mFP8GenerationMLA = false;
    op->mTokensPerBlock = tokens_per_block;
=======
    op->mUseKVCache = use_kv_cache;
    op->mPagedKVCache = op->mPagedKVCache && use_kv_cache; // update mPagedKVCache based on use_kv_cache
    op->mTokensPerBlock = tokens_per_block.value_or(0);
>>>>>>> 4735b87f
    op->mMaxContextLength = max_context_length;
    op->mQScaling = q_scaling;
    op->mPositionEmbeddingType
        = static_cast<tensorrt_llm::kernels::PositionEmbeddingType>(int8_t(position_embedding_type));
    op->mRotaryEmbeddingDim = rotary_embedding_dim;
    op->mRotaryEmbeddingBase = rotary_embedding_base;
    op->mRotaryEmbeddingScaleType
        = static_cast<tensorrt_llm::kernels::RotaryScalingType>(int8_t(rotary_embedding_scale_type));
    op->mRotaryEmbeddingScale = rotary_embedding_scale;
    op->mRotaryEmbeddingShortMscale = rotary_embedding_short_m_scale;
    op->mRotaryEmbeddingLongMscale = rotary_embedding_long_m_scale;
    op->mRotaryEmbeddingMaxPositions = rotary_embedding_max_positions;
    op->mRotaryEmbeddingOriginalMaxPositions = rotary_embedding_original_max_positions;
    op->mPagedContextFMHA = use_paged_context_fmha;

    if (is_mla_enable)
    {
        TLLM_CHECK(host_kv_cache_pool_mapping.has_value());
        int32_t const layer_num = host_kv_cache_pool_mapping.value().size(0);
        op->mIsMLAEnabled = true;
        op->mFP8GenerationMLA = op->mKVCacheQuantMode.hasFp8KvCache();
        // only enable flash mla on sm90 and head_size == 576 and tokens_per_block == 64
        op->mUseFlashMLA = tensorrt_llm::common::getSMVersion() == 90 && head_size == 576 && tokens_per_block == 64;
        op->mMLAParams = {static_cast<int>(q_lora_rank.value()), static_cast<int>(kv_lora_rank.value()),
            static_cast<int>(qk_nope_head_dim.value()), static_cast<int>(qk_rope_head_dim.value()),
            static_cast<int>(v_head_dim.value()), static_cast<int>(predicted_tokens_per_seq),
            static_cast<int>(layer_num)};
        // The following two parameters are used to compute kvcache related parameters such as kvcache block_size. So
        // they need to be set to 1 and 512 + 64 for both context and generation. For MLA attention kernel configs,
        // mNumKVHeads/mHeadSize are overwritten in common/attentionOp.cpp.
        op->mNumKVHeads = 1;
        op->mHeadSize = op->mMLAParams.kv_lora_rank + op->mMLAParams.qk_rope_head_dim;
    }

    auto cache_key = std::make_tuple(op->data(), runner->data());
    using CacheKey = decltype(cache_key);
    static std::unordered_map<CacheKey, std::shared_ptr<AttentionOp>, hash<CacheKey>> op_cache;
    if (auto it = op_cache.find(cache_key); it != op_cache.end())
    {
        TLLM_LOG_TRACE("Attention op for layer %d is cached", layer_idx);
        op = it->second;
    }
    else
    {
        TLLM_LOG_TRACE(
            "Preparing new attention op for layer %d with cache key: %s", layer_idx, to_string(cache_key).c_str());
        op->initialize();
        runner->prepare(*op);
        op_cache[cache_key] = op;
    }

    int32_t const num_seqs = host_context_lengths.size(0);
    RequestType const* request_types = static_cast<RequestType const*>(host_request_types.data_ptr());

    AttentionInputType attn_input_type = AttentionInputType::Mixed;
    if (attention_input_type.has_value())
    {
        attn_input_type = static_cast<AttentionInputType>(attention_input_type.value());
    }
    bool const is_gen_only = attn_input_type == AttentionInputType::GenerationOnly;

    int32_t num_contexts = 0;
    // count context requests
    for (int32_t idx = 0; idx < num_seqs; idx++)
    {
        if (request_types[idx] != RequestType::kCONTEXT)
        {
            break;
        }
        ++num_contexts;
    }
    int32_t const num_generations = num_seqs - num_contexts;
    int32_t const num_tokens = qkv.size(0);
    int32_t const num_ctx_tokens = host_context_lengths.slice(0, 0, num_contexts).sum().item<int32_t>();
    int32_t const num_gen_tokens = is_gen_only ? num_tokens : num_tokens - num_ctx_tokens;

    for (int32_t idx = num_contexts; idx < num_seqs; idx++)
    {
        TLLM_CHECK(request_types[idx] == RequestType::kGENERATION);
    }

    int32_t const max_attention_window_size
        = beam_width == 1 ? attention_window_size : cache_indirection.value().size(2);
    int64_t const workspace_size = runner->getWorkspaceSize(*op, num_tokens, max_attention_window_size, num_gen_tokens);
    TLLM_LOG_TRACE("Expected workspace size is %ld bytes", workspace_size);
    torch::Tensor workspace;
    if (workspace_.has_value())
    {
        if (workspace_.value().numel() < workspace_size)
        {
            TLLM_LOG_WARNING("Attention workspace size is not enough, increase the size from %ld bytes to %ld bytes",
                workspace_.value().numel(), workspace_size);
            workspace_.value().resize_({workspace_size});
        }
        workspace = workspace_.value();
    }
    else
    {
        workspace = torch::empty({workspace_size}, torch::dtype(torch::kByte).device(qkv.device()));
    }

    int64_t v_head_size = !op->mIsMLAEnabled ? head_size
        : is_gen_only                        ? op->mMLAParams.kv_lora_rank
                                             : v_head_dim.value();
    auto output = torch::empty(
        {num_tokens, num_heads * v_head_size}, qkv.options().dtype(out_dtype.value_or(qkv.scalar_type())));

    if ((num_contexts > 0) && (attn_input_type != AttentionInputType::GenerationOnly))
    {
        auto seq_offset = 0;
        auto token_offset = 0;
        runner->run(*op,
            /*is_context=*/true, seq_offset,
            /*num_seqs=*/num_contexts, token_offset,
            /*num_tokens=*/num_ctx_tokens, predicted_tokens_per_seq, workspace, output, qkv, sequence_length,
            host_past_key_value_lengths, context_lengths, host_context_lengths, kv_cache_block_offsets,
            host_kv_cache_block_offsets, host_kv_cache_pool_pointers, host_kv_cache_pool_mapping, cache_indirection,
            kv_scale_orig_quant, kv_scale_quant_orig, out_scale, rotary_inv_freq, rotary_cos_sin, latent_cache, q_pe,
            block_ids_per_seq, mrope_rotary_cos_sin, mrope_position_deltas);
    }

    if ((num_generations > 0) && (attn_input_type != AttentionInputType::ContextOnly))
    {

        auto seq_offset = num_contexts;
        auto token_offset = is_gen_only ? 0 : num_ctx_tokens;
        runner->run(*op,
            /*is_context=*/false, seq_offset,
            /*num_seqs=*/num_generations, token_offset,
            /*num_tokens=*/num_gen_tokens, predicted_tokens_per_seq, workspace, output, qkv, sequence_length,
            host_past_key_value_lengths, context_lengths, host_context_lengths, kv_cache_block_offsets,
            host_kv_cache_block_offsets, host_kv_cache_pool_pointers, host_kv_cache_pool_mapping, cache_indirection,
            kv_scale_orig_quant, kv_scale_quant_orig, out_scale, rotary_inv_freq, rotary_cos_sin, latent_cache, q_pe,
            block_ids_per_seq, mrope_rotary_cos_sin, mrope_position_deltas);
    }

    TLLM_LOG_TRACE("Attention op stops at layer %d", layer_idx);

    return output;
}

} // namespace torch_ext

TORCH_LIBRARY_FRAGMENT(trtllm, m)
{
    m.def(
        "attention("
        "Tensor q"
        ", Tensor? k"
        ", Tensor? v"
        ", ScalarType? out_dtype"
        ", Tensor? workspace"
        ", Tensor sequence_length"
        ", Tensor host_past_key_value_lengths"
        ", Tensor context_lengths"
        ", Tensor host_context_lengths"
        ", Tensor host_request_types"
        ", Tensor? kv_cache_block_offsets"
        ", Tensor? host_kv_cache_block_offsets"
        ", Tensor? host_kv_cache_pool_pointers"
        ", Tensor? host_kv_cache_pool_mapping"
        ", Tensor? cache_indirection"
        ", Tensor? kv_scale_orig_quant"
        ", Tensor? kv_scale_quant_orig"
        ", Tensor? out_scale"
        ", Tensor? rotary_inv_freq"
        ", Tensor? rotary_cos_sin"
        ", Tensor? latent_cache"
        ", Tensor? q_pe"
        ", Tensor? block_ids_per_seq"
        ", bool is_fused_qkv"
        ", bool update_kv_cache"
        ", int predicted_tokens_per_seq"
        ", int layer_idx"
        ", int num_heads"
        ", int num_kv_heads"
        ", int head_size"
        ", int? tokens_per_block"
        ", int max_num_requests"
        ", int max_context_length"
        ", int attention_window_size"
        ", int sink_token_length"
        ", int beam_width"
        ", int mask_type"
        ", int quant_mode"
        ", float q_scaling"
        ", int position_embedding_type"
        ", int rotary_embedding_dim"
        ", float rotary_embedding_base"
        ", int rotary_embedding_scale_type"
        ", float rotary_embedding_scale"
        ", float rotary_embedding_short_m_scale"
        ", float rotary_embedding_long_m_scale"
        ", int rotary_embedding_max_positions"
        ", int rotary_embedding_original_max_positions"
        ", bool use_paged_context_fmha"
        ", int? attention_input_type"
        ", bool is_mla_enable"
        ", int? q_lora_rank"
        ", int? kv_lora_rank"
        ", int? qk_nope_head_dim"
        ", int? qk_rope_head_dim"
        ", int? v_head_dim"
        ", Tensor? mrope_rotary_cos_sin"
        ", Tensor? mrope_position_deltas"
        ") -> Tensor");
}

TORCH_LIBRARY_IMPL(trtllm, CUDA, m)
{
    m.impl("attention", &torch_ext::attention);
}<|MERGE_RESOLUTION|>--- conflicted
+++ resolved
@@ -430,14 +430,10 @@
     op->mHeadSize = head_size;
     op->mMaskType = static_cast<tensorrt_llm::kernels::AttentionMaskType>(int32_t(mask_type));
     op->mKVCacheQuantMode = tensorrt_llm::common::QuantMode(uint32_t(quant_mode));
-<<<<<<< HEAD
-    op->mFP8GenerationMLA = false;
-    op->mTokensPerBlock = tokens_per_block;
-=======
     op->mUseKVCache = use_kv_cache;
     op->mPagedKVCache = op->mPagedKVCache && use_kv_cache; // update mPagedKVCache based on use_kv_cache
     op->mTokensPerBlock = tokens_per_block.value_or(0);
->>>>>>> 4735b87f
+    op->mFP8GenerationMLA = false;
     op->mMaxContextLength = max_context_length;
     op->mQScaling = q_scaling;
     op->mPositionEmbeddingType
