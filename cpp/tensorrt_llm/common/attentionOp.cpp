/*
 * SPDX-FileCopyrightText: Copyright (c) 1993-2022 NVIDIA CORPORATION &
 * AFFILIATES. All rights reserved. SPDX-License-Identifier: Apache-2.0
 *
 * Licensed under the Apache License, Version 2.0 (the "License");
 * you may not use this file except in compliance with the License.
 * You may obtain a copy of the License at
 *
 * http://www.apache.org/licenses/LICENSE-2.0
 *
 * Unless required by applicable law or agreed to in writing, software
 * distributed under the License is distributed on an "AS IS" BASIS,
 * WITHOUT WARRANTIES OR CONDITIONS OF ANY KIND, either express or implied.
 * See the License for the specific language governing permissions and
 * limitations under the License.
 */
#include "attentionOp.h"
#include "tensorrt_llm/common/assert.h"
#include "tensorrt_llm/common/envUtils.h"
#include "tensorrt_llm/common/memoryUtils.h"
#include "tensorrt_llm/kernels/decoderMaskedMultiheadAttention.h"
#include "tensorrt_llm/kernels/flashMLA/flash_mla.h"
#include "tensorrt_llm/kernels/gptKernels.h"
#include "tensorrt_llm/kernels/kvCacheUtils.h"
#include "tensorrt_llm/kernels/multiHeadAttentionCommon.h"
#include "tensorrt_llm/kernels/unfusedAttentionKernels.h"
#include "tensorrt_llm/runtime/iBuffer.h"
#include "tensorrt_llm/runtime/utils/debugUtils.h"
#include "tensorrt_llm/runtime/utils/mpiUtils.h"
#include <algorithm>
#include <cstdint>
#include <type_traits>

using namespace tensorrt_llm::kernels;
namespace tc = tensorrt_llm::common;
using tensorrt_llm::common::op::AttentionOp;

template <typename T>
struct SATypeConverter
{
    using Type = T;
};

template <>
struct SATypeConverter<half>
{
    using Type = uint16_t;
};

template <typename T, typename KVCacheBuffer>
struct FusedQKVMaskedAttentionDispatchParams
{
    T const* qkv_buf;
    T const* qkv_bias;
    T const* relative_attention_bias;
    bool const* attention_mask;
    float const* logn_scaling_ptr;
    int const* cache_indir;
    void* context_buf;
    bool const* finished;
    int const* sequence_lengths;
    int max_batch_size;
    int inference_batch_size;
    int beam_width;
    int head_num;
    int kv_head_num;
    int size_per_head;
    int rotary_embedding_dim;
    float rotary_embedding_base;
    RotaryScalingType rotary_embedding_scale_type;
    float rotary_embedding_scale;
    float const* rotary_embedding_inv_freq_cache;
    float rotary_embedding_short_m_scale;
    float rotary_embedding_long_m_scale;
    int rotary_embedding_max_positions;
    int rotary_embedding_original_max_positions;
    int rotary_cogvlm_vision_start;
    int rotary_cogvlm_vision_length;
    PositionEmbeddingType position_embedding_type;
    bool position_shift_enabled;

    int attention_mask_stride;
    int max_attention_window_size;
    int cyclic_attention_window_size;
    int sink_token_length;
    int const* input_lengths;
    int timestep;
    float q_scaling;
    float attn_logit_softcapping_scale;
    int relative_attention_bias_stride;
    T const* linear_bias_slopes;
    int const* ia3_tasks;
    T const* ia3_key_weights;
    T const* ia3_value_weights;
    float const* qkv_scale_out;
    bool fp8_context_fmha;
    float const* attention_out_scale;
    bool mUnfuseQkvGemm;
    tc::QuantMode quant_option;
    bool multi_block_mode;
    int max_seq_len_tile;
    int min_seq_len_tile;
    T* partial_out;
    float* partial_sum;
    float* partial_max;
    int* block_counter;
    float const* kv_scale_orig_quant;
    float const* kv_scale_quant_orig;
    tc::QuantMode kv_cache_quant_mode;
    int multi_processor_count;
    KVCacheBuffer kv_block_array;
    KVLinearBuffer shift_k_cache_buffer;
    bool cross_attention = false;
    int const* memory_length_per_sample = nullptr;
    int max_distance = 0;
    bool block_sparse_attention = false;
    BlockSparseParams block_sparse_params;
    int32_t const* mrope_position_deltas;
};

template <typename T, typename KVCacheBuffer>
struct ConvertMMHAToXQAParamsHelper
{
    static constexpr Data_type data_type = DATA_TYPE_FP16;
    static constexpr bool supported = false;
};

template <>
struct ConvertMMHAToXQAParamsHelper<__half, KVLinearBuffer>
{
    static constexpr Data_type data_type = DATA_TYPE_FP16;
    static constexpr bool supported = true;
};

template <>
struct ConvertMMHAToXQAParamsHelper<__half, KVBlockArray>
{
    static constexpr Data_type data_type = DATA_TYPE_FP16;
    static constexpr bool supported = true;
};

#ifdef ENABLE_BF16
template <>
struct ConvertMMHAToXQAParamsHelper<__nv_bfloat16, KVLinearBuffer>
{
    static constexpr Data_type data_type = DATA_TYPE_BF16;
    static constexpr bool supported = true;
};

template <>
struct ConvertMMHAToXQAParamsHelper<__nv_bfloat16, KVBlockArray>
{
    static constexpr Data_type data_type = DATA_TYPE_BF16;
    static constexpr bool supported = true;
};
#endif

template <typename T, typename KVCacheBuffer>
bool AttentionOp::convertMMHAParamsToXQAParams(tensorrt_llm::kernels::XQAParams& xqaParams,
    EnqueueGenerationParams<T> const& generationsParams, bool forConfigurePlugin)
{
    bool retval = ConvertMMHAToXQAParamsHelper<T, KVCacheBuffer>::supported;
    if (!retval)
    {
        return false;
    }
    xqaParams = {};
    xqaParams.data_type = ConvertMMHAToXQAParamsHelper<T, KVCacheBuffer>::data_type;

    xqaParams.num_q_heads = mNumAttnHeads;
    xqaParams.num_kv_heads = mNumAttnKVHeads;
    xqaParams.head_size = mHeadSize;
    xqaParams.unidirectional = mUnidirectional;
    xqaParams.q_scaling = mQScaling;
    xqaParams.rotary_embedding_dim = mRotaryEmbeddingDim;
    xqaParams.rotary_embedding_base = mRotaryEmbeddingBase;
    xqaParams.rotary_embedding_scale_type = mRotaryEmbeddingScaleType;
    xqaParams.rotary_embedding_scale = mRotaryEmbeddingScale;
    xqaParams.rotary_embedding_max_positions = mRotaryEmbeddingMaxPositions;
    xqaParams.rotary_vision_start = mVisionStart;
    xqaParams.rotary_vision_length = mVisionLength;
    xqaParams.rotary_cos_sin = generationsParams.rotary_cos_sin;
    xqaParams.position_embedding_type = mPositionEmbeddingType;
    xqaParams.position_shift_enabled = mPosShiftEnabled;
    xqaParams.remove_padding = mRemovePadding;
    xqaParams.mask_type = mMaskType;
    xqaParams.paged_kv_cache = mPagedKVCache;
    xqaParams.tokens_per_block = mTokensPerBlock;
    xqaParams.kv_cache_quant_mode = mKVCacheQuantMode;
    xqaParams.tp_size = mTpSize;
    xqaParams.tp_rank = mTpRank;
    xqaParams.qkv_bias_enabled = mQKVBiasEnabled;
    xqaParams.cross_attention = mCrossAttention;
    xqaParams.max_distance = mMaxDistance;
    xqaParams.multi_block_mode = common::getEnvForceDeterministicAttention() ? false : mMultiBlockMode;
    // Medusa mode will have multiple query tokens.
    xqaParams.multi_query_tokens = mIsSpecDecodingEnabled && mUseSpecDecoding;

    if (mKVCacheQuantMode.hasInt8KvCache())
    {
        xqaParams.kv_cache_data_type = DATA_TYPE_INT8;
    }
    else if (mKVCacheQuantMode.hasFp8KvCache())
    {
        xqaParams.kv_cache_data_type = DATA_TYPE_E4M3;
    }
    else
    {
        xqaParams.kv_cache_data_type = xqaParams.data_type;
    }
    if (xqaParams.kv_cache_data_type == DATA_TYPE_INT8
        || (xqaParams.kv_cache_data_type == DATA_TYPE_E4M3 && (mSM < kSM_90 || mSM >= kSM_120)))
    {
        xqaParams.multi_block_mode = false;
    }

    xqaParams.output = generationsParams.context_buf;
    xqaParams.qkv = generationsParams.attention_input;
    xqaParams.cache_indir = generationsParams.cache_indir;
    xqaParams.kv_scale_orig_quant = generationsParams.kv_scale_orig_quant;
    xqaParams.kv_scale_quant_orig = generationsParams.kv_scale_quant_orig;
    xqaParams.host_past_key_value_lengths = generationsParams.host_past_key_value_lengths;
    xqaParams.host_context_lengths = generationsParams.host_context_lengths;
    xqaParams.semaphores = generationsParams.semaphores;
    xqaParams.workspaces = generationsParams.workspace;
    xqaParams.batch_size = generationsParams.num_requests;
    xqaParams.beam_width = generationsParams.beam_width;
    // Speculative decoding mode has generation input_length > 1.
    xqaParams.generation_input_length = generationsParams.input_seq_length;
    xqaParams.max_attention_window_size = generationsParams.max_attention_window_size;
    xqaParams.cyclic_attention_window_size = generationsParams.cyclic_attention_window_size;
    xqaParams.max_blocks_per_sequence = generationsParams.max_blocks_per_sequence;
    xqaParams.sink_token_length = generationsParams.sink_token_length;
    xqaParams.max_past_kv_length = generationsParams.max_past_kv_length;
    xqaParams.qkv_bias = generationsParams.qkv_bias;
    xqaParams.sequence_lengths = generationsParams.sequence_lengths;
    xqaParams.context_lengths = generationsParams.context_lengths;
    xqaParams.alibi_slopes = generationsParams.alibi_slopes;
    // Pre-computed rotary inv freq when building the engines.
    xqaParams.rotary_embedding_inv_freq_cache = generationsParams.rotary_inv_freq;
    if (!forConfigurePlugin)
    {
        // Speculative decoding (need to take new generated ids into consideration).
        TLLM_CHECK_WITH_INFO(
            !(mIsSpecDecodingEnabled && mUseSpecDecoding) || generationsParams.spec_decoding_packed_mask != nullptr,
            "Speculative decoding mode needs a valid packed_mask input tensor.");
    }
    xqaParams.spec_decoding_packed_mask = generationsParams.spec_decoding_packed_mask;
    xqaParams.spec_decoding_position_offsets = generationsParams.spec_decoding_position_offsets;
    xqaParams.spec_decoding_generation_lengths = generationsParams.spec_decoding_generation_lengths;
    xqaParams.spec_decoding_is_generation_length_variable
        = generationsParams.spec_decoding_is_generation_length_variable;
    xqaParams.spec_decoding_max_generation_length = generationsParams.spec_decoding_max_generation_length;
    xqaParams.mrope_position_deltas = generationsParams.mrope_position_deltas;

    xqaParams.logn_scaling_ptr = generationsParams.logn_scaling_ptr;
    xqaParams.total_num_input_tokens = generationsParams.num_tokens;
    xqaParams.is_fp8_output = mFP8ContextFMHA;
    xqaParams.fp8_out_scale = (mFP8ContextFMHA ? generationsParams.attention_output_orig_quant : nullptr);
    // Parameters required for FP4 output.
    xqaParams.output_sf = generationsParams.context_buf_sf;
    xqaParams.fp4_out_sf_scale = generationsParams.attention_output_sf_scale;
    xqaParams.start_token_idx_sf = generationsParams.start_token_idx_sf;

    return true;
}

template <typename T>
int AttentionOp::ulyssesContextPreprocess(T const* input, T* output, T* buffer, EnqueueContextParams<T> const& params,
    int const* cu_q_seqlens, int const* cu_cp_partial_seqlens, cudaStream_t stream)
{
    int32_t partialTokenNum = 0;
    int32_t maxPartialLength = 0;
    for (int32_t batchIdx = 0; batchIdx < params.batch_size; ++batchIdx)
    {
        int32_t partialLength = (params.host_context_lengths[batchIdx] + mCpSize - 1) / mCpSize;
        maxPartialLength = std::max(maxPartialLength, partialLength);
        partialTokenNum += partialLength;
    }
    auto const partialHeads = mNumAttnHeads + 2 * mNumAttnKVHeads;

    // full request: [bs, seqlen, head, headSize]
    //
    // input of cp: [bs, partialLength, head, headSize]
    // view_1 as [bs, partialLength, cpSize_Head, partialHead, headSize]
    // transpose_1 as [cpSize_Head, bs, partialLenth, partialHead, headSize]
    // all-to-all to get [cpSize_Length, bs, partialLength, partialHead, headSize]
    // transpose_2 to [bs, cpSize_Length, partialLength, partialHead, headSize]
    // view_2 as [bs, totalLength, partialHead, headSize]
    // and this is same to the input under TP.
    //
    // when we use remove_input_padding, bs and length are fused into numTokens. So, we need to
    // insert the cpSize_Length dimension of transpose_2 into numTokens directly like
    // input of cp: [partialNumTokens, head, headSize]
    // view_1 as [partialNumTokens, cpSize_Head, partialHead, headSize]
    // transpose_1 as [cpSize_Head, partialNumTokens, partialHead, headSize]
    // all-to-all to get [cpSize_Length, partialNumTokens, partialHead, headSize]
    // transpose_2 as [NumTokens, partialHead, headSize]
    // and this is same to the input under TP.

    // view_1 + transpose_1
    invokeCpTranspose(output, buffer, input, partialTokenNum, mCpSize, mNumAttnHeads, mNumAttnKVHeads,
        mUlyssesMQABroadcast, getHeadSize(), mCpRank, stream);
    sync_check_cuda_error(stream);

    // Do all to all
#if ENABLE_MULTI_DEVICE
    ncclGroupStart();
    for (int cpIdx = 0; cpIdx < mCpSize; cpIdx++)
    {
        if (cpIdx != mCpRank)
        {
            NCCLCHECK(ncclSend(output + cpIdx * (partialTokenNum * getHeadSize() * partialHeads),
                (partialTokenNum * getHeadSize() * partialHeads), (*getDtypeMap())[mType], cpIdx, *mCpNcclComm,
                stream));
            NCCLCHECK(ncclRecv(buffer + cpIdx * (partialTokenNum * getHeadSize() * partialHeads),
                (partialTokenNum * getHeadSize() * partialHeads), (*getDtypeMap())[mType], cpIdx, *mCpNcclComm,
                stream));
        }
    }
    ncclGroupEnd();
    sync_check_cuda_error(stream);
#endif // ENABLE_MULTI_DEVICE

    // transpose_2 + view_2
    invokeCpTranspose2(output, buffer, params.context_lengths, cu_q_seqlens, cu_cp_partial_seqlens, mCpSize,
        maxPartialLength, params.batch_size, partialHeads, getHeadSize(), stream);

    return 0;
}

template <typename T>
int AttentionOp::ulyssesContextPostprocess(T* input, T* output, T* buffer, EnqueueContextParams<T> const& params,
    int const* cu_q_seqlens, int const* cu_cp_partial_seqlens, cudaStream_t stream)
{
    // After FMHA, we get result [numTokens(bs, cp, paritalLength), partialHead, headSize]
    // transpose_2_reverse: [cpSize_Length, partialTokens(bs, partialLength), partialHead, headSize]
    // all-to-all: [cpSize_Head, partialTokens, partialHead, headSize]
    // transpose_1_reverse: [partialTokens, cpSize_Head, partialHead, headSize]
    // view: [partialTokens, head, headSize]

    int32_t maxPartialLength = 0;
    int32_t partialTokenNum = 0;
    for (int32_t batchIdx = 0; batchIdx < params.batch_size; ++batchIdx)
    {
        int32_t partialLength = (params.host_context_lengths[batchIdx] + mCpSize - 1) / mCpSize;
        maxPartialLength = std::max(maxPartialLength, partialLength);
        partialTokenNum += partialLength;
    }

    // transpose_2_reverse
    if (mFP8ContextFMHA)
    {
        invokeCpTransposeToSeqMajor2(reinterpret_cast<__nv_fp8_e4m3*>(buffer),
            reinterpret_cast<__nv_fp8_e4m3 const*>(input), params.context_lengths, cu_q_seqlens, cu_cp_partial_seqlens,
            mCpSize, maxPartialLength, params.batch_size, mNumAttnHeads, getHeadSize(), stream);
    }
    else
    {
        invokeCpTransposeToSeqMajor2(buffer, input, params.context_lengths, cu_q_seqlens, cu_cp_partial_seqlens,
            mCpSize, maxPartialLength, params.batch_size, mNumAttnHeads, getHeadSize(), stream);
    }

    // all-to-all
#if ENABLE_MULTI_DEVICE
    size_t const elementNum = partialTokenNum * getHeadSize() * mNumAttnHeads;
    ncclGroupStart();
    for (int cpIdx = 0; cpIdx < mCpSize; cpIdx++)
    {
        if (cpIdx != mCpRank)
        {
            if (mFP8ContextFMHA)
            {
                NCCLCHECK(ncclSend(reinterpret_cast<__nv_fp8_e4m3*>(buffer) + cpIdx * elementNum, elementNum, ncclInt8,
                    cpIdx, *mCpNcclComm, stream));
                NCCLCHECK(ncclRecv(reinterpret_cast<__nv_fp8_e4m3*>(input) + cpIdx * elementNum, elementNum, ncclInt8,
                    cpIdx, *mCpNcclComm, stream));
            }
            else
            {
                NCCLCHECK(ncclSend(
                    buffer + cpIdx * elementNum, elementNum, (*getDtypeMap())[mType], cpIdx, *mCpNcclComm, stream));
                NCCLCHECK(ncclRecv(
                    input + cpIdx * elementNum, elementNum, (*getDtypeMap())[mType], cpIdx, *mCpNcclComm, stream));
            }
        }
    }
    ncclGroupEnd();
#endif // ENABLE_MULTI_DEVICE

    // transpose_1_reverse + view
    if (mFP8ContextFMHA)
    {
        invokeCpTransposeToSeqMajor<__nv_fp8_e4m3>(reinterpret_cast<__nv_fp8_e4m3*>(output),
            reinterpret_cast<__nv_fp8_e4m3 const*>(buffer), reinterpret_cast<__nv_fp8_e4m3 const*>(input),
            partialTokenNum, mCpSize, mNumAttnHeads, getHeadSize(), mCpRank, stream);
    }
    else
    {
        invokeCpTransposeToSeqMajor<T>(
            (T*) output, buffer, input, partialTokenNum, mCpSize, mNumAttnHeads, getHeadSize(), mCpRank, stream);
    }
    return 0;
}

template <typename T>
int AttentionOp::ulyssesGenerationPreprocess(
    T const* input, T* output, T* buffer, int32_t batch_beam, cudaStream_t stream)
{
    if (mCpSize <= 1)
        return 0;

    auto const partialTokenNum = (batch_beam + mCpSize - 1) / mCpSize;

    // attention_input shape: [partialTokenNum, numHeads, headSize]
    // view_1: [partialTokenNum, cpSize_Head, partialHeads, headSize]
    // transpose_1: [cpSize_Head, partialTokenNum, partialHeads, headSize]
    // all-to-all to get [cpSize_Length, partialTokenNum, partialHead, headSize]
    // view_2 as [tokens, partialHead, headSize]

    // do transpose_1
    // [1, mNumHeads + 2*mNumKVHeads, headSize]
    // -> (view) [1, cpSize * mNumAttnHeads + cpSize * mNumAttnKVHeads + cpSize * partilKVHeads,
    // headSize]
    // -> (transpose) [cpSize, 1, mNumAttnHeads + mNumAttnKVHeads + mNumAttnKVHeads, headSize]
    invokeCpTranspose(buffer, output, input, partialTokenNum, mCpSize, mNumAttnHeads, mNumAttnKVHeads,
        mUlyssesMQABroadcast, mHeadSize, mCpRank, stream);
    sync_check_cuda_error(stream);

    // Do all to all
#if ENABLE_MULTI_DEVICE
    auto const partialHeads = mNumAttnHeads + 2 * mNumAttnKVHeads;

    ncclGroupStart();
    for (int cpIdx = 0; cpIdx < mCpSize; cpIdx++)
    {
        if (cpIdx != mCpRank)
        {
            NCCLCHECK(ncclSend(buffer + cpIdx * (partialTokenNum * getHeadSize() * partialHeads),
                (partialTokenNum * getHeadSize() * partialHeads), (*getDtypeMap())[mType], cpIdx, *mCpNcclComm,
                stream));
            NCCLCHECK(ncclRecv(output + cpIdx * (partialTokenNum * getHeadSize() * partialHeads),
                (partialTokenNum * getHeadSize() * partialHeads), (*getDtypeMap())[mType], cpIdx, *mCpNcclComm,
                stream));
        }
    }
    ncclGroupEnd();
    sync_check_cuda_error(stream);
#endif // ENABLE_MULTI_DEVICE
    return 0;
}

template <typename T>
int AttentionOp::ulyssesGenerationPostprocess(T* input, T* output, T* buffer, int32_t batch_beam, cudaStream_t stream)
{
    if (mCpSize <= 1)
        return 0;

    // mmha output shape: [tokens, partialHead, headSize]
    // view: [cpSize_Length, partialTokens, partialHead, headSize]
    // all-to-all: [cpSize_Head, partialTokens, partialHead, headSize]
    // transpose_1_reverse: [partialTokens, cpSize_Head, partialHead, headSize]
    // view: [partialTokens, head, headSize]

    auto const partialTokenNum = (batch_beam + mCpSize - 1) / mCpSize;

    // do all-to-all
#if ENABLE_MULTI_DEVICE
    size_t const elementNum = partialTokenNum * getHeadSize() * mNumAttnHeads;
    ncclGroupStart();
    for (int cpIdx = 0; cpIdx < mCpSize; cpIdx++)
    {
        if (cpIdx != mCpRank)
        {
            if (mFP8ContextFMHA)
            {
                NCCLCHECK(ncclSend(reinterpret_cast<__nv_fp8_e4m3*>(input) + cpIdx * elementNum, elementNum, ncclInt8,
                    cpIdx, *mCpNcclComm, stream));
                NCCLCHECK(ncclRecv(reinterpret_cast<__nv_fp8_e4m3*>(buffer) + cpIdx * elementNum, elementNum, ncclInt8,
                    cpIdx, *mCpNcclComm, stream));
            }
            else
            {
                NCCLCHECK(ncclSend(
                    input + cpIdx * elementNum, elementNum, (*getDtypeMap())[mType], cpIdx, *mCpNcclComm, stream));
                NCCLCHECK(ncclRecv(
                    buffer + cpIdx * elementNum, elementNum, (*getDtypeMap())[mType], cpIdx, *mCpNcclComm, stream));
            }
        }
    }
    ncclGroupEnd();
#endif // ENABLE_MULTI_DEVICE

    // do transpose_1_reverse
    if (mFP8ContextFMHA)
    {
        invokeCpTransposeToSeqMajor<__nv_fp8_e4m3>(reinterpret_cast<__nv_fp8_e4m3*>(output),
            reinterpret_cast<__nv_fp8_e4m3 const*>(input), reinterpret_cast<__nv_fp8_e4m3 const*>(buffer),
            partialTokenNum, mCpSize, mNumAttnHeads, getHeadSize(), mCpRank, stream);
    }
    else
    {
        invokeCpTransposeToSeqMajor<T>(
            (T*) output, input, buffer, partialTokenNum, mCpSize, mNumAttnHeads, getHeadSize(), mCpRank, stream);
    }
    return 0;
}

template <typename T_MMHA, typename T, typename KVCacheBuffer, bool CROSS_ATTENTION>
void fusedQKV_masked_attention_dispatch(Multihead_attention_params<T_MMHA, CROSS_ATTENTION>& params,
    FusedQKVMaskedAttentionDispatchParams<T, KVCacheBuffer> const& input_params, cudaStream_t stream)
{
    using DataType = typename SATypeConverter<T>::Type;

    // Prepare the parameters.
    params = {};

    int hidden_units = input_params.head_num * input_params.size_per_head;
    int hidden_units_kv = input_params.kv_head_num * input_params.size_per_head;
    if (input_params.qkv_bias != nullptr)
    {
        params.q_bias = reinterpret_cast<DataType const*>(input_params.qkv_bias);
        params.k_bias = reinterpret_cast<DataType const*>(input_params.qkv_bias) + hidden_units;
        params.v_bias = reinterpret_cast<DataType const*>(input_params.qkv_bias) + hidden_units + hidden_units_kv;
    }
    else
    {
        params.q_bias = nullptr;
        params.k_bias = nullptr;
        params.v_bias = nullptr;
    }

    // Set the output buffer.
    params.out = input_params.context_buf;

    // Set the input buffers.
    params.q = reinterpret_cast<DataType const*>(input_params.qkv_buf);
    params.k = reinterpret_cast<DataType const*>(input_params.qkv_buf) + hidden_units;
    params.v = reinterpret_cast<DataType const*>(input_params.qkv_buf) + hidden_units + hidden_units_kv;

    params.int8_kv_cache = input_params.kv_cache_quant_mode.hasInt8KvCache();
    params.fp8_kv_cache = input_params.kv_cache_quant_mode.hasFp8KvCache();
    if (input_params.kv_cache_quant_mode.hasKvCacheQuant())
    {
        params.kv_scale_orig_quant = input_params.kv_scale_orig_quant;
        params.kv_scale_quant_orig = input_params.kv_scale_quant_orig;
    }

    params.stride = hidden_units + 2 * hidden_units_kv;
    params.finished = const_cast<bool*>(input_params.finished);

    params.cache_indir = input_params.cache_indir;
    params.batch_size = input_params.inference_batch_size;
    params.beam_width = input_params.beam_width;
    params.max_attention_window_size = input_params.max_attention_window_size;
    params.cyclic_attention_window_size = input_params.cyclic_attention_window_size;
    params.sink_token_length = input_params.sink_token_length;
    params.length_per_sample = input_params.sequence_lengths; // max_input_length + current output length
    // timestep for shared memory size calculation and rotary embedding computation
    params.timestep = input_params.timestep;
    params.num_heads = input_params.head_num;
    params.num_kv_heads = input_params.kv_head_num;
    params.hidden_size_per_head = input_params.size_per_head;
    params.rotary_embedding_dim = input_params.rotary_embedding_dim;
    params.rotary_embedding_base = input_params.rotary_embedding_base;
    params.rotary_embedding_scale_type = input_params.rotary_embedding_scale_type;
    params.rotary_embedding_scale = input_params.rotary_embedding_scale;
    params.rotary_embedding_inv_freq_cache = input_params.rotary_embedding_inv_freq_cache;
    params.rotary_embedding_short_m_scale = input_params.rotary_embedding_short_m_scale;
    params.rotary_embedding_long_m_scale = input_params.rotary_embedding_long_m_scale;
    params.rotary_embedding_max_positions = input_params.rotary_embedding_max_positions;
    params.rotary_embedding_original_max_positions = input_params.rotary_embedding_original_max_positions;
    params.rotary_cogvlm_vision_start = input_params.rotary_cogvlm_vision_start;
    params.rotary_cogvlm_vision_length = input_params.rotary_cogvlm_vision_length;
    params.position_embedding_type = input_params.position_embedding_type;
    params.position_shift_enabled = input_params.position_shift_enabled;
    // Note: keep norm factor (sqrt(K_dim)) when adopting megatron T5 structure (may adjust)
    params.inv_sqrt_dh = 1.F / (sqrtf((float) params.hidden_size_per_head) * input_params.q_scaling);
    params.attn_logit_softcapping_scale = input_params.attn_logit_softcapping_scale;
    params.attn_logit_softcapping_inverse_scale = 1.0f / input_params.attn_logit_softcapping_scale;

    params.logn_scaling_ptr = input_params.logn_scaling_ptr;
    params.relative_attention_bias = reinterpret_cast<DataType const*>(input_params.relative_attention_bias);
    params.relative_attention_bias_stride = input_params.relative_attention_bias_stride;
    params.max_distance = input_params.max_distance;
    params.block_sparse_attention = input_params.block_sparse_attention;
    params.block_sparse_params = input_params.block_sparse_params;

    // Attention mask input.
    params.attention_mask = input_params.attention_mask;
    params.attention_mask_stride = input_params.attention_mask_stride;

    // The slope of linear position bias per head, e.g., ALiBi.
    if (input_params.linear_bias_slopes != nullptr)
    {
        params.linear_bias_slopes = reinterpret_cast<DataType const*>(input_params.linear_bias_slopes);
    }
    params.input_lengths = input_params.input_lengths;

    params.ia3_tasks = input_params.ia3_tasks;
    params.ia3_key_weights = reinterpret_cast<DataType const*>(input_params.ia3_key_weights);
    params.ia3_value_weights = reinterpret_cast<DataType const*>(input_params.ia3_value_weights);

    if (input_params.quant_option.hasStaticActivationScaling() || input_params.fp8_context_fmha)
    {
        // qkv_scale_out is nullptr currently (no scale).
        params.qkv_scale_quant_orig = input_params.qkv_scale_out;
        TLLM_CHECK_WITH_INFO(!input_params.fp8_context_fmha || input_params.attention_out_scale != nullptr,
            "attention output scale should be provided.");
        params.attention_out_scale_orig_quant = input_params.attention_out_scale;
    }

    params.multi_block_mode = input_params.multi_block_mode;
    if (input_params.multi_block_mode)
    {
        params.min_seq_len_tile = input_params.min_seq_len_tile;
        params.max_seq_len_tile = input_params.max_seq_len_tile;

        params.partial_out = reinterpret_cast<DataType*>(input_params.partial_out);
        params.partial_sum = input_params.partial_sum;
        params.partial_max = input_params.partial_max;

        params.block_counter = input_params.block_counter;
    }

    params.multi_processor_count = input_params.multi_processor_count;

    // cross attn
    params.memory_length_per_sample = input_params.memory_length_per_sample;

    params.mrope_position_deltas = input_params.mrope_position_deltas;
    sync_check_cuda_error(stream);

    masked_multihead_attention(params, input_params.kv_block_array, input_params.shift_k_cache_buffer, stream);
}

#define INSTANTIATE_MMHA_DISPATCH(T_MMHA, T)                                                                           \
    template void fusedQKV_masked_attention_dispatch(Multihead_attention_params<T_MMHA, false>&,                       \
        FusedQKVMaskedAttentionDispatchParams<T, KVLinearBuffer> const&, cudaStream_t stream);                         \
    template void fusedQKV_masked_attention_dispatch(Multihead_attention_params<T_MMHA, true>&,                        \
        FusedQKVMaskedAttentionDispatchParams<T, KVLinearBuffer> const&, cudaStream_t stream);                         \
    template void fusedQKV_masked_attention_dispatch(Multihead_attention_params<T_MMHA, false>&,                       \
        FusedQKVMaskedAttentionDispatchParams<T, KVBlockArray> const&, cudaStream_t stream);                           \
    template void fusedQKV_masked_attention_dispatch(Multihead_attention_params<T_MMHA, true>&,                        \
        FusedQKVMaskedAttentionDispatchParams<T, KVBlockArray> const&, cudaStream_t stream);
INSTANTIATE_MMHA_DISPATCH(float, float)
INSTANTIATE_MMHA_DISPATCH(uint16_t, half)
#ifdef ENABLE_BF16
INSTANTIATE_MMHA_DISPATCH(__nv_bfloat16, __nv_bfloat16)
#endif
#undef INSTANTIATE_MMHA_DISPATCH

int AttentionOp::getHeadSize(bool checkInit) const
{
    if (checkInit)
    {
        TLLM_CHECK_WITH_INFO(mHeadSize > 0, "Trying to read mHeadSize before it's been initialized");
    }
    return mHeadSize;
}

size_t AttentionOp::getWorkspaceSizeForContext(nvinfer1::DataType type, int32_t max_num_seq, int32_t input_seq_length,
    int32_t cross_kv_length, int32_t max_num_tokens) const noexcept
{
    int const local_hidden_units_qo = mNumAttnHeads * getHeadSize();
    int const local_hidden_units_kv = mNumAttnKVHeads * getHeadSize();

    auto const size = tensorrt_llm::runtime::BufferDataType(type).getSize();

    size_t context_workspace_size = 0;

    auto const batch_size = static_cast<size_t>(max_num_seq);
    auto const kv_seq_length = (isCrossAttention() ? cross_kv_length : input_seq_length);
    size_t const attention_mask_size = mEnableContextFMHA ? 0 : size * max_num_tokens * kv_seq_length;
    size_t const cu_seqlens_size = sizeof(int) * (batch_size + 1);
    size_t const rotary_inv_freq_size = sizeof(float) * batch_size * mRotaryEmbeddingDim / 2;

    size_t q_buf_2_size = 0;
    if (!mEnableContextFMHA)
    {
        // Unfused mha
        q_buf_2_size = size * batch_size * input_seq_length * local_hidden_units_qo;
    }
    else if (mFmhaDispatcher->isSeparateQAndKvInput())
    {
        // Paged context fmha
        q_buf_2_size = (mFP8ContextFMHA ? 1 : size) * max_num_tokens * local_hidden_units_qo;
    }

    size_t const k_buf_2_size = mEnableContextFMHA ? 0 : size * batch_size * kv_seq_length * local_hidden_units_kv;
    size_t const v_buf_2_size = mEnableContextFMHA ? 0 : size * batch_size * kv_seq_length * local_hidden_units_kv;
    size_t const qk_buf_size
        = mEnableContextFMHA ? 0 : size * batch_size * mNumHeads * input_seq_length * kv_seq_length;
    size_t const qkv_buf_2_size = mEnableContextFMHA ? 0 : size * max_num_tokens * local_hidden_units_qo;
    size_t const qk_buf_float_size
        = mEnableContextFMHA ? 0 : sizeof(float) * batch_size * mNumHeads * input_seq_length * kv_seq_length;
    size_t const fp8_qkv_buffer_size
        = mFP8ContextFMHA && mEnableContextFMHA && !mFmhaDispatcher->isSeparateQAndKvInput()
        ? max_num_tokens * size_t(local_hidden_units_qo + 2 * local_hidden_units_kv)
        : 0;
    size_t const padding_offset_size = mEnableContextFMHA ? 0 : sizeof(int) * max_num_tokens;
    size_t const encoder_padding_offset_size = mEnableContextFMHA ? 0 : sizeof(int) * max_num_tokens;
    // Each token holds (batch_idx, token_idx_in_seq) int2.
    size_t const tokens_info_size = sizeof(int2) * max_num_tokens;
    size_t const fmha_scheduler_counter = mEnableContextFMHA ? sizeof(uint32_t) : 0;
    size_t const fmha_bmm1_scale_size = mFP8ContextFMHA ? sizeof(float) * 2 : 0;
    size_t const fmha_bmm2_scale_size = mFP8ContextFMHA ? sizeof(float) : 0;

    // cp workspace size upper bound
    size_t const cpMaxPaddedSequenceLength = max_num_tokens + batch_size * (mCpSize - 1);
    size_t const cpWorkspaceSize = mCpSize == 1
        ? 0
        : (2 * size * cpMaxPaddedSequenceLength * getHeadSize() * (mNumHeads + 2 * mNumKVHeads) + cu_seqlens_size);

    int const NUM_BUFFERS = 20;
    size_t workspaces[NUM_BUFFERS];
    workspaces[0] = CUBLAS_WORKSPACE_SIZE;
    workspaces[1] = attention_mask_size;
    workspaces[2] = cu_seqlens_size; // cu_seqlen_q
    workspaces[3] = cu_seqlens_size; // cu_seqlen_kv
    workspaces[4] = cu_seqlens_size; // cu_mask_rows
    workspaces[5] = rotary_inv_freq_size;
    workspaces[6] = q_buf_2_size;
    workspaces[7] = k_buf_2_size;
    workspaces[8] = v_buf_2_size;
    workspaces[9] = qk_buf_size;
    workspaces[10] = qkv_buf_2_size;
    workspaces[11] = qk_buf_float_size;
    workspaces[12] = fp8_qkv_buffer_size;
    workspaces[13] = padding_offset_size;
    workspaces[14] = encoder_padding_offset_size;
    workspaces[15] = tokens_info_size;
    workspaces[16] = fmha_scheduler_counter;
    workspaces[17] = fmha_bmm1_scale_size;
    workspaces[18] = fmha_bmm2_scale_size;
    workspaces[19] = cpWorkspaceSize;
    context_workspace_size = tc::calculateTotalWorkspaceSize(workspaces, NUM_BUFFERS);

    return context_workspace_size;
}

size_t AttentionOp::getWorkspaceSizeForGeneration(nvinfer1::DataType type, int32_t max_num_seq,
    int32_t max_attention_window_size, int32_t max_num_tokens) const noexcept
{
    auto const size = tensorrt_llm::runtime::BufferDataType(type).getSize();
    int const batch_beam = max_num_seq;

    // Compute the workspace size for MLA.
    if (mIsMLAEnabled)
    {
        size_t flash_mla_workspace_size = 0;
        if (mUseGenFlashMLA)
        {
            int const FLASH_MLA_NUM_BUFFERS = 5;
            size_t flash_mla_workspaces[FLASH_MLA_NUM_BUFFERS];

            static constexpr int TileSchedulerMetaDataSize = 8;

            int s_q = mMLAParams.predicted_tokens_per_seq;

            int num_q_heads = mNumHeads / mCpSize;
            int num_kv_heads = mNumKVHeads;
            int head_size_v = mMLAParams.kv_lora_rank;

            int num_sm_parts = getFlashMlaNumSmParts(s_q, num_q_heads, num_kv_heads, head_size_v);

            // for mla  metadata
            flash_mla_workspaces[0] = sizeof(int) * (num_sm_parts * TileSchedulerMetaDataSize);
            flash_mla_workspaces[1] = sizeof(int) * (batch_beam + 1); // to check in MTP

            // for mla kernel
            flash_mla_workspaces[2] = sizeof(float) * (batch_beam * s_q * num_q_heads);            // softmax_lse
            flash_mla_workspaces[3]
                = sizeof(float) * ((batch_beam + num_sm_parts) * num_q_heads * s_q);               // softmax_lse_accum
            flash_mla_workspaces[4]
                = sizeof(float) * ((batch_beam + num_sm_parts) * num_q_heads * s_q * head_size_v); // out_accum
            flash_mla_workspace_size = tc::calculateTotalWorkspaceSize(flash_mla_workspaces, FLASH_MLA_NUM_BUFFERS);
        }

        size_t cu_seqlens_size = sizeof(int) * (max_num_seq + 1);
        size_t fmha_scheduler_counter = sizeof(uint32_t);
        size_t headDim = mMLAParams.kv_lora_rank + mMLAParams.qk_rope_head_dim;

        int const NUM_BUFFERS = 10;
        size_t workspaces[NUM_BUFFERS];
        workspaces[0] = cu_seqlens_size;                                                      // cu_q_len
        workspaces[1] = cu_seqlens_size;                                                      // cu_kv_len
        workspaces[2] = fmha_scheduler_counter;
        workspaces[3] = mFP8GenerationMLA ? sizeof(float) * 2 : 0;                            // mla_bmm1_scale_size
        workspaces[4] = mFP8GenerationMLA ? sizeof(float) : 0;                                // mla_bmm2_scale_size
        workspaces[5] = mFP8GenerationMLA ? max_num_tokens * size_t(mNumHeads * headDim) : 0; // quant q buffer
        // The multiCtasKvMode buffers. Each CTA at most handles 256 rows.
        // And the seqLenKv is split into at most mMultiProcessorCount tiles.
        workspaces[6] = size * 256 * mMultiProcessorCount * headDim;
        // The partialSum size.
        workspaces[7] = sizeof(float) * 256 * mMultiProcessorCount;
        // The partialMax size.
        workspaces[8] = sizeof(float) * 256 * mMultiProcessorCount;
        workspaces[9] = flash_mla_workspace_size;

        return tc::calculateTotalWorkspaceSize(workspaces, NUM_BUFFERS);
    }

    size_t generation_workspace_size = 0;

    int32_t const maxSeqLenTile
        = std::max(getMaxNumSeqLenTile(batch_beam), (int) tc::divUp(mMultiProcessorCount, mNumHeads));

    size_t const partial_out_size = size * batch_beam * mNumHeads * mHeadSize * maxSeqLenTile;
    size_t const partial_sum_size = sizeof(float) * batch_beam * mNumHeads * maxSeqLenTile;
    size_t const partial_max_size = sizeof(float) * batch_beam * mNumHeads * maxSeqLenTile;
    size_t const shift_k_cache_size = (!mPosShiftEnabled || isCrossAttention())
        ? 0
        : size * batch_beam * mNumHeads * mHeadSize * max_attention_window_size;
    size_t const cpMaxPaddedSequenceLength = (batch_beam + mCpSize - 1) / mCpSize * mCpSize;
    size_t const cpWorkspaceSize
        = mCpSize == 1 ? 0 : (2 * size * cpMaxPaddedSequenceLength * getHeadSize() * (mNumHeads + 2 * mNumKVHeads));

    int const NUM_BUFFERS = 5;
    size_t workspaces[NUM_BUFFERS];
    workspaces[0] = partial_out_size;
    workspaces[1] = partial_sum_size;
    workspaces[2] = partial_max_size;
    workspaces[3] = shift_k_cache_size;
    workspaces[4] = cpWorkspaceSize;
    generation_workspace_size = tc::calculateTotalWorkspaceSize(workspaces, NUM_BUFFERS);

    size_t xqa_workspace_size = 0;
    if (mEnableXQA)
    {
        int const XQA_NUM_BUFFERS = 7;
        size_t xqa_workspaces[XQA_NUM_BUFFERS];
        size_t const cu_seqlens_size = sizeof(int) * (batch_beam + 1);
        size_t const cu_kv_seqlens_size = sizeof(int) * (batch_beam + 1);
        size_t const rotary_inv_freq_size = sizeof(float) * batch_beam * mRotaryEmbeddingDim / 2;
        xqa_workspaces[0] = cu_seqlens_size;
        xqa_workspaces[1] = cu_kv_seqlens_size;
        xqa_workspaces[2] = rotary_inv_freq_size;
        // The tokensInfo.
        xqa_workspaces[3] = max_num_tokens * sizeof(int2);
        // Scales used for trtllm-gen kernels.
        xqa_workspaces[4] = sizeof(float) * 2;
        xqa_workspaces[5] = sizeof(float);
        xqa_workspaces[6] = mXqaDispatcher->getWorkspaceSize(max_num_tokens);
        xqa_workspace_size
            = tc::calculateTotalWorkspaceSize(xqa_workspaces, XQA_NUM_BUFFERS, mXqaDispatcher->getWorkspaceAlignment());
    }

    return std::max(generation_workspace_size, xqa_workspace_size);
}

int AttentionOp::getMaxNumSeqLenTile(int batch_beam_size) const
{
    if (mMultiBlockMode)
    {
        // And we allocate the buffer based on the maximum number of blocks per sequence (batch_beam_size = 1).
        // Assume we can only have 1 block (large block size like 1024) in SM, and we only want one wave of blocks.
        return tc::getEnvMmhaMultiblockDebug() ? std::max(kReservedMaxSeqLenTilePerSeq, getEnvMmhaBlocksPerSequence())
                                               : tc::divUp(mMultiProcessorCount, batch_beam_size * mNumHeads);
    }
    return 0;
}

template <typename T>
int AttentionOp::mlaGeneration(
    MlaParams<T>& params, EnqueueGenerationParams<T> const& generation_params, cudaStream_t stream)
{
    int const num_kv_heads = 1;
    int const head_size = mMLAParams.kv_lora_rank + mMLAParams.qk_rope_head_dim;
    int32_t const batch_beam = generation_params.beam_width * generation_params.num_requests;

    // The element size of the KV cache.
    auto const elemSize = mKVCacheQuantMode.hasFp8KvCache() ? sizeof(__nv_fp8_e4m3) : sizeof(T);
    auto const sizePerToken = num_kv_heads * head_size * elemSize;
    params.cache_type = (mKVCacheQuantMode.hasFp8KvCache() ? KvCacheDataType::FP8 : KvCacheDataType::BASE);

    auto kv_cache_buffer = KVBlockArray(batch_beam, generation_params.max_blocks_per_sequence, mTokensPerBlock,
        sizePerToken, generation_params.cyclic_attention_window_size,
        generation_params.max_cyclic_attention_window_size, generation_params.sink_token_length,
        generation_params.can_use_one_more_block, generation_params.host_primary_pool_pointer,
        generation_params.host_secondary_pool_pointer, generation_params.block_offsets);

    // Workspace pointer shift
    int8_t* workspace_byte_ptr = reinterpret_cast<int8_t*>(params.workspace);
    size_t offset = 0;

    size_t const cu_seqlens_size = sizeof(int) * (params.batch_size + 1);
    size_t const fmha_scheduler_counter = sizeof(uint32_t);
    size_t const mla_bmm1_scale_size = mFP8GenerationMLA ? sizeof(float) * 2 : 0;
    size_t const mla_bmm2_scale_size = mFP8GenerationMLA ? sizeof(float) : 0;
    size_t const quant_q_buffer_size = mFP8GenerationMLA
        ? params.acc_q_len * size_t(mNumHeads * (mMLAParams.kv_lora_rank + mMLAParams.qk_rope_head_dim))
        : 0;
    int* cu_q_seqlens = reinterpret_cast<int*>(nextWorkspacePtr(workspace_byte_ptr, offset, cu_seqlens_size));
    int* cu_kv_seqlens = reinterpret_cast<int*>(nextWorkspacePtr(workspace_byte_ptr, offset, cu_seqlens_size));
    uint32_t* fmha_tile_counter_ptr
        = reinterpret_cast<uint32_t*>(nextWorkspacePtr(workspace_byte_ptr, offset, fmha_scheduler_counter));
    float* mla_bmm1_scale_ptr
        = reinterpret_cast<float*>(nextWorkspacePtr(workspace_byte_ptr, offset, mla_bmm1_scale_size));
    float* mla_bmm2_scale_ptr
        = reinterpret_cast<float*>(nextWorkspacePtr(workspace_byte_ptr, offset, mla_bmm2_scale_size));
    void* quant_q_buffer_ptr
        = reinterpret_cast<__nv_fp8_e4m3*>(nextWorkspacePtr(workspace_byte_ptr, offset, quant_q_buffer_size));
    void* scratch_ptr = nextWorkspacePtr(workspace_byte_ptr, offset);

    params.seqQOffset = cu_q_seqlens;
    params.cu_kv_seqlens = cu_kv_seqlens;
    params.fmha_tile_counter = fmha_tile_counter_ptr;
    params.bmm1_scale = mla_bmm1_scale_ptr;
    params.bmm2_scale = mla_bmm2_scale_ptr;
    params.quant_attention_input_buf = quant_q_buffer_ptr;

    params.quant_scale_o = generation_params.attention_output_orig_quant;
    params.quant_scale_q = generation_params.kv_scale_orig_quant;
    params.quant_scale_kv = generation_params.kv_scale_orig_quant;
    params.dequant_scale_q = generation_params.kv_scale_quant_orig;
    params.dequant_scale_kv = generation_params.kv_scale_quant_orig;
    params.host_bmm1_scale
        = 1 / (mQScaling * sqrt((float) (mMLAParams.qk_nope_head_dim + mMLAParams.qk_rope_head_dim)));

    invokeMLARopeGeneration<T>(params, kv_cache_buffer, stream);
    sync_check_cuda_error(stream);

    if (generation_params.runtime_perf_knobs)
    {
        int64_t multi_block_mode_val = generation_params.runtime_perf_knobs[0];
        mMultiBlockMode = multi_block_mode_val == 1;
        int64_t enable_context_fmha_fp32_acc_val = generation_params.runtime_perf_knobs[1];
        mFMHAForceFP32Acc = mFMHAForceFP32Acc || enable_context_fmha_fp32_acc_val == 1;
    }

    if (common::getEnvForceDeterministicAttention())
    {
        mMultiBlockMode = false;
    }

    if (mUseTllmGen)
    {
        TLLM_CHECK_WITH_INFO(mTllmGenFMHARunner.get(), "mTllmGenFMHARunner not initialized.");
        TllmGenFmhaRunnerParams tllmRunnerParams;
        memset(&tllmRunnerParams, 0, sizeof(tllmRunnerParams));

        // Parameters to select kernels.
        tllmRunnerParams.mMaskType = TrtllmGenAttentionMaskType::Dense;
        tllmRunnerParams.mKernelType = FmhaKernelType::Generation;
        tllmRunnerParams.mMultiCtasKvMode = mMultiBlockMode;
        // Note that the tileScheduler and multiCtasKvMode will be automatically tuned when using multi_block mode.
        // Otherwise, always enable the persistent scheduler for better performance.
        tllmRunnerParams.mTileScheduler = mMultiBlockMode ? TileScheduler::Static : TileScheduler::Persistent;

        // Q buffer.
        tllmRunnerParams.qPtr = mFP8GenerationMLA ? reinterpret_cast<void const*>(params.quant_attention_input_buf)
                                                  : reinterpret_cast<void const*>(params.attention_input_buf);

        // KV buffer
        // Paged KV
        tllmRunnerParams.mQkvLayout = QkvLayout::PagedKv;
        tllmRunnerParams.kvPtr = kv_cache_buffer.mPrimaryPoolPtr;
        tllmRunnerParams.kvPageIdxPtr = reinterpret_cast<KVCacheIndex::UnderlyingType const*>(kv_cache_buffer.data);
        tllmRunnerParams.mMaxNumPagesPerSeqKv = kv_cache_buffer.mMaxBlocksPerSeq;
        tllmRunnerParams.mNumTokensPerPage = kv_cache_buffer.mTokensPerBlock;

        // The partial buffers' pointers when the multiCtasKv mode is enabled.
        tllmRunnerParams.multiCtasKvCounterPtr = generation_params.semaphores;
        tllmRunnerParams.multiCtasKvScratchPtr = scratch_ptr;

        // The sequence lengths for K/V.
        tllmRunnerParams.seqLensKvPtr = params.cache_seq_lens;

        tllmRunnerParams.oPtr = reinterpret_cast<void*>(params.context_buf);
        tllmRunnerParams.oSfPtr = generation_params.context_buf_sf;

        // MLA uses different head dimensions for Qk and V.
        tllmRunnerParams.mHeadDimQk = mMLAParams.kv_lora_rank + mMLAParams.qk_rope_head_dim;
        tllmRunnerParams.mHeadDimV = mMLAParams.kv_lora_rank;

        auto const num_q_heads = mNumAttnHeads;
        tllmRunnerParams.mNumHeadsQ = num_q_heads;
        tllmRunnerParams.mNumHeadsKv = num_kv_heads;
        tllmRunnerParams.mNumHeadsQPerKv = num_q_heads / num_kv_heads;

        tllmRunnerParams.mBatchSize = batch_beam;
        // It is used to construct contiguous kv cache TMA descriptors.
        tllmRunnerParams.mMaxSeqLenCacheKv = generation_params.max_attention_window_size;
        // This should be set to numDraftTokens + 1.
        tllmRunnerParams.mMaxSeqLenQ = params.acc_q_len / batch_beam;
        tllmRunnerParams.mMaxSeqLenKv
            = std::min(generation_params.cyclic_attention_window_size, generation_params.max_past_kv_length);
        tllmRunnerParams.mSumOfSeqLensQ = int(batch_beam * tllmRunnerParams.mMaxSeqLenQ);
        // Not used in the generation kernels as contiguous_kv or paged_kv layouts are used.
        tllmRunnerParams.mSumOfSeqLensKv = int(batch_beam * tllmRunnerParams.mMaxSeqLenKv);
        tllmRunnerParams.mScaleQ = mQScaling * sqrt((float) (mMLAParams.qk_nope_head_dim + mMLAParams.qk_rope_head_dim))
            / sqrtf((float) (mMLAParams.kv_lora_rank + mMLAParams.qk_rope_head_dim));

        // The kv cache should be based on the maximum headDim of K and V due to paddings.
        int maxHeadDimKv = std::max(tllmRunnerParams.mHeadDimQk, tllmRunnerParams.mHeadDimV);
        tllmRunnerParams.mNumPagesInMemPool = mTllmGenFMHARunner->getTotalDeviceMemory()
            / (tllmRunnerParams.mNumHeadsKv * tllmRunnerParams.mNumTokensPerPage * maxHeadDimKv * elemSize);

        tllmRunnerParams.mMultiProcessorCount = mMultiProcessorCount;
        tllmRunnerParams.stream = stream;
        tllmRunnerParams.mSfStartTokenIdx = generation_params.start_token_idx_sf;

        // Scales for quantization
        if (mFP8GenerationMLA)
        {
            static constexpr int bmm1_scale_offset = 1;
            tllmRunnerParams.outputScalePtr = reinterpret_cast<float const*>(params.bmm2_scale);
            tllmRunnerParams.scaleSoftmaxLog2Ptr
                = reinterpret_cast<float const*>(params.bmm1_scale) + bmm1_scale_offset;
        }

        mTllmGenFMHARunner->run(tllmRunnerParams);
        sync_check_cuda_error(stream);
    }
    else if (mUseGenFlashMLA)
    {
        static constexpr int block_size_n = 64;
        static constexpr int fixed_overhead_num_blocks = 5;
        static constexpr int TileSchedulerMetaDataSize = 8;

        int const num_q_heads = mNumHeads / mCpSize;
        int const ngroups = num_q_heads / num_kv_heads;

        int const s_q = params.acc_q_len / batch_beam;
        assert(s_q == mMLAParams.predicted_tokens_per_seq);
        int const head_size_v = mMLAParams.kv_lora_rank;
        int const num_sm_parts = getFlashMlaNumSmParts(s_q, num_q_heads, num_kv_heads, head_size_v);

        size_t const num_splits_size = sizeof(int) * (batch_beam + 1);
        size_t const tile_scheduler_metadata_size = sizeof(int) * (num_sm_parts * TileSchedulerMetaDataSize);
        size_t const softmax_lse_size = sizeof(float) * (batch_beam * s_q * num_q_heads * num_kv_heads); // softmax_lse
        size_t const softmax_lse_accum_size = sizeof(float) * ((batch_beam + num_sm_parts) * num_q_heads * s_q);
        size_t const out_accum_size = sizeof(float) * ((batch_beam + num_sm_parts) * num_q_heads * s_q * head_size_v);

        int* tile_scheduler_metadata_ptr
            = reinterpret_cast<int*>(nextWorkspacePtr(workspace_byte_ptr, offset, tile_scheduler_metadata_size));
        int* num_splits_ptr = reinterpret_cast<int*>(nextWorkspacePtr(workspace_byte_ptr, offset, num_splits_size));
        float* softmax_lse_ptr
            = reinterpret_cast<float*>(nextWorkspacePtr(workspace_byte_ptr, offset, softmax_lse_size));
        float* softmax_lse_accum_ptr
            = reinterpret_cast<float*>(nextWorkspacePtr(workspace_byte_ptr, offset, softmax_lse_accum_size));
        float* out_accum_ptr = reinterpret_cast<float*>(nextWorkspacePtr(workspace_byte_ptr, offset, out_accum_size));

        // prepare metadata
        Mla_metadata_params mlaMetaDataParams = {};
        mlaMetaDataParams.seqlens_k_ptr = const_cast<int*>(params.cache_seq_lens);
        mlaMetaDataParams.tile_scheduler_metadata_ptr = tile_scheduler_metadata_ptr;
        mlaMetaDataParams.num_splits_ptr = num_splits_ptr;
        mlaMetaDataParams.batch_size = batch_beam;
        mlaMetaDataParams.block_size_n = block_size_n;
        mlaMetaDataParams.fixed_overhead_num_blocks = fixed_overhead_num_blocks;
        mlaMetaDataParams.num_sm_parts = num_sm_parts;

        // metadata should only be init once per iter, to fix later
        get_mla_metadata_func(mlaMetaDataParams, stream);

        Flash_fwd_mla_params flashMlaParams{};
        flashMlaParams.b = batch_beam;
        flashMlaParams.seqlen_q = ngroups * s_q;
        flashMlaParams.cu_seqlens_k = const_cast<int*>(params.cache_seq_lens);
        flashMlaParams.h = 1;
        flashMlaParams.h_h_k_ratio = 1;

        float softmax_scale
            = 1.0f / (mQScaling * sqrtf((mMLAParams.qk_nope_head_dim + mMLAParams.qk_rope_head_dim) * 1.0f));

        flashMlaParams.ngroups = ngroups;
        flashMlaParams.is_causal = !(s_q == 1);
        flashMlaParams.d = head_size;
        flashMlaParams.d_v = head_size_v;
        flashMlaParams.scale_softmax = softmax_scale;
        flashMlaParams.scale_softmax_log2 = float(softmax_scale * M_LOG2E);

        flashMlaParams.q_ptr = mFP8GenerationMLA
            ? const_cast<void*>(reinterpret_cast<void const*>(params.quant_attention_input_buf))
            : const_cast<void*>(reinterpret_cast<void const*>(params.attention_input_buf));
        flashMlaParams.k_ptr = kv_cache_buffer.mPrimaryPoolPtr;
        flashMlaParams.v_ptr = flashMlaParams.k_ptr;
        flashMlaParams.o_ptr = reinterpret_cast<void*>(params.context_buf);
        flashMlaParams.softmax_lse_ptr = softmax_lse_ptr;

        // since head_num_kv = 1
        flashMlaParams.q_batch_stride = head_size * params.head_num * s_q;
        flashMlaParams.k_batch_stride = mTokensPerBlock * num_kv_heads * head_size * mMLAParams.num_layers;
        flashMlaParams.o_batch_stride = s_q * num_q_heads * head_size_v;
        flashMlaParams.q_row_stride = head_size;
        flashMlaParams.k_row_stride = head_size;
        flashMlaParams.o_row_stride = head_size_v;
        flashMlaParams.q_head_stride = head_size;
        flashMlaParams.k_head_stride = head_size;
        flashMlaParams.o_head_stride = head_size_v;

        flashMlaParams.v_batch_stride = flashMlaParams.k_batch_stride;
        flashMlaParams.v_row_stride = flashMlaParams.k_row_stride;
        flashMlaParams.v_head_stride = flashMlaParams.k_head_stride;

        flashMlaParams.block_table = const_cast<int*>(params.block_ids_per_seq);
        flashMlaParams.block_table_batch_stride = generation_params.max_blocks_per_sequence;
        flashMlaParams.page_block_size = mTokensPerBlock;

        flashMlaParams.descale_q_ptr = const_cast<float*>(params.dequant_scale_q);
        flashMlaParams.descale_k_ptr = const_cast<float*>(params.dequant_scale_kv);

        flashMlaParams.tile_scheduler_metadata_ptr = tile_scheduler_metadata_ptr;
        flashMlaParams.num_sm_parts = num_sm_parts;
        flashMlaParams.num_splits_ptr = num_splits_ptr;

        flashMlaParams.softmax_lseaccum_ptr = softmax_lse_accum_ptr;
        flashMlaParams.oaccum_ptr = out_accum_ptr;

        if constexpr (std::is_same<T, half>::value)
        {
            if (mFP8GenerationMLA)
            {
                TLLM_THROW("FP8 KV cache MLA is only supported for bf16 output");
            }
            else
            {
                run_mha_fwd_splitkv_mla<cutlass::half_t, cutlass::half_t, 576>(flashMlaParams, stream);
            }
        }
        else if constexpr (std::is_same<T, __nv_bfloat16>::value)
        {
            if (mFP8GenerationMLA)
            {
                run_mha_fwd_splitkv_mla<cutlass::float_e4m3_t, cutlass::bfloat16_t, 576>(flashMlaParams, stream);
            }
            else
            {
                run_mha_fwd_splitkv_mla<cutlass::bfloat16_t, cutlass::bfloat16_t, 576>(flashMlaParams, stream);
            }
        }
        else
        {
            TLLM_THROW("Unsupported data type for FlashMLA");
        }
    }
    else
    {
        MHARunnerParams fmhaParams{};
        fmhaParams.b = batch_beam;
        fmhaParams.qSeqLen = params.head_num;
        fmhaParams.kvSeqLen = generation_params.max_past_kv_length;
        // Disable sliding window attention when it is not needed.
        fmhaParams.slidingWindowSize = generation_params.cyclic_attention_window_size;
        fmhaParams.totalQSeqLen = batch_beam * params.head_num;
        // TODO: set it correctly for contiguous kv buffer (cross-attention).
        // fmhaParams.totalKvSeqLen = params.num_tokens;
        // Device buffer pointers.
        // fmhaParams.qkvPtr = reinterpret_cast<void const*>(params.attention_input);
        fmhaParams.qPtr = mFP8GenerationMLA ? reinterpret_cast<void const*>(params.quant_attention_input_buf)
                                            : reinterpret_cast<void const*>(params.attention_input_buf);
        // TODO: add contiguous kv buffer (cross-attention).
        fmhaParams.kvPtr = nullptr;

        fmhaParams.outputPtr = reinterpret_cast<void*>(params.context_buf);

        // fmhaParams.packedMaskPtr = params.fmha_custom_mask;
        fmhaParams.pagedKvCache = kv_cache_buffer;
        fmhaParams.cuQSeqLenPtr = cu_q_seqlens;
        fmhaParams.kvSeqLenPtr = params.cache_seq_lens;
        fmhaParams.cuKvSeqLenPtr = cu_kv_seqlens;
        fmhaParams.cuMaskRowsPtr = nullptr; // mla not support custorm mask right now
        fmhaParams.tileCounterPtr = fmha_tile_counter_ptr;
        fmhaParams.scaleBmm1Ptr = reinterpret_cast<float const*>(params.bmm1_scale);
        fmhaParams.scaleBmm2Ptr = reinterpret_cast<float const*>(params.bmm2_scale);
        fmhaParams.stream = stream;
        fmhaParams.forceFp32Acc = mFMHAForceFP32Acc;

        // Run the fmha kernel
        mDecoderFMHARunner->run(fmhaParams);
    }

    sync_check_cuda_error(stream);
    return 0;
}

#define MLA_FUNC_DEFINE(T)                                                                                             \
    template int AttentionOp::mlaGeneration<T>(                                                                        \
        MlaParams<T> & params, EnqueueGenerationParams<T> const& generation_params, cudaStream_t stream);

MLA_FUNC_DEFINE(float)
MLA_FUNC_DEFINE(half)
#ifdef ENABLE_BF16
MLA_FUNC_DEFINE(__nv_bfloat16)
#endif

template <typename T, typename KVCacheBuffer>
int AttentionOp::enqueueContext(EnqueueContextParams<T> const& params, cudaStream_t stream)
{
    int const headSize = getHeadSize();

    int const local_hidden_units_qo = mNumHeads * headSize;
    int const local_hidden_units_kv = mNumAttnKVHeads * headSize;
    PositionEmbeddingType const position_embedding_type = mPositionEmbeddingType;
    float const q_scaling = mQScaling;

    KVCacheBuffer kv_cache_buffer;
    auto const elemSize = mKVCacheQuantMode.hasKvCacheQuant() ? sizeof(int8_t) : sizeof(T);
    auto sizePerToken = mNumAttnKVHeads * headSize * elemSize;
    if (useKVCache())
    {
        if constexpr (std::is_same_v<KVCacheBuffer, KVBlockArray>)
        {
            kv_cache_buffer = KVBlockArray(params.batch_size, params.max_blocks_per_sequence, mTokensPerBlock,
                sizePerToken, params.cyclic_attention_window_size, params.max_cyclic_attention_window_size,
                params.sink_token_length, params.can_use_one_more_block, params.host_primary_pool_pointer,
                params.host_secondary_pool_pointer, params.block_offsets);
        }
        else if constexpr (std::is_same_v<KVCacheBuffer, KVLinearBuffer>)
        {
            using BufferDataType = typename KVCacheBuffer::DataType;
            kv_cache_buffer = KVLinearBuffer(params.batch_size,
                isCrossAttention() ? params.cross_kv_length : params.max_attention_window_size, sizePerToken,
                params.cyclic_attention_window_size, params.sink_token_length, false,
                reinterpret_cast<BufferDataType*>(params.key_value_cache));
        }
    }

    auto cublasHandle = mCublasWrapper->getCublasHandle();
    TLLM_CUDA_CHECK(cublasSetStream(cublasHandle, stream));
    mCublasWrapper->setStream(stream);
    mCublasWrapper->setWorkspace(params.workspace);
    if constexpr (std::is_same_v<T, half>)
    {
        mCublasWrapper->setFP16GemmConfig();
    }
    else if constexpr (std::is_same_v<T, float>)
    {
        mCublasWrapper->setFP32GemmConfig();
    }
#ifdef ENABLE_BF16
    else if constexpr (std::is_same_v<T, __nv_bfloat16>)
    {
        mCublasWrapper->setBF16GemmConfig();
    }
#endif

    size_t const kv_seq_length = (isCrossAttention() ? params.cross_kv_length : params.input_seq_length);
    size_t const attention_mask_size
        = mEnableContextFMHA ? 0 : sizeof(T) * params.batch_size * params.input_seq_length * kv_seq_length;
    size_t const cu_seqlens_size = sizeof(int) * (params.batch_size + 1);
    size_t const rotary_inv_freq_size = sizeof(float) * params.batch_size * mRotaryEmbeddingDim / 2;
    size_t q_buf_2_size = 0;
    if (!mEnableContextFMHA)
    {
        // Unfused mha
        q_buf_2_size = sizeof(T) * params.batch_size * params.input_seq_length * local_hidden_units_qo;
    }
    else if (mFmhaDispatcher->isSeparateQAndKvInput())
    {
        // Paged context fmha
        q_buf_2_size = (mFP8ContextFMHA ? 1 : sizeof(T)) * params.num_tokens * local_hidden_units_qo;
    }

    size_t const k_buf_2_size
        = mEnableContextFMHA ? 0 : sizeof(T) * params.batch_size * kv_seq_length * local_hidden_units_kv;
    size_t const v_buf_2_size
        = mEnableContextFMHA ? 0 : sizeof(T) * params.batch_size * kv_seq_length * local_hidden_units_kv;
    size_t const qk_buf_size
        = mEnableContextFMHA ? 0 : sizeof(T) * params.batch_size * mNumHeads * params.input_seq_length * kv_seq_length;
    size_t const qkv_buf_2_size
        = mEnableContextFMHA ? 0 : sizeof(T) * params.batch_size * params.input_seq_length * local_hidden_units_qo;
    size_t const qk_buf_float_size = mEnableContextFMHA
        ? 0
        : sizeof(float) * params.batch_size * mNumHeads * params.input_seq_length * kv_seq_length;
    size_t const fp8_qkv_buffer_size
        = mEnableContextFMHA && mFP8ContextFMHA && !mFmhaDispatcher->isSeparateQAndKvInput()
        ? params.num_tokens * (local_hidden_units_qo + 2 * local_hidden_units_kv)
        : 0;
    size_t const padding_offset_size
        = mEnableContextFMHA ? 0 : sizeof(int) * params.batch_size * params.input_seq_length;
    size_t const encoder_padding_offset_size
        = mEnableContextFMHA ? 0 : sizeof(int) * params.batch_size * params.cross_kv_length;
    // Each token holds (batch_idx, token_idx_in_seq) int2.
    size_t const tokens_info_size = sizeof(int2) * params.num_tokens;
    size_t const fmha_scheduler_counter = mEnableContextFMHA ? sizeof(uint32_t) : 0;
    size_t const fmha_bmm1_scale_size = mFP8ContextFMHA ? sizeof(float) * 2 : 0;
    size_t const fmha_bmm2_scale_size = mFP8ContextFMHA ? sizeof(float) : 0;

    // cp workspace size upper bound
    size_t const cpMaxPadedSequenceLength = params.num_tokens + params.batch_size * (mCpSize - 1);
    size_t const cpWorkspaceSize
        = mCpSize == 1 ? 0 : 2 * sizeof(T) * cpMaxPadedSequenceLength * getHeadSize() * (mNumHeads + 2 * mNumKVHeads);

    bool const is_qk_buf_float_ = true;

    // Workspace pointer shift
    int8_t* workspace_byte_ptr = reinterpret_cast<int8_t*>(params.workspace);
    size_t offset = CUBLAS_WORKSPACE_SIZE;

    T* attention_mask = reinterpret_cast<T*>(nextWorkspacePtr(workspace_byte_ptr, offset, attention_mask_size));
    int* cu_q_seqlens = reinterpret_cast<int*>(nextWorkspacePtr(workspace_byte_ptr, offset, cu_seqlens_size));
    int* cu_kv_seqlens = reinterpret_cast<int*>(nextWorkspacePtr(workspace_byte_ptr, offset, cu_seqlens_size));
    int* cu_mask_rows = reinterpret_cast<int*>(nextWorkspacePtr(workspace_byte_ptr, offset, cu_seqlens_size));
    float* rotary_inv_freq_buf
        = reinterpret_cast<float*>(nextWorkspacePtr(workspace_byte_ptr, offset, rotary_inv_freq_size));
    T* q_buf_2_ = reinterpret_cast<T*>(nextWorkspacePtr(workspace_byte_ptr, offset, q_buf_2_size));
    T* k_buf_2_ = reinterpret_cast<T*>(nextWorkspacePtr(workspace_byte_ptr, offset, k_buf_2_size));
    T* v_buf_2_ = reinterpret_cast<T*>(nextWorkspacePtr(workspace_byte_ptr, offset, v_buf_2_size));
    T* qk_buf_ = reinterpret_cast<T*>(nextWorkspacePtr(workspace_byte_ptr, offset, qk_buf_size));
    T* qkv_buf_2_ = reinterpret_cast<T*>(nextWorkspacePtr(workspace_byte_ptr, offset, qkv_buf_2_size));
    float* qk_buf_float_ = reinterpret_cast<float*>(nextWorkspacePtr(workspace_byte_ptr, offset, qk_buf_float_size));
    __nv_fp8_e4m3* fp8_qkv_buffer
        = reinterpret_cast<__nv_fp8_e4m3*>(nextWorkspacePtr(workspace_byte_ptr, offset, fp8_qkv_buffer_size));
    int* padding_offset = mEnableContextFMHA
        ? nullptr
        : reinterpret_cast<int*>(nextWorkspacePtr(workspace_byte_ptr, offset, padding_offset_size));
    int* encoder_padding_offset = (mEnableContextFMHA && !isCrossAttention())
        ? nullptr
        : reinterpret_cast<int*>(nextWorkspacePtr(workspace_byte_ptr, offset, encoder_padding_offset_size));
    int2* tokens_info = reinterpret_cast<int2*>(nextWorkspacePtr(workspace_byte_ptr, offset, tokens_info_size));
    uint32_t* fmha_tile_counter_ptr
        = reinterpret_cast<uint32_t*>(nextWorkspacePtr(workspace_byte_ptr, offset, fmha_scheduler_counter));
    float* fmha_bmm1_scale_ptr
        = reinterpret_cast<float*>(nextWorkspacePtr(workspace_byte_ptr, offset, fmha_bmm1_scale_size));
    float* fmha_bmm2_scale_ptr
        = reinterpret_cast<float*>(nextWorkspacePtr(workspace_byte_ptr, offset, fmha_bmm2_scale_size));

    T* gatherInBuffer = reinterpret_cast<T*>(nextWorkspacePtr(workspace_byte_ptr, offset, cpWorkspaceSize));
    T* gatherOutBuffer = gatherInBuffer + cpMaxPadedSequenceLength * getHeadSize() * (mNumHeads + 2 * mNumKVHeads);
    int* cu_cp_partial_seqlens = reinterpret_cast<int*>(
        gatherOutBuffer + cpMaxPadedSequenceLength * getHeadSize() * (mNumHeads + 2 * mNumKVHeads));

    // build attention_mask, cu_seqlens, and padding_offset tensors
    // Note: self attn and cross attn should use different params
    // cross attn's seqlen info is from encoder input lengths, not decoder input lengths!
    // moreover, attn mask for cross attn should be set separately (see below)
    BuildDecoderInfoParams<T> decoder_params{};
    decoder_params.seqQOffsets = cu_q_seqlens;
    decoder_params.seqKVOffsets = cu_kv_seqlens;
    decoder_params.seqCpPartialOffsets = cu_cp_partial_seqlens;
    decoder_params.cpSize = mCpSize;
    decoder_params.packedMaskRowOffsets = cu_mask_rows;
    decoder_params.paddingOffsets = padding_offset;
    decoder_params.tokensInfo = tokens_info;
    decoder_params.encoderPaddingOffsets
        = isCrossAttention() ? encoder_padding_offset : nullptr; // cross attention takes offsets from encoder inputs
    decoder_params.attentionMask = isCrossAttention() ? nullptr : attention_mask; // manually set for unfused cross attn
    // Fixed sequence length offset if not removing the padding (cu_q_seqlens[i] = i * seq_length).
    decoder_params.seqQLengths = params.context_lengths;
    decoder_params.seqKVLengths = isCrossAttention() ? params.encoder_input_lengths : params.sequence_lengths;
    decoder_params.batchSize = params.batch_size;
    decoder_params.maxQSeqLength = params.input_seq_length;
    decoder_params.maxEncoderQSeqLength
        = isCrossAttention() ? params.cross_kv_length : 0; // cross attention uses encoder seq length
    decoder_params.attentionWindowSize = params.cyclic_attention_window_size;
    decoder_params.sinkTokenLength = params.sink_token_length;
    decoder_params.numTokens = params.num_tokens;
    decoder_params.removePadding = mRemovePadding;
    decoder_params.attentionMaskType = mMaskType;
    decoder_params.blockSparseParams = mBlockSparseParams;
    decoder_params.fmhaTileCounter = fmha_tile_counter_ptr;
    decoder_params.quantScaleO = params.attention_output_orig_quant;
    decoder_params.dequantScaleQ = params.kv_scale_quant_orig;
    decoder_params.dequantScaleKv = params.kv_scale_quant_orig;
    decoder_params.fmhaHostBmm1Scale = 1.0f / (sqrtf(getHeadSize() * 1.0f) * q_scaling);
    decoder_params.fmhaBmm1Scale = fmha_bmm1_scale_ptr;
    decoder_params.fmhaBmm2Scale = fmha_bmm2_scale_ptr;
    // Rotary embedding inv_freq buffer.
    decoder_params.rotaryEmbeddingScale = mRotaryEmbeddingScale;
    decoder_params.rotaryEmbeddingBase = mRotaryEmbeddingBase;
    decoder_params.rotaryEmbeddingDim = mRotaryEmbeddingDim;
    decoder_params.rotaryScalingType = mRotaryEmbeddingScaleType;
    // The inv freq might be updated during runtime with dynamic scaling type.
    decoder_params.rotaryEmbeddingInvFreq = rotary_inv_freq_buf;
    // This is pre-computed when building the engines.
    decoder_params.rotaryEmbeddingInvFreqCache = params.rotary_inv_freq;
    decoder_params.rotaryEmbeddingMaxPositions = mRotaryEmbeddingMaxPositions;

    invokeBuildDecoderInfo(decoder_params, stream);
    sync_check_cuda_error(stream);

    // In cross attention context phase, the attention mask should be a matrix of all ones.
    // We reassign attention_mask to override what previous invokeBuildDecoderInfo() does
    // also, invokeBuildDecoderInfo can only handle square mask, not cross B x q_len x kv_len mask
    // TODO: put this logic in the kernel above. currently not much concern because q_len is mostly = 1
    if (isUnfusedCrossAttention())
    {
        {
            std::vector<T> h_attention_mask(params.batch_size * params.input_seq_length * params.cross_kv_length, 1.);
            std::vector<int32_t> h_encoder_input_lengths(params.batch_size);
            tensorrt_llm::common::cudaMemcpyAsyncSanitized(h_encoder_input_lengths.data(), params.encoder_input_lengths,
                sizeof(int32_t) * params.batch_size, cudaMemcpyDeviceToHost, stream);
            sync_check_cuda_error(stream);

            for (int bi = 0; bi < params.batch_size; bi++)
            {
                int b_offset = bi * params.input_seq_length * params.cross_kv_length;
                for (int qi = 0; qi < params.input_seq_length; qi++)
                {
                    int q_offset = b_offset + qi * params.cross_kv_length;
                    if (h_encoder_input_lengths[bi] < params.cross_kv_length)
                    {
                        std::fill(h_attention_mask.begin() + q_offset + h_encoder_input_lengths[bi],
                            h_attention_mask.begin() + q_offset + params.cross_kv_length, 0.f);
                    }
                }
            }
            cudaMemcpyAsync(attention_mask, h_attention_mask.data(),
                sizeof(T) * params.batch_size * params.cross_kv_length * params.input_seq_length,
                cudaMemcpyHostToDevice, stream);
            sync_check_cuda_error(stream);
        }
    }

    // FIXME: a temporary solution to make sure the padding part is 0.
    if (!mRemovePadding)
    {
        cudaMemsetAsync(params.context_buf, 0, params.num_tokens * local_hidden_units_qo * sizeof(T), stream);
        sync_check_cuda_error(stream);
    }

    KvCacheDataType const cache_type = mKVCacheQuantMode.hasInt8KvCache()
        ? KvCacheDataType::INT8
        : (mKVCacheQuantMode.hasFp8KvCache() ? KvCacheDataType::FP8 : KvCacheDataType::BASE);

    cudaDataType_t const gemm_data_type = tc::CudaDataType<T>::value;
    int const attention_seq_len_1 = params.input_seq_length;                                               // q length
    int const attention_seq_len_2 = isCrossAttention() ? params.cross_kv_length : params.input_seq_length; // kv length

    // If the model has relative attentiona bias, q scaling should be applied in QK gemm stage and use 1 in
    // softamax stage (because to get softmax[scale(Q*K) + rel pos bias] here, q_scaling can't be applied during
    // softmax phase by qk_scale); otherwise, use 1 in gemm stage and apply scaling in softmax stage
    float const qk_scale
        = 1.0f / (sqrtf(getHeadSize() * 1.0f) * q_scaling); // q_scaling in denominator. by default q_scaling =1.0f
    float const qk_scale_gemm = isRelativePosition() ? qk_scale : 1.0f;
    T const qk_scale_softmax = static_cast<T>(isRelativePosition() ? 1.0f : qk_scale);

    // in context phase, currently FMHA runner has two restrictions:
    // 1. only apply to self attention. If want fused multi-head cross attention, FMHCA kernels and runner is needed
    // 2. doesn't apply to MHA with relative attention bias, i.e. softmax(QK + bias) * V
    // We update mEnableContextFMHA in constructor to check these conditions
    if (mEnableContextFMHA)
    {
        // do all-to-all for params.attention_input, need to split on kv head
        // [token_num // cp_size, kv_heads, head_size] -> [token_num, kv_heads // cp_size, head_size]
        T* attention_input = const_cast<T*>(params.attention_input);
        if (mCpSize > 1 && mAttnTpSize > 1 && mAttnCpSize == 1)
        {
            this->template ulyssesContextPreprocess<T>(
                attention_input, gatherInBuffer, gatherOutBuffer, params, cu_q_seqlens, cu_cp_partial_seqlens, stream);
            attention_input = gatherInBuffer;
            sync_check_cuda_error(stream);
        }

        bool const enablePagedKVContextFMHA = mPagedKVCache && mPagedContextFMHA;
        TLLM_CHECK_WITH_INFO(!(mKVCacheQuantMode.hasInt8KvCache() && enablePagedKVContextFMHA),
            "Paged Context FMHA doesn't work with int8 kv cache currently.");
        TLLM_CHECK_WITH_INFO(!(params.sink_token_length > 0 && enablePagedKVContextFMHA),
            "Cannot support StreamingLLM now when enabling paged KV context FMHA.");

        // The max_kv_seq_len comes from the encoder seqlen when cross attention is used.
        int const max_kv_seq_len = isCrossAttention() ? params.cross_kv_length : params.max_past_kv_length;

        // Prepare QKV preprocessing parameters.
        QKVPreprocessingParams<T, KVCacheBuffer> preprocessingParams;

        // Buffers.
        preprocessingParams.qkv_input = const_cast<T*>(attention_input);
        preprocessingParams.cross_kv_input = const_cast<T*>(params.cross_kv);
        preprocessingParams.quantized_qkv_output = fp8_qkv_buffer;
        preprocessingParams.q_output = q_buf_2_;
        preprocessingParams.kv_cache_buffer = kv_cache_buffer;
        preprocessingParams.qkv_bias = params.qkv_bias;
        preprocessingParams.tokens_info = decoder_params.tokensInfo;
        preprocessingParams.seq_lens = params.context_lengths;
        // Indicate if chunked-context is used (i.e. q_seqlen > kv_seqlen).
        preprocessingParams.cache_seq_lens = params.sequence_lengths;
        preprocessingParams.encoder_seq_lens = params.encoder_input_lengths;
        preprocessingParams.cu_seq_lens = cu_q_seqlens;
        // Cross-attention only.
        preprocessingParams.cu_kv_seq_lens = cu_kv_seqlens;
        preprocessingParams.rotary_embedding_inv_freq = rotary_inv_freq_buf;
        preprocessingParams.rotary_coef_cache_buffer = params.rotary_cos_sin;
        preprocessingParams.mrope_rotary_cos_sin = params.mrope_rotary_cos_sin;
        preprocessingParams.kvScaleOrigQuant = params.kv_scale_orig_quant;
        preprocessingParams.spec_decoding_position_offsets = nullptr;
        preprocessingParams.logn_scaling = params.logn_scaling_ptr;

        // Scalars
        preprocessingParams.batch_size = params.batch_size;
        preprocessingParams.max_input_seq_len = params.input_seq_length;
        preprocessingParams.max_kv_seq_len = max_kv_seq_len;
        preprocessingParams.cyclic_kv_cache_len
            = isCrossAttention() ? params.cross_kv_length : params.cyclic_attention_window_size;
        preprocessingParams.sink_token_len = params.sink_token_length;
        preprocessingParams.token_num = params.num_tokens;
        preprocessingParams.remove_padding = mRemovePadding;
        preprocessingParams.cross_attention = isCrossAttention();
        preprocessingParams.head_num = mNumAttnHeads;
        preprocessingParams.kv_head_num = mNumAttnKVHeads;
        preprocessingParams.qheads_per_kv_head = mNumAttnHeads / mNumAttnKVHeads;
        preprocessingParams.size_per_head = getHeadSize();
        preprocessingParams.rotary_embedding_dim = mRotaryEmbeddingDim;
        preprocessingParams.rotary_embedding_base = mRotaryEmbeddingBase;
        preprocessingParams.rotary_scale_type = mRotaryEmbeddingScaleType;
        preprocessingParams.rotary_embedding_scale = mRotaryEmbeddingScale;
        preprocessingParams.rotary_embedding_max_positions = mRotaryEmbeddingMaxPositions;
        preprocessingParams.position_embedding_type = position_embedding_type;
        preprocessingParams.position_shift_enabled = mPosShiftEnabled;
        preprocessingParams.cache_type = cache_type;
        preprocessingParams.separate_q_kv_output = enablePagedKVContextFMHA || isCrossAttention();
        preprocessingParams.quantized_fp8_output = mFP8ContextFMHA;
        preprocessingParams.generation_phase = false;
        preprocessingParams.multi_processor_count = mMultiProcessorCount;

        preprocessingParams.rotary_vision_start = mVisionStart;
        preprocessingParams.rotary_vision_length = mVisionLength;

        {
            std::string const beforeRopeStr = "ctx attention before RoPE at layer " + std::to_string(mLayerIdx);
            TLLM_CHECK_DEBUG_WITH_INFO(tensorrt_llm::runtime::utils::tensorHasInvalid(params.num_tokens,
                                           (local_hidden_units_qo + 2 * local_hidden_units_kv), mType,
                                           const_cast<T*>(attention_input), stream, beforeRopeStr)
                    == false,
                "Found invalid number (NaN or Inf) in " + beforeRopeStr);
        }
        if (mIsMLAEnabled)
        {
            params.mla_param->cache_type = cache_type;
            params.mla_param->cu_q_seqlens = cu_q_seqlens;
            params.mla_param->quant_scale_kv = params.kv_scale_orig_quant;
            invokeMLARopeContext<T, KVCacheBuffer>(*params.mla_param, kv_cache_buffer, stream);
        }
        else
        {
            invokeQKVPreprocessing(preprocessingParams, stream);
        }
        sync_check_cuda_error(stream);
        {
            std::string const afterRopeStr = "ctx attention after RoPE at layer " + std::to_string(mLayerIdx);
            TLLM_CHECK_DEBUG_WITH_INFO(tensorrt_llm::runtime::utils::tensorHasInvalid(params.num_tokens,
                                           (local_hidden_units_qo + 2 * local_hidden_units_kv), mType,
                                           const_cast<T*>(attention_input), stream, afterRopeStr)
                    == false,
                "Found invalid number (NaN or Inf) in " + afterRopeStr);
            sync_check_cuda_error(stream);
        }

        if (params.runtime_perf_knobs)
        {
            int64_t enable_context_fmha_fp32_acc_val = params.runtime_perf_knobs[1];
            mFMHAForceFP32Acc = mFMHAForceFP32Acc || enable_context_fmha_fp32_acc_val == 1;
        }

        // Unified FMHA runner interface for both packed QKV FMHA, contiguous Q_KV and paged KV FMHA.
        // Page KV input layout:
        //    - q_ptr: [B, S, H, D], which supports variable sequence length
        //    - paged_kv_cache: paged kv buffer
        //    - cu_q_seqlens: the cumulative query sequence lengths, needed for variable sequence length.
        //    - cu_kv_seqlens: the cumulative kv sequence lengths, needed for variable sequence length.
        //
        // Contiguous KV input layout:
        //    - q_ptr: [B, S, H, D], which supports variable sequence length
        //    - kv_ptr: [B, S, 2, H, D], which supports variable sequence length
        //    - cu_q_seqlens: the cumulative query sequence lengths, needed for variable sequence length.
        //    - cu_kv_seqlens: the cumulative kv sequence lengths, needed for variable sequence length.

        // Construct the fmha params for running kernels.
        MHARunnerParams fmhaParams{};
        fmhaParams.b = params.batch_size;
        fmhaParams.qSeqLen = params.input_seq_length;
        fmhaParams.kvSeqLen = max_kv_seq_len;
        // Disable sliding window attention when it is not needed.
        fmhaParams.slidingWindowSize
            = (mDenseContextFMHA || isCrossAttention()) ? max_kv_seq_len : params.cyclic_attention_window_size;
        fmhaParams.totalQSeqLen = params.num_tokens;
        // TODO: set it correctly for contiguous kv buffer (cross-attention).
        fmhaParams.totalKvSeqLen = isCrossAttention() ? params.num_encoder_tokens : params.num_tokens;
        // Device buffer pointers.
        fmhaParams.qkvPtr = mFP8ContextFMHA ? reinterpret_cast<void const*>(fp8_qkv_buffer)
                                            : reinterpret_cast<void const*>(attention_input);
        fmhaParams.qPtr = reinterpret_cast<void const*>(q_buf_2_);
        // TODO: add contiguous kv buffer (cross-attention).
        fmhaParams.kvPtr = nullptr;
        if (isCrossAttention() && !useKVCache())
        {
            fmhaParams.kvPtr = params.cross_kv;
        }
        fmhaParams.outputPtr
            = mCpSize > 1 ? gatherOutBuffer : params.context_buf; // only use [totalLength, h / cpSize, Dh]
        fmhaParams.outputSfPtr = params.context_buf_sf;
        fmhaParams.packedMaskPtr = params.attention_packed_mask;
        if constexpr (std::is_same_v<KVCacheBuffer, KVBlockArray>)
        {
            fmhaParams.pagedKvCache = kv_cache_buffer;
        }
        fmhaParams.cuQSeqLenPtr = cu_q_seqlens;
        fmhaParams.kvSeqLenPtr = decoder_params.seqKVLengths;
        fmhaParams.cuKvSeqLenPtr = cu_kv_seqlens;
        fmhaParams.cuMaskRowsPtr = cu_mask_rows;
        fmhaParams.tileCounterPtr = fmha_tile_counter_ptr;
        fmhaParams.scaleBmm1Ptr = fmha_bmm1_scale_ptr;
        fmhaParams.scaleBmm2Ptr = fmha_bmm2_scale_ptr;
        fmhaParams.oSfScalePtr = params.attention_output_sf_scale;
        fmhaParams.stream = stream;
        fmhaParams.forceFp32Acc = mFMHAForceFP32Acc;

        // Run the fmha kernel.
        mFmhaDispatcher->run(fmhaParams);
        sync_check_cuda_error(stream);

        // The kv cache might need to be updated after FMHA (only when sliding window attention + chunked context is
        // used together). Reuse the preprocessingParams.
        invokeKvCachePostprocessing(preprocessingParams, stream);
        sync_check_cuda_error(stream);

        if (mCpSize > 1 && mAttnTpSize > 1 && mAttnCpSize == 1)
        {
            this->template ulyssesContextPostprocess<T>(gatherOutBuffer, reinterpret_cast<T*>(params.context_buf),
                gatherInBuffer, params, cu_q_seqlens, cu_cp_partial_seqlens, stream);
            sync_check_cuda_error(stream);
        }
    }
    else
    {
        TLLM_CHECK_DEBUG_WITH_INFO(params.logn_scaling_ptr == nullptr, "Unfused MHA does not support logn scaling");
        // FIXME: a temporary solution to make sure the padding part of key/value buffer is 0
        // NOTE: pointer subtraction is used below since there could be some extra gap due to alignment.
        //  Otherwise, we could do cudaMemsetAsync(k_buf_2_, 0, k_buf_2_size + v_buf_2_size, stream);
        // cudaMemsetAsync(k_buf_2_, 0, reinterpret_cast<int8_t*>(qk_buf_) - reinterpret_cast<int8_t*>(k_buf_2_),
        // stream);
        cudaMemsetAsync(k_buf_2_, 0,
            reinterpret_cast<int8_t*>(v_buf_2_) - reinterpret_cast<int8_t*>(k_buf_2_) + v_buf_2_size, stream);

        if (!isCrossAttention())
        {
            // self attention, write to from QKV to Q/K/V
            invokeAddFusedQKVBiasTranspose(q_buf_2_, k_buf_2_, v_buf_2_, const_cast<T*>(params.attention_input),
                const_cast<T*>(params.qkv_bias), params.context_lengths, mRemovePadding ? padding_offset : nullptr,
                params.batch_size, params.input_seq_length, params.num_tokens, mNumHeads, mNumKVHeads, getHeadSize(),
                mRotaryEmbeddingDim, mRotaryEmbeddingBase, mRotaryEmbeddingScaleType, mRotaryEmbeddingScale,
                mRotaryEmbeddingMaxPositions, position_embedding_type, (float*) nullptr, 0, stream);
            sync_check_cuda_error(stream);
        }
        else
        {
            // cross attention, write from self QKV [*, head_num * head_size + 2 * kv_head_num * head_size]to Q, write
            // from cross KV [*, 2 * kv_head_num * head_size] to K/V kernel modified accordingly to handle nullptr
            // buffer
            invokeAddFusedQKVBiasTranspose(q_buf_2_, (T*) nullptr, (T*) nullptr, const_cast<T*>(params.attention_input),
                const_cast<T*>(params.qkv_bias), params.context_lengths, mRemovePadding ? padding_offset : nullptr,
                params.batch_size, params.input_seq_length, params.num_tokens, mNumHeads, mNumKVHeads, getHeadSize(),
                mRotaryEmbeddingDim, mRotaryEmbeddingBase, mRotaryEmbeddingScaleType, mRotaryEmbeddingScale,
                mRotaryEmbeddingMaxPositions, position_embedding_type, (float*) nullptr, 0, stream);
            sync_check_cuda_error(stream);

            invokeAddFusedQKVBiasTranspose((T*) nullptr, k_buf_2_, v_buf_2_, const_cast<T*>(params.cross_kv),
                const_cast<T*>(params.qkv_bias), params.encoder_input_lengths,
                mRemovePadding ? encoder_padding_offset : nullptr, params.batch_size, params.cross_kv_length,
                params.num_encoder_tokens, /*mNumHeads*/ 0, mNumKVHeads, getHeadSize(), mRotaryEmbeddingDim,
                mRotaryEmbeddingBase, mRotaryEmbeddingScaleType, mRotaryEmbeddingScale, mRotaryEmbeddingMaxPositions,
                position_embedding_type, (float*) nullptr, 0, stream);
            sync_check_cuda_error(stream);
        }

        // write KV to cache
        if (useKVCache())
        {
            invokeTranspose4dBatchMajor(k_buf_2_, v_buf_2_, kv_cache_buffer, params.batch_size,
                isCrossAttention() ? params.cross_kv_length : params.input_seq_length,
                isCrossAttention() ? params.cross_kv_length : params.cyclic_attention_window_size, getHeadSize(),
                mNumKVHeads, cache_type, params.kv_scale_orig_quant,
                isCrossAttention() ? params.encoder_input_lengths : params.context_lengths, stream);
        }
        sync_check_cuda_error(stream);

        T const* linear_bias_slopes = isALiBi() ? params.alibi_slopes : nullptr;
        T const* relative_attention_bias = isRelativePosition() ? params.relative_attention_bias : nullptr;
        int const relative_attention_bias_stride = isRelativePosition() ? params.relative_attention_bias_stride : 0;
        int const max_distance = mMaxDistance;
        cudaDataType_t gemm_out_data_type = is_qk_buf_float_ ? CUDA_R_32F : gemm_data_type;
        void* gemm_out_buf_ = is_qk_buf_float_ ? static_cast<void*>(qk_buf_float_) : static_cast<void*>(qk_buf_);
        if (mNumKVHeads == 1) // MQA
        {
            // Attn_weight[b, h*s_q, s_k] = Q[b, h*s_q, d] * K'[b, d, s_k]
            // Attn_weight'[b, s_k, h*s_q] = K[b, s_k, d] * Q'[b, d, h*s_q]
            mCublasWrapper->stridedBatchedGemm(CUBLAS_OP_T, CUBLAS_OP_N,
                attention_seq_len_2,                                   // n
                attention_seq_len_1 * mNumHeads,                       // m
                getHeadSize(),                                         // k
                qk_scale_gemm, k_buf_2_, gemm_data_type,
                getHeadSize(),                                         // k
                attention_seq_len_2 * getHeadSize(),                   // n * k
                q_buf_2_, gemm_data_type,
                getHeadSize(),                                         // k
                attention_seq_len_1 * mNumHeads * getHeadSize(),       // m * k
                0.0f, gemm_out_buf_, gemm_out_data_type,
                attention_seq_len_2,                                   // n
                attention_seq_len_1 * mNumHeads * attention_seq_len_2, // m * n
                params.batch_size,                                     // global batch size
                CUDA_R_32F);
        }
        else if (mNumKVHeads == mNumHeads) // MHA
        {
            // Attn_weight[b*h, s_q, s_k] = Q[b*h, s_q, d] * K'[b*h, d, s_k]
            // Attn_weight'[b*h, s_k, s_q] = K[b*h, s_k, d] * Q'[b*h, d, s_q]
            mCublasWrapper->stridedBatchedGemm(CUBLAS_OP_T, CUBLAS_OP_N,
                attention_seq_len_2,                 // n
                attention_seq_len_1,                 // m
                getHeadSize(),                       // k
                qk_scale_gemm, k_buf_2_, gemm_data_type,
                getHeadSize(),                       // k
                attention_seq_len_2 * getHeadSize(), // n * k
                q_buf_2_, gemm_data_type,
                getHeadSize(),                       // k
                attention_seq_len_1 * getHeadSize(), // m * k
                0.0f, gemm_out_buf_, gemm_out_data_type,
                attention_seq_len_2,                 // n
                attention_seq_len_2 * attention_seq_len_1,
                params.batch_size * mNumHeads,       // global batch size
                CUDA_R_32F);
        }
        else // GQA
        {
            // Some number of contiguous Q heads will share the same K/V head
            // Since the KV stride is NOT fixed for all Q, we have 2 options:
            //  1. Loop over stridedBatchedGemm for each KV head. (multiple API calls/cuda kernels)
            //  2. Calculate the pointers and use batchedGemm() (extra device memory) ::TODO::
            int const num_qheads_per_kv_head = mNumHeads / mNumKVHeads;
            for (int ki = 0; ki < mNumKVHeads; ++ki)
            {
                T* qptr = q_buf_2_ + (ki * num_qheads_per_kv_head * attention_seq_len_1 * getHeadSize());
                T* kptr = k_buf_2_ + (ki * attention_seq_len_2 * getHeadSize());
                int const qk_offset = ki * attention_seq_len_1 * num_qheads_per_kv_head * attention_seq_len_2;
                void* qkptr = is_qk_buf_float_ ? static_cast<void*>(qk_buf_float_ + qk_offset)
                                               : static_cast<void*>(qk_buf_ + qk_offset);
                mCublasWrapper->stridedBatchedGemm(CUBLAS_OP_T, CUBLAS_OP_N,
                    attention_seq_len_2,                                   // n
                    attention_seq_len_1 * num_qheads_per_kv_head,          // m
                    getHeadSize(),                                         // k
                    qk_scale_gemm, kptr, gemm_data_type,
                    getHeadSize(),                                         // k
                    mNumKVHeads * attention_seq_len_2 * getHeadSize(),     // n * k
                    qptr, gemm_data_type,
                    getHeadSize(),                                         // k
                    attention_seq_len_1 * mNumHeads * getHeadSize(),       // m * k
                    0.0f, qkptr, gemm_out_data_type,
                    attention_seq_len_2,                                   // n
                    attention_seq_len_1 * mNumHeads * attention_seq_len_2, // m * n
                    params.batch_size,                                     // global batch size
                    CUDA_R_32F);
            }
        }

        if (is_qk_buf_float_ == true)
        {
            // add relative position bias
            if (isRelativePosition())
            {
                // Add relative_attention_bias
                // QK is (batch_size, local_head_num, q_length, k_length), relative_attention_bias is (1,
                // local_head_num, max_output_len + 1, max_output_len + 1). broadcast along 1st dim. max_seq_len is
                // already max_output_len + 1. In implicit mode, relative_attention_bias is relative_attention_table
                // [num_heads, num_buckets], with necessary params (max_distance, num_buckets) passed at the end
                invokeAddRelativeAttentionBiasUnaligned(qk_buf_float_, relative_attention_bias, params.batch_size,
                    mNumHeads, attention_seq_len_1,
                    isCrossAttention() ? params.cross_kv_length : params.cyclic_attention_window_size, stream,
                    max_distance > 0, relative_attention_bias_stride, max_distance, false /* bidirectional */);
            }

            MaskedSoftmaxParam<T, float> param;
            param.attention_score = qk_buf_;       // (batch_size, head_num, q_length, k_length)
            param.qk = qk_buf_float_;              // (batch_size, head_num, q_length, k_length)
            param.attention_mask = attention_mask; // (batch_size, q_length, k_length)
            param.batch_size = params.batch_size;
            param.q_length = attention_seq_len_1;
            param.k_length = attention_seq_len_2;
            param.num_heads = mNumHeads;
            param.qk_scale = qk_scale_softmax;
            param.attn_logit_softcapping_scale = mAttnLogitSoftcappingScale;
            param.attn_logit_softcapping_inverse_scale = 1.0f / mAttnLogitSoftcappingScale;
            param.linear_bias_slopes = const_cast<T*>(linear_bias_slopes); // (head_num,), optional
            param.block_sparse_attn = mMaskType == AttentionMaskType::BLOCKSPARSE;
            param.block_sparse_params = mBlockSparseParams;
            param.q_seq_lengths = params.context_lengths;
            invokeMaskedSoftmax(param, stream);
        }
        else
        {
            // add relative position bias
            if (isRelativePosition())
            {
                // Add relative_attention_bias
                // QK is (batch_size, local_head_num, q_length, k_length), relative_attention_bias is (1,
                // local_head_num, max_output_len + 1, max_output_len + 1). broadcast along 1st dim. max_seq_len is
                // already max_output_len + 1. In implicit mode, relative_attention_bias is relative_attention_table
                // [num_heads, num_buckets], with necessary params (max_distance, num_buckets) passed at the end
                invokeAddRelativeAttentionBiasUnaligned(qk_buf_, relative_attention_bias, params.batch_size, mNumHeads,
                    attention_seq_len_1,
                    isCrossAttention() ? params.cross_kv_length : params.cyclic_attention_window_size, stream,
                    max_distance > 0, relative_attention_bias_stride, max_distance, false /* bidirectional */);
            }

            MaskedSoftmaxParam<T, T> param;
            param.attention_score = qk_buf_;       // (batch_size, head_num, q_length, k_length)
            param.qk = qk_buf_;                    // (batch_size, head_num, q_length, k_length)
            param.attention_mask = attention_mask; // (batch_size, q_length, k_length)
            param.batch_size = params.batch_size;
            param.q_length = attention_seq_len_1;
            param.k_length = attention_seq_len_2;
            param.num_heads = mNumHeads;
            param.qk_scale = qk_scale_softmax;
            param.attn_logit_softcapping_scale = mAttnLogitSoftcappingScale;
            param.attn_logit_softcapping_inverse_scale = 1.0f / mAttnLogitSoftcappingScale;
            param.linear_bias_slopes = const_cast<T*>(linear_bias_slopes); // (head_num,), optional
            param.block_sparse_attn = mMaskType == AttentionMaskType::BLOCKSPARSE;
            param.block_sparse_params = mBlockSparseParams;
            param.q_seq_lengths = params.context_lengths;
            invokeMaskedSoftmax(param, stream);
        }

        if (mNumKVHeads == 1)
        {
            // Attn_weight[b, h*s_q, s_k]
            // O[b, h*s_q, d] = Attn_weight[b, h*s_q, s_k] * V[b, s_k, d]
            // O'[b, d, h*s_q] = V'[b, d, s_k] * Attn_weight'[b, s_k, h*s_q]
            mCublasWrapper->stridedBatchedGemm(CUBLAS_OP_N, CUBLAS_OP_N,
                getHeadSize(),                                         // n
                mNumHeads * attention_seq_len_1,                       // m
                attention_seq_len_2,                                   // k
                v_buf_2_,
                getHeadSize(),                                         // n
                getHeadSize() * attention_seq_len_2,                   // n * k
                qk_buf_,
                attention_seq_len_2,                                   // k
                attention_seq_len_2 * mNumHeads * attention_seq_len_1, // m * k
                qkv_buf_2_,
                getHeadSize(),                                         // n
                getHeadSize() * mNumHeads * attention_seq_len_1,       // n * m
                params.batch_size                                      // global batch size
            );
        }
        else if (mNumKVHeads == mNumHeads) // MHA
        {
            // O[b*h, s_q, d] = Attn_weight[b*h, s_q, s_k] * V[b*h, s_k, d]
            // O'[b*h, d, s_q] = V'[b*h, d, s_k] * Attn_weight'[b*h, s_k, s_q]
            mCublasWrapper->stridedBatchedGemm(CUBLAS_OP_N, CUBLAS_OP_N, getHeadSize(), attention_seq_len_1,
                attention_seq_len_2, v_buf_2_, getHeadSize(), attention_seq_len_2 * getHeadSize(), qk_buf_,
                attention_seq_len_2, attention_seq_len_1 * attention_seq_len_2, qkv_buf_2_, getHeadSize(),
                attention_seq_len_1 * getHeadSize(), params.batch_size * mNumHeads);
        }
        else // GQA
        {
            // Attn_weight[b, h*s_q, s_k]
            // O[b, h*s_q, d] = Attn_weight[b, h*s_q, s_k] * V[b, s_k, d]
            // O'[b, d, h*s_q] = V'[b, d, s_k] * Attn_weight'[b, s_k, h*s_q]
            int const num_qheads_per_kv_head = mNumHeads / mNumKVHeads;
            for (int ki = 0; ki < mNumKVHeads; ++ki)
            {
                T* qkptr = qk_buf_ + (ki * num_qheads_per_kv_head * attention_seq_len_1 * attention_seq_len_2);
                T* vptr = v_buf_2_ + (ki * attention_seq_len_2 * getHeadSize());
                T* qkvptr = qkv_buf_2_ + (ki * attention_seq_len_1 * num_qheads_per_kv_head * getHeadSize());
                mCublasWrapper->stridedBatchedGemm(CUBLAS_OP_N, CUBLAS_OP_N,
                    getHeadSize(),                                         // n
                    num_qheads_per_kv_head * attention_seq_len_1,          // m
                    attention_seq_len_2,                                   // k
                    vptr,
                    getHeadSize(),                                         // n
                    mNumKVHeads * getHeadSize() * attention_seq_len_2,     // n * k
                    qkptr,
                    attention_seq_len_2,                                   // k
                    attention_seq_len_2 * mNumHeads * attention_seq_len_1, // m * k
                    qkvptr,
                    getHeadSize(),                                         // n
                    getHeadSize() * mNumHeads * attention_seq_len_1,       // n * m
                    params.batch_size                                      // global batch size
                );
            }
        }

        if (!mRemovePadding)
        {
            invokeTransposeQKV(static_cast<T*>(params.context_buf), qkv_buf_2_, params.batch_size, attention_seq_len_1,
                mNumHeads, getHeadSize(), (float*) nullptr, 0, stream);
        }
        else
        {
            invokeTransposeAttentionOutRemovePadding(qkv_buf_2_, static_cast<T*>(params.context_buf), params.num_tokens,
                params.batch_size, attention_seq_len_1, mNumHeads, getHeadSize(), padding_offset, (float*) nullptr, 0,
                stream);
        }
    }
    return 0;
}

template int AttentionOp::enqueueContext<half, KVLinearBuffer>(
    EnqueueContextParams<half> const& params, cudaStream_t stream);

template int AttentionOp::enqueueContext<float, KVLinearBuffer>(
    EnqueueContextParams<float> const& params, cudaStream_t stream);

#ifdef ENABLE_BF16
template int AttentionOp::enqueueContext<__nv_bfloat16, KVLinearBuffer>(
    EnqueueContextParams<__nv_bfloat16> const& params, cudaStream_t stream);
#endif

template int AttentionOp::enqueueContext<half, KVBlockArray>(
    EnqueueContextParams<half> const& params, cudaStream_t stream);

template int AttentionOp::enqueueContext<float, KVBlockArray>(
    EnqueueContextParams<float> const& params, cudaStream_t stream);

#ifdef ENABLE_BF16
template int AttentionOp::enqueueContext<__nv_bfloat16, KVBlockArray>(
    EnqueueContextParams<__nv_bfloat16> const& params, cudaStream_t stream);
#endif

template <typename T, typename KVCacheBuffer>
int AttentionOp::enqueueGeneration(EnqueueGenerationParams<T> const& params, cudaStream_t stream)
{
    int const headSize = getHeadSize();
    float const q_scaling = mQScaling;
    float const* logn_scaling_ptr = isLognScaling() ? params.logn_scaling_ptr : nullptr;
    T const* relative_attention_bias = isRelativePosition() ? params.relative_attention_bias : nullptr;
    int const relative_attention_bias_stride = isRelativePosition() ? params.relative_attention_bias_stride : 0;
    int const max_distance = mMaxDistance;
    bool const* finished = nullptr;

    auto const quant_option = tc::QuantMode::fromDescription();
    float const* qkv_scale_out = nullptr;

    int const* ia3_tasks = nullptr;
    T const* ia3_key_weights = nullptr;
    T const* ia3_value_weights = nullptr;

    int32_t const batch_beam = params.beam_width * params.num_requests;

    KVCacheBuffer kv_cache_buffer;
    auto const elemSize = mKVCacheQuantMode.hasKvCacheQuant() ? sizeof(int8_t) : sizeof(T);
    auto const sizePerToken = mNumAttnKVHeads * headSize * elemSize;
    if (useKVCache())
    {
        if constexpr (std::is_same_v<KVCacheBuffer, KVBlockArray>)
        {
            using BufferDataType = typename KVCacheBuffer::DataType;
            kv_cache_buffer = KVBlockArray(batch_beam, params.max_blocks_per_sequence, mTokensPerBlock, sizePerToken,
                params.cyclic_attention_window_size, params.max_cyclic_attention_window_size, params.sink_token_length,
                params.can_use_one_more_block, params.host_primary_pool_pointer, params.host_secondary_pool_pointer,
                reinterpret_cast<BufferDataType*>(params.block_offsets));
        }
        else if constexpr (std::is_same_v<KVCacheBuffer, KVLinearBuffer>)
        {
            using BufferDataType = typename KVCacheBuffer::DataType;
            kv_cache_buffer = KVLinearBuffer(batch_beam, params.max_attention_window_size, sizePerToken,
                params.cyclic_attention_window_size, params.sink_token_length, false,
                reinterpret_cast<BufferDataType*>(params.key_value_cache));
        }
    }
    sync_check_cuda_error(stream);

#ifndef NDEBUG
    debugCheckSemaphores(stream);
#endif

    // Medusa doesn't support multi-block mode.
    if (!(mIsSpecDecodingEnabled && mUseSpecDecoding))
    {
        if (params.runtime_perf_knobs)
        {
            int64_t multi_block_mode_val = params.runtime_perf_knobs[0];
            mMultiBlockMode = multi_block_mode_val == 1;
            if (common::getEnvForceDeterministicAttention())
            {
                mMultiBlockMode = false;
            }
        }

        if (common::getEnvForceDeterministicAttention())
        {
            mMultiBlockMode = false;
        }

        // TODO only for debug usage
        if (!mMultiBlockMode)
        {
            char* isForceMultiBlockModeChar = std::getenv("FORCE_MULTI_BLOCK_MODE");
            bool isForceMultiBlockMode
                = (isForceMultiBlockModeChar != nullptr && std::string(isForceMultiBlockModeChar) == "ON");
            TLLM_CHECK_WITH_INFO(!(common::getEnvForceDeterministicAttention() && isForceMultiBlockMode),
                "FORCE_MULTI_BLOCK_MODE and FORCE_DETERMINISTIC/FORCE_ATTENTION_KERNEL_DETERMINISTIC can not be set at "
                "the same time.");
            mMultiBlockMode = isForceMultiBlockMode;
        }
    }

    int8_t* workspace_byte_ptr = reinterpret_cast<int8_t*>(params.workspace);
    size_t offset = 0;
    size_t const cpMaxPaddedSequenceLength = (batch_beam + mCpSize - 1) / mCpSize * mCpSize;
    size_t const cpWorkspaceSize
        = mCpSize == 1 ? 0 : 2 * sizeof(T) * cpMaxPaddedSequenceLength * (mNumHeads + 2 * mNumKVHeads) * mHeadSize;
    T* mhaOutput = reinterpret_cast<T*>(nextWorkspacePtr(workspace_byte_ptr, offset, cpWorkspaceSize));
    T* mhaInput = mhaOutput + cpMaxPaddedSequenceLength * (mNumHeads + 2 * mNumKVHeads) * mHeadSize;

    T* attention_input = const_cast<T*>(params.attention_input);
    if (mCpSize > 1 && mAttnTpSize > 1 && mAttnCpSize == 1)
    {
        this->template ulyssesGenerationPreprocess<T>(attention_input, mhaInput, mhaOutput, batch_beam, stream);
        attention_input = mhaInput;
        sync_check_cuda_error(stream);
    }

    // Try XQA optimization first.
    {
        // NOTE: input_seq_length = num_medusa_tokens + 1 (new generated one from the original LM head)
        // self attn
        XQAParams xqaParams{};
        this->template convertMMHAParamsToXQAParams<T, KVCacheBuffer>(xqaParams, params, /*forConfigurePlugin=*/false);
        if (mEnableXQA && mXqaDispatcher->shouldUse(xqaParams))
        {
            TLLM_LOG_DEBUG("XQA kernels are selected in the generation phase.");
            xqaParams.stream = stream;
            if (mCpSize > 1)
            {
                xqaParams.output = mhaOutput;
                xqaParams.qkv = attention_input;
            }
            mXqaDispatcher->run(xqaParams, kv_cache_buffer);
            if (mCpSize > 1 && mAttnTpSize > 1 && mAttnCpSize == 1)
            {
                this->template ulyssesGenerationPostprocess<T>(
                    mhaOutput, reinterpret_cast<T*>(params.context_buf), mhaInput, batch_beam, stream);
                sync_check_cuda_error(stream);
            }
            return 0;
        }
        else if (mIsSpecDecodingEnabled && mUseSpecDecoding)
        {
            TLLM_CHECK_WITH_INFO(false, "No available XQA kernels are found for speculative decoding mode.");
        }
        else if (mFuseFp4Quant)
        {
            TLLM_CHECK_WITH_INFO(false, "No available kernels are found for FP4 output.");
        }
    }

    // This is the number of kv tokens that q needs to visit, but excluding one as it will be processed before the kv
    // loop.
    int timestep = params.max_past_kv_length;
    int const max_timesteps = std::min(timestep, params.cyclic_attention_window_size);
    int estimated_min_multi_block_count
        = estimate_min_multi_block_count<T>(max_timesteps, mMaxSharedMemoryPerBlockOptin - 2048);

    if (!mMultiBlockMode && !mForceMultiBlockWarned && estimated_min_multi_block_count > 1)
    {
        mForceMultiBlockWarned = true;
        TLLM_LOG_WARNING(
            "Force using MultiBlockMode in MMHA as shared memory is not enough, "
            "MultiBlockMode may have different accuracy compared to non-MultiBlockMode.");
    }

    // estimate min block count to satisfy shared memory requirement to run kernel.
    // Runtime check to see the actual number of blocks per sequence we need.
    int32_t const max_num_seq_len_tiles = std::max(getMaxNumSeqLenTile(batch_beam), estimated_min_multi_block_count);
    int32_t const min_num_seq_len_tiles = std::max(1, estimated_min_multi_block_count);
    bool const enable_multi_block
        = (mMultiBlockMode && max_num_seq_len_tiles > 1) || estimated_min_multi_block_count > 1;
    size_t const partial_out_size
        = enable_multi_block ? sizeof(T) * batch_beam * mNumHeads * mHeadSize * max_num_seq_len_tiles : 0;
    size_t const partial_sum_size
        = enable_multi_block ? sizeof(float) * batch_beam * mNumHeads * max_num_seq_len_tiles : 0;
    size_t const partial_max_size
        = enable_multi_block ? sizeof(float) * batch_beam * mNumHeads * max_num_seq_len_tiles : 0;
    size_t const shift_k_cache_size = (!mPosShiftEnabled || isCrossAttention())
        ? 0
        : sizeof(T) * batch_beam * mNumHeads * mHeadSize * params.max_attention_window_size;

    // Workspace pointer shift
    T* partial_out = reinterpret_cast<T*>(nextWorkspacePtr(workspace_byte_ptr, offset, partial_out_size));
    float* partial_sum = reinterpret_cast<float*>(nextWorkspacePtr(workspace_byte_ptr, offset, partial_sum_size));
    float* partial_max = reinterpret_cast<float*>(nextWorkspacePtr(workspace_byte_ptr, offset, partial_max_size));
    T* shift_k_cache = reinterpret_cast<T*>(nextWorkspacePtr(workspace_byte_ptr, offset, shift_k_cache_size));

    // Apply position embedding to the keys in the K cache
    KVLinearBuffer shift_k_cache_buffer;
    if (useKVCache() && mPosShiftEnabled && !isCrossAttention())
    {
        shift_k_cache_buffer = KVLinearBuffer(batch_beam, params.max_attention_window_size, sizePerToken,
            params.cyclic_attention_window_size, params.sink_token_length, true,
            reinterpret_cast<int8_t*>(shift_k_cache));
        sync_check_cuda_error(stream);
        // KV cache type
        KvCacheDataType const kv_cache_type = KvCacheDataType::BASE;
        using DataType = typename SATypeConverter<T>::Type;
        invokeShiftKCache<DataType, KVCacheBuffer>(kv_cache_buffer, shift_k_cache_buffer, kv_cache_type, getHeadSize(),
            timestep, batch_beam, mNumKVHeads, params.beam_width, params.cyclic_attention_window_size,
            params.sink_token_length, params.kv_scale_quant_orig, params.sequence_lengths, params.context_lengths,
            mRotaryEmbeddingDim, mRotaryEmbeddingBase, mRotaryEmbeddingScaleType, mRotaryEmbeddingScale,
            mRotaryEmbeddingMaxPositions, mPositionEmbeddingType, stream);
    }

    FusedQKVMaskedAttentionDispatchParams<T, KVCacheBuffer> dispatch_params{};
    dispatch_params.mUnfuseQkvGemm = mUnfuseQkvGemm;
    dispatch_params.qkv_buf = attention_input;
    dispatch_params.qkv_bias = params.qkv_bias;
    dispatch_params.logn_scaling_ptr = logn_scaling_ptr;
    dispatch_params.relative_attention_bias = relative_attention_bias;
    dispatch_params.relative_attention_bias_stride = relative_attention_bias_stride;
    dispatch_params.attention_mask = params.attention_mask;
    dispatch_params.attention_mask_stride = params.attention_mask_stride;
    dispatch_params.max_distance = max_distance;
    dispatch_params.cache_indir = params.cache_indir;
    dispatch_params.context_buf = mCpSize > 1 ? mhaOutput : params.context_buf; //
    dispatch_params.finished = finished;
    dispatch_params.sequence_lengths
        = params.sequence_lengths; // NOTE: current seq len including padding (fixed after meeting the finished id)
    dispatch_params.max_batch_size = batch_beam;
    dispatch_params.inference_batch_size = batch_beam;
    dispatch_params.beam_width = params.beam_width;
    dispatch_params.head_num = mNumAttnHeads;
    dispatch_params.kv_head_num = mNumAttnKVHeads;
    dispatch_params.size_per_head = getHeadSize();
    dispatch_params.rotary_embedding_dim = mRotaryEmbeddingDim;
    dispatch_params.position_embedding_type = mPositionEmbeddingType;
    dispatch_params.max_attention_window_size = params.max_attention_window_size;
    dispatch_params.cyclic_attention_window_size = params.cyclic_attention_window_size;
    dispatch_params.sink_token_length = isCrossAttention() ? 0 : params.sink_token_length;
    dispatch_params.input_lengths = params.context_lengths;
    dispatch_params.timestep = timestep;
    dispatch_params.q_scaling = q_scaling;
    dispatch_params.attn_logit_softcapping_scale = mAttnLogitSoftcappingScale;
    dispatch_params.linear_bias_slopes = isALiBi() ? params.alibi_slopes : nullptr;
    dispatch_params.ia3_tasks = ia3_tasks;
    dispatch_params.ia3_key_weights = ia3_key_weights;
    dispatch_params.ia3_value_weights = ia3_value_weights;
    dispatch_params.qkv_scale_out = qkv_scale_out;
    dispatch_params.fp8_context_fmha = mFP8ContextFMHA;
    dispatch_params.attention_out_scale = params.attention_output_orig_quant;
    dispatch_params.quant_option = quant_option;
    dispatch_params.multi_block_mode = enable_multi_block;
    dispatch_params.max_seq_len_tile = max_num_seq_len_tiles;
    dispatch_params.min_seq_len_tile = min_num_seq_len_tiles;
    dispatch_params.partial_out = partial_out;
    dispatch_params.partial_sum = partial_sum;
    dispatch_params.partial_max = partial_max;
    dispatch_params.block_counter = mMultiBlockSemaphores.get();
    dispatch_params.kv_cache_quant_mode = mKVCacheQuantMode;
    dispatch_params.kv_scale_orig_quant = params.kv_scale_orig_quant;
    dispatch_params.kv_scale_quant_orig = params.kv_scale_quant_orig;
    dispatch_params.kv_block_array = kv_cache_buffer;
    dispatch_params.shift_k_cache_buffer = shift_k_cache_buffer;
    dispatch_params.multi_processor_count = mMultiProcessorCount;
    dispatch_params.rotary_embedding_base = mRotaryEmbeddingBase;
    dispatch_params.rotary_embedding_scale_type = mRotaryEmbeddingScaleType;
    dispatch_params.rotary_embedding_scale = mRotaryEmbeddingScale;
    dispatch_params.rotary_embedding_inv_freq_cache = params.rotary_inv_freq;
    dispatch_params.rotary_embedding_short_m_scale = mRotaryEmbeddingShortMscale;
    dispatch_params.rotary_embedding_long_m_scale = mRotaryEmbeddingLongMscale;
    dispatch_params.rotary_embedding_max_positions = mRotaryEmbeddingMaxPositions;
    dispatch_params.rotary_embedding_original_max_positions = mRotaryEmbeddingOriginalMaxPositions;
    dispatch_params.position_shift_enabled = mPosShiftEnabled;
    dispatch_params.rotary_cogvlm_vision_start = mVisionStart;
    dispatch_params.rotary_cogvlm_vision_length = mVisionLength;
    dispatch_params.cross_attention = isCrossAttention();
    dispatch_params.memory_length_per_sample = params.encoder_input_lengths;
    dispatch_params.block_sparse_attention = mMaskType == AttentionMaskType::BLOCKSPARSE;
    dispatch_params.block_sparse_params = mBlockSparseParams;
    dispatch_params.mrope_position_deltas = params.mrope_position_deltas;

    using DataType = typename SATypeConverter<T>::Type;
    if (!isCrossAttention())
    {
        // self attn
        Masked_multihead_attention_params<DataType> mmha_params;
        fusedQKV_masked_attention_dispatch(mmha_params, dispatch_params, stream);
    }
    else
    {
        // cross attn
        Cross_multihead_attention_params<DataType> mmhca_params;
        fusedQKV_masked_attention_dispatch(mmhca_params, dispatch_params, stream);
    }

    if (mCpSize > 1 && mAttnTpSize > 1 && mAttnCpSize == 1)
    {
        this->template ulyssesGenerationPostprocess<T>(
            mhaOutput, reinterpret_cast<T*>(params.context_buf), mhaInput, batch_beam, stream);
        sync_check_cuda_error(stream);
    }
    return 0;
}

template int AttentionOp::enqueueGeneration<half, KVLinearBuffer>(
    EnqueueGenerationParams<half> const& params, cudaStream_t stream);

template int AttentionOp::enqueueGeneration<float, KVLinearBuffer>(
    EnqueueGenerationParams<float> const& params, cudaStream_t stream);

#ifdef ENABLE_BF16
template int AttentionOp::enqueueGeneration<__nv_bfloat16, KVLinearBuffer>(
    EnqueueGenerationParams<__nv_bfloat16> const& params, cudaStream_t stream);
#endif

template int AttentionOp::enqueueGeneration<half, KVBlockArray>(
    EnqueueGenerationParams<half> const& params, cudaStream_t stream);

template int AttentionOp::enqueueGeneration<float, KVBlockArray>(
    EnqueueGenerationParams<float> const& params, cudaStream_t stream);

#ifdef ENABLE_BF16
template int AttentionOp::enqueueGeneration<__nv_bfloat16, KVBlockArray>(
    EnqueueGenerationParams<__nv_bfloat16> const& params, cudaStream_t stream);
#endif

template <typename T, typename KVCacheBuffer>
void AttentionOp::prepareEnqueueGeneration(EnqueueGenerationParams<T> const& params)
{
    // self attn
    if (mXqaDispatcher.get() != nullptr)
    {
        TLLM_LOG_TRACE("Preparing XQA kernels in prepareEnqueueGeneration.");
        XQAParams xqaParams{};
        this->template convertMMHAParamsToXQAParams<T, KVCacheBuffer>(xqaParams, params, /*forConfigurePlugin=*/true);
        mXqaDispatcher->prepare(xqaParams);
    }
}

template void AttentionOp::prepareEnqueueGeneration<half, KVLinearBuffer>(EnqueueGenerationParams<half> const& params);

template void AttentionOp::prepareEnqueueGeneration<float, KVLinearBuffer>(
    EnqueueGenerationParams<float> const& params);

#ifdef ENABLE_BF16
template void AttentionOp::prepareEnqueueGeneration<__nv_bfloat16, KVLinearBuffer>(
    EnqueueGenerationParams<__nv_bfloat16> const& params);
#endif

template void AttentionOp::prepareEnqueueGeneration<half, KVBlockArray>(EnqueueGenerationParams<half> const& params);

template void AttentionOp::prepareEnqueueGeneration<float, KVBlockArray>(EnqueueGenerationParams<float> const& params);

#ifdef ENABLE_BF16
template void AttentionOp::prepareEnqueueGeneration<__nv_bfloat16, KVBlockArray>(
    EnqueueGenerationParams<__nv_bfloat16> const& params);
#endif

int AttentionOp::initialize() noexcept
{
    // use Ulysses for GPTAttentionPlugin
    if (mAttnTpSize < 0 || mAttnCpSize < 0)
    {
        mAttnTpSize = mTpSize * mCpSize;
        mAttnCpSize = 1;
    }
    mNumAttnHeads = mNumHeads * mTpSize / mAttnTpSize;
    mNumAttnKVHeads = (mNumKVHeads * mTpSize + mAttnTpSize - 1) / mAttnTpSize;

    if (mCpSize != mAttnCpSize)
    {
        // mqa broadcast
        mUlyssesMQABroadcast = (mAttnTpSize + mNumKVHeadsOrigin - 1) / mNumKVHeadsOrigin;
    }

    // Pre-check whether FMHA is supported in order to save memory allocation.
    if (mEnableContextFMHA)
    {
        mEnableContextFMHA = false;
        if (!(mType == nvinfer1::DataType::kHALF || mType == nvinfer1::DataType::kBF16))
        {
            TLLM_LOG_WARNING("Fall back to unfused MHA because of unsupported data type.");
        }
        else if (mPositionEmbeddingType == tensorrt_llm::kernels::PositionEmbeddingType::kRELATIVE)
        {
            TLLM_LOG_WARNING("Fall back to unfused MHA because of relative position embedding.");
        }
        else if (isCrossAttention() && useKVCache() && !mPagedKVCache)
        {
            // TODO: add the support for cross attention + contiguous kv cache.
            TLLM_LOG_WARNING("Fall back to unfused MHA because of cross attention + contiguous kv cache.");
        }
        else
        {
            mEnableContextFMHA = true;
        }
    }

    // Pre-Check of FP8 Context FMHA.
    if (mFP8ContextFMHA)
    {
        TLLM_CHECK_WITH_INFO(mEnableContextFMHA, "FP8 FMHA cannot be enabled because Context FMHA is not supported.");
        TLLM_CHECK_WITH_INFO(mSM == 89 || mSM == 90 || mSM == 100 || mSM == 120,
            "FP8 FMHA can only be enabled on sm_89, sm_90, sm_100 or sm_120.");
    }

    // Pre-Check of FP8 Generation MLA.
    if (mFP8GenerationMLA)
    {
        TLLM_CHECK_WITH_INFO(mIsMLAEnabled, "FP8 Generation MLA cannot be enabled because MLA is not supported.");
        TLLM_CHECK_WITH_INFO(mSM == 89 || mSM == 90 || mSM == 100 || mSM == 120,
            "FP8 Generation MLA is supported on Ada, Hopper or Blackwell architecture.");
    }

    // Check requirements for FP4 output.
    TLLM_CHECK_WITH_INFO(!mFuseFp4Quant || mEnableContextFMHA, "Context FMHA must enable if fuse_fp4_quant is enabled");
    TLLM_CHECK_WITH_INFO(!mFuseFp4Quant || mSM == 100, "fuse_fp4_quant only supports SM100 devices.");

    TLLM_CHECK(isRoPE() == (mRotaryEmbeddingDim != 0));
    TLLM_CHECK_WITH_INFO((mSM >= 80) || (mType != nvinfer1::DataType::kBF16),
        "Unsupported data type, pre SM 80 GPUs do not support bfloat16");

    // Pre-check whether the head size is supported by MMHA.
    // Support head size == 72 only for fmha kernels, so skip pre-check here.
    if (getHeadSize() == 72)
    {
        ;
    }
    else if (!mmha_supported(getHeadSize()) && !mIsMLAEnabled)
    {
        TLLM_CHECK_WITH_INFO(false, "Head size %d is not supported by MMHA.", getHeadSize());
    }

    if (mIsMLAEnabled)
    {
        TLLM_CHECK_WITH_INFO(mEnableContextFMHA, "MLA(Deepseek v2) only support fmha");
        TLLM_CHECK_WITH_INFO(
            !mFP8ContextFMHA && !mDenseContextFMHA, "MLA(Deepseek v2) currently not support FP8 and dense fmha");
        TLLM_CHECK_WITH_INFO(
            mPagedKVCache && mUseKVCache && mRemovePadding, "MLA(Deepseek v2) only support paged kv cache");
        TLLM_CHECK_WITH_INFO(!mCrossAttention, "MLA(Deepseek v2) do not support cross attention right now");
        TLLM_CHECK_WITH_INFO(mMaskType != tensorrt_llm::kernels::AttentionMaskType::CUSTOM_MASK,
            "MLA(Deepseek v2) do not support custom mask right now");
        TLLM_CHECK_WITH_INFO(mMLAParams.qk_rope_head_dim == 64 && mMLAParams.kv_lora_rank == 512,
            "MLA(Deepseek v2) only support fixed kv_lora_rank(512) and fixed qk_rope_head_dim(64) right now.");
    }

    mDriver = CUDADriverWrapper::getInstance();

    auto cublasHandle = getCublasHandle();
    auto cublasLtHandle = getCublasLtHandle();

    // Pre-warm getting environment variables
    getEnvMmhaMultiblockDebug();
    getEnvMmhaBlocksPerSequence();

    mCublasWrapper.reset(new tc::CublasMMWrapper(cublasHandle, cublasLtHandle, nullptr, nullptr));

    if (mEnableContextFMHA)
    {
        // Pre-checked during constructing.
        Data_type data_type;
        if (mType == nvinfer1::DataType::kHALF)
        {
            data_type = DATA_TYPE_FP16;
        }
        else if (mType == nvinfer1::DataType::kBF16)
        {
            data_type = DATA_TYPE_BF16;
        }
        else
        {
            TLLM_CHECK_WITH_INFO(false, "GPTAttentionPlugin received wrong data type.");
        }

        // FP8 FMHA should be used with fp8 workflow together.
        if (mFP8ContextFMHA)
        {
            data_type = DATA_TYPE_E4M3;
        }

        // Construct the fmha runner.
        MHARunnerFixedParams fmhaParams{};
        // The input dtype.
        fmhaParams.dataType = data_type;
        // The KV input data type. The default is same as dataType.
        fmhaParams.dataTypeKv = fmhaParams.dataType;
        // If the kernel must read from KV cache, set the dtype correctly.
        if (mPagedKVCache && mPagedContextFMHA)
        {
            if (mKVCacheQuantMode.hasFp8KvCache())
            {
                fmhaParams.dataTypeKv = DATA_TYPE_E4M3;
            }
            // TODO: add FP4 KV cache support.
        }
        // The output dtype.
        fmhaParams.dataTypeOut = data_type;
        if (mFuseFp4Quant)
        {
            // If FP4 quantization workflow is enabled, set output type to FP4.
            fmhaParams.dataTypeOut = DATA_TYPE_E2M1;
        }
        if (mIsMLAEnabled)
        {
            // For FP8 MLA, currently context attention is performed in BF16.
            fmhaParams.dataTypeOut = DATA_TYPE_BF16;
            fmhaParams.dataTypeKv = DATA_TYPE_BF16;
        }
        // TODO: remove forceFp32Acc from MHARunnerFixedParams after adding host_runtime_perf_knobs to
        // bertAttentionPlugin input tensors, so that we can change mLaunchParams.force_fp32_acc value in runtime.
        fmhaParams.forceFp32Acc = false;

        // setting attention mask type based on the mask type
        fmhaParams.setAttentionMaskType(static_cast<std::int8_t>(mMaskType));

        if (isCrossAttention())
        {
            // always use paged-kv-fmha if paged_kv cache is used.
            fmhaParams.attentionInputLayout
                = mPagedKVCache ? AttentionInputLayout::Q_PAGED_KV : AttentionInputLayout::Q_CONTIGUOUS_KV;
        }
        else if (!useKVCache())
        {
            fmhaParams.attentionInputLayout = AttentionInputLayout::PACKED_QKV;
        }
        else
        {
            fmhaParams.attentionInputLayout = (mPagedKVCache && mPagedContextFMHA && !mIsMLAEnabled)
                ? AttentionInputLayout::Q_PAGED_KV
                : AttentionInputLayout::PACKED_QKV;
        }
        fmhaParams.isSPadded = !mRemovePadding;
        fmhaParams.numQHeads = mNumAttnHeads;
        fmhaParams.numKvHeads = mNumAttnKVHeads;
        fmhaParams.numTokensPerBlock = mTokensPerBlock;
        fmhaParams.headSize = mHeadSize;
        fmhaParams.headSizeV = mHeadSize;
        if (mIsMLAEnabled && !mIsGenerationMLA)
        {
            // Context attention of MLA is different
            fmhaParams.numKvHeads = mNumHeads;
            fmhaParams.headSize = mMLAParams.qk_nope_head_dim + mMLAParams.qk_rope_head_dim;
            // Ideally this should be mMLAParams.v_head_dim, but because we initialize both MLA context(v_head_dim=128)
            // and gen(v_head_dim=512) runners in a single op, the headSizeV will be set to 512 when we create the gen
            // attention op and that could fail to create the FmhaDispatcher for context phase.
            // Luckily, for deepseek, qk_nope_head_dim is the same as v_head_dim in context phase.
            fmhaParams.headSizeV = mMLAParams.qk_nope_head_dim;
        }
        fmhaParams.qScaling = mQScaling;
        fmhaParams.attnLogitSoftcappingScale = mAttnLogitSoftcappingScale;
        fmhaParams.hasAlibi = isALiBi();
        fmhaParams.scaleAlibi = isAliBiWithScale();

        // Load kernels from the pre-compiled cubins.
        mFmhaDispatcher.reset(new FmhaDispatcher(fmhaParams));

        // Deepseek-V2 Generation needs a differ fmha with different argumments
        if (mIsMLAEnabled)
        {
            mEnableXQA = false;
            if (mUseTllmGen)
            {
                Data_type qDataType = DATA_TYPE_FP32;
                Data_type kvDataType = DATA_TYPE_FP32;
                Data_type outputDataType = DATA_TYPE_FP32;

                if (mType == nvinfer1::DataType::kHALF)
                {
                    qDataType = DATA_TYPE_FP16;
                    kvDataType = DATA_TYPE_FP16;
                    outputDataType = DATA_TYPE_FP16;
                }
                else if (mType == nvinfer1::DataType::kBF16)
                {
                    qDataType = DATA_TYPE_BF16;
                    kvDataType = DATA_TYPE_BF16;
                    outputDataType = DATA_TYPE_BF16;
                }
                else
                {
                    TLLM_CHECK_WITH_INFO(false, "The data type is not supported.");
                }

                if (mKVCacheQuantMode.hasFp8KvCache())
                {
                    qDataType = DATA_TYPE_E4M3;
                    kvDataType = DATA_TYPE_E4M3;
                }
                // When FP8 Context FMHA is enabled, the output data type needs to be E4M3.
                if (mFP8ContextFMHA)
                {
                    outputDataType = DATA_TYPE_E4M3;
                }

                // Instantiate the mTllmGenFMHARunner used for MLA
                mTllmGenFMHARunner.reset(new TllmGenFmhaRunner(qDataType, kvDataType, outputDataType));
            }
            else if (mIsGenerationMLA && !mUseFlashMLA)
            {
                // Construct the fmha runner for generation.
                if (mFP8GenerationMLA)
                {
                    data_type = DATA_TYPE_E4M3;
                }
                MHARunnerFixedParams fmhaParams{};
                fmhaParams.dataType = data_type;
                fmhaParams.dataTypeKv = data_type;
                fmhaParams.dataTypeOut = data_type;
                // For FP8 MLA generation, the output type is BF16, and the quantization before o_proj is performed
                // separately.
                if (mFP8GenerationMLA)
                {
                    fmhaParams.dataTypeOut = DATA_TYPE_BF16;
                }
                // TODO: remove forceFp32Acc from MHARunnerFixedParams after adding host_runtime_perf_knobs to
                // bertAttentionPlugin input tensors, so that we can change mLaunchParams.force_fp32_acc value in
                // runtime.
                fmhaParams.forceFp32Acc = true;
                fmhaParams.attentionMaskType
                    = useCustomMask() ? ContextAttentionMaskType::CUSTOM_MASK : ContextAttentionMaskType::PADDING;
                // TODO: set it to Q_CONTIGUOUS_KV layout for cross-attention.
                fmhaParams.attentionInputLayout = AttentionInputLayout::Q_PAGED_KV;
                fmhaParams.isSPadded = !mRemovePadding;
                fmhaParams.numQHeads = 1;
                fmhaParams.numKvHeads = 1;
                fmhaParams.headSize = mMLAParams.kv_lora_rank + mMLAParams.qk_rope_head_dim;
                fmhaParams.headSizeV = mMLAParams.kv_lora_rank;
                fmhaParams.qScaling = mQScaling
                    * sqrt((float) (mMLAParams.qk_nope_head_dim + mMLAParams.qk_rope_head_dim))
                    / sqrtf((float) (mMLAParams.kv_lora_rank + mMLAParams.qk_rope_head_dim));
                fmhaParams.attnLogitSoftcappingScale = mAttnLogitSoftcappingScale;
                fmhaParams.hasAlibi = isALiBi();
                fmhaParams.scaleAlibi = isAliBiWithScale();
                fmhaParams.tpSize = mTpSize;
                fmhaParams.tpRank = mTpRank;
                mDecoderFMHARunner.reset(new FusedMHARunnerV2(fmhaParams));

                // Only deepseek must using fmha in the generation phase when flash mla is not enabled.
                if (!mUseGenFlashMLA)
                {
                    TLLM_CHECK_WITH_INFO(mDecoderFMHARunner->isFmhaSupported(),
                        "Deepseek should be supported by fmha in generation part.");
                }
            }
            if (!mIsGenerationMLA)
            {
                TLLM_CHECK_WITH_INFO(
                    mFmhaDispatcher->isSupported(), "Deepseek should be supported by fmha in context part.");
            }
        }

        // Fall back to unfused MHA kernels if not supported.
        // Generation MLA reuses the context FMHA code path so set mEnableContextFMHA to true.
        // However, do not check mFmhaDispatcher which is not used for generation MLA.
        mEnableContextFMHA = mIsGenerationMLA || mFmhaDispatcher->isSupported();

        // Only FMHA supports custom mask currently.
        TLLM_CHECK_WITH_INFO(
            !useCustomMask() || mEnableContextFMHA, "Only Context FMHA supports custom mask input currently.");
    }

    mEnableXQA = (mEnableXQA || mIsSpecDecodingEnabled) && !mCrossAttention
        && (mType == nvinfer1::DataType::kHALF || mType == nvinfer1::DataType::kBF16) && mUseKVCache;

    if (mEnableXQA)
    {
        TLLM_LOG_DEBUG("Enabling XQA kernels for GPTAttention.");

        XqaFixedParams fixedParams{};
        // TODO: support more combinations.
        // Update Q and O dtype.
        if (mType == nvinfer1::DataType::kHALF)
        {
            fixedParams.inputDataType = DATA_TYPE_FP16;
            fixedParams.outputDataType = DATA_TYPE_FP16;
        }
        else if (mType == nvinfer1::DataType::kBF16)
        {
            fixedParams.inputDataType = DATA_TYPE_BF16;
            fixedParams.outputDataType = DATA_TYPE_BF16;
        }
        // Update KV cache and math dtype.
        if (mKVCacheQuantMode.hasInt8KvCache())
        {
            fixedParams.kvDataType = DATA_TYPE_INT8;
            fixedParams.mathDataType = fixedParams.inputDataType;
        }
        else if (mKVCacheQuantMode.hasFp8KvCache())
        {
            fixedParams.kvDataType = DATA_TYPE_E4M3;
            fixedParams.mathDataType = DATA_TYPE_E4M3;
        }
        else
        {
            fixedParams.kvDataType = fixedParams.inputDataType;
            fixedParams.mathDataType = fixedParams.inputDataType;
        }
        // If fuse_fp4_quant is enabled, set output data type to FP4.
        if (mFuseFp4Quant)
        {
            fixedParams.outputDataType = DATA_TYPE_E2M1;
        }
        // If FP8 context FMHA is enable, FP8 output is expected.
        else if (mFP8ContextFMHA)
        {
            fixedParams.outputDataType = DATA_TYPE_E4M3;
        }
        if (mIsSpecDecodingEnabled)
        {
            fixedParams.outputDataType = DATA_TYPE_E4M3;
            TLLM_CHECK_WITH_INFO(mNumHeads % mNumKVHeads == 0, "mNumHeads should be multiples of mNumKVHeads.");
            TLLM_CHECK_WITH_INFO(!mMultiBlockMode, "Medusa doesn't support multi-block mode.");
        }
        fixedParams.numQHeads = mNumAttnHeads;
        fixedParams.numKvHeads = mNumAttnKVHeads;
        fixedParams.numTokensPerBlock = mTokensPerBlock;
        fixedParams.headSize = mHeadSize;
        fixedParams.qScaling = mQScaling;
        fixedParams.multiBlockMode = mMultiBlockMode;
        fixedParams.isPagedKv = mPagedKVCache;
        fixedParams.isSpecDecoding = mIsSpecDecodingEnabled;
        fixedParams.hasAlibi = isALiBi();

        mXqaDispatcher.reset(new XqaDispatcher(fixedParams));

        // Fall back to unfused MHA kernels if not supported.
        mEnableXQA = mXqaDispatcher->isSupported();
    }
    else if (mIsSpecDecodingEnabled)
    {
        TLLM_CHECK_WITH_INFO(false, "Speculative decoding mode doesn't support the data type or cross attention.");
    }

    if (mNbMultiBlockSemaphores != 0)
    {
        reserveSemaphoreArray(mNbMultiBlockSemaphores);
    }

    if (isBuilding())
    {
        return 0;
    }
#if ENABLE_MULTI_DEVICE
    if (mCpSize > 1 && COMM_SESSION.getSize() > 1)
    {
        TLLM_LOG_TRACE("%s start for rank %d", __PRETTY_FUNCTION__, COMM_SESSION.getRank());
        mCpNcclComm = getComm(mCpGroup);
        TLLM_LOG_TRACE("%s stop for rank %d", __PRETTY_FUNCTION__, COMM_SESSION.getRank());
    }
#endif // ENABLE_MULTI_DEVICE
    return 0;
}

void AttentionOp::reserveSemaphoreArray(int32_t size)
{
    if (size == 0 || (size <= mNbMultiBlockSemaphores && mMultiBlockSemaphores != nullptr))
    {
        return;
    }
    int32_t* ptr;
    deviceMalloc(&ptr, size, false);
    deviceMemSetZero(ptr, size);
    mMultiBlockSemaphores.reset(ptr);
    mNbMultiBlockSemaphores = size;
}

void AttentionOp::debugCheckSemaphores(cudaStream_t stream)
{
#ifdef NDEBUG
    TLLM_CHECK_WITH_INFO(false, "debugCheckSemaphores should not be called in release build");
#endif
    if (mNbMultiBlockSemaphores == 0)
    {
        return;
    }
    std::vector<uint32_t> hostBuf(mNbMultiBlockSemaphores);
    TLLM_CUDA_CHECK(tensorrt_llm::common::cudaMemcpyAsyncSanitized(hostBuf.data(), mMultiBlockSemaphores.get(),
        sizeof(uint32_t) * mNbMultiBlockSemaphores, cudaMemcpyDeviceToHost, stream));
    TLLM_CUDA_CHECK(cudaStreamSynchronize(stream));
    TLLM_CHECK(std::count(hostBuf.begin(), hostBuf.end(), 0U) == mNbMultiBlockSemaphores);
}

std::string AttentionOp::toString() const
{
    // member variables
    std::stringstream ss;
    ss << "gptAttentionCommon members ====================" << std::endl;
    ss << "mNumHeads: " << mNumHeads << std::endl;
    ss << "mNumKVHeads: " << mNumKVHeads << std::endl;
    ss << "mNumKVHeadsOrigin: " << mNumKVHeadsOrigin << std::endl;
    ss << "mHeadSize: " << mHeadSize << std::endl;
    ss << "mUnidirectional: " << mUnidirectional << std::endl;
    ss << "mQScaling: " << mQScaling << std::endl;
    ss << "mRotaryEmbeddingDim: " << mRotaryEmbeddingDim << std::endl;
    ss << "mRotaryEmbeddingBase: " << mRotaryEmbeddingBase << std::endl;
    ss << "mRotaryEmbeddingScaleType: " << static_cast<int>(mRotaryEmbeddingScaleType) << std::endl;
    ss << "mRotaryEmbeddingScale: " << mRotaryEmbeddingScale << std::endl;
    ss << "mRotaryEmbeddingMaxPositions: " << mRotaryEmbeddingMaxPositions << std::endl;
    ss << "mPositionEmbeddingType: " << static_cast<int>(mPositionEmbeddingType) << std::endl;
    ss << "mUseLognScaling: " << std::boolalpha << mUseLognScaling << std::endl;
    ss << "mRemovePadding: " << std::boolalpha << mRemovePadding << std::endl;
    ss << "mMaskType: " << static_cast<int>(mMaskType) << std::endl;
    ss << "mPagedKVCache: " << std::boolalpha << mPagedKVCache << std::endl;
    ss << "mTokensPerBlock: " << mTokensPerBlock << std::endl;
    ss << "mKVCacheQuantMode: " << static_cast<int>(mKVCacheQuantMode.value()) << std::endl;
    ss << "mTpSize: " << mTpSize << std::endl;
    ss << "mTpRank: " << mTpRank << std::endl;
    ss << "mUnfuseQkvGemm: " << std::boolalpha << mUnfuseQkvGemm << std::endl;
    ss << "mType: " << static_cast<int>(mType) << std::endl;
    ss << "mMaxContextLength: " << mMaxContextLength << std::endl;
    ss << "mQKVBiasEnabled: " << std::boolalpha << mQKVBiasEnabled << std::endl;
    ss << "mCrossAttention: " << std::boolalpha << mCrossAttention << std::endl;
    ss << "mMaxDistance: " << mMaxDistance << std::endl;
    ss << "mPosShiftEnabled: " << std::boolalpha << mPosShiftEnabled << std::endl;
    ss << "mPagedContextFMHA: " << std::boolalpha << mPagedContextFMHA << std::endl;
    ss << "mFP8ContextFMHA: " << std::boolalpha << mFP8ContextFMHA << std::endl;
    ss << "mDenseContextFMHA: " << std::boolalpha << mDenseContextFMHA << std::endl;
    ss << "mEnableContextFMHA: " << std::boolalpha << mEnableContextFMHA << std::endl;
    ss << "mFMHAForceFP32Acc: " << std::boolalpha << mFMHAForceFP32Acc << std::endl;
    ss << "mSM: " << mSM << std::endl;
    ss << "mUseTllmGen: " << mUseTllmGen << std::endl;
<<<<<<< HEAD
    ss << "mIsGenerationMLA: " << std::boolalpha << mIsGenerationMLA << std::endl;
    ss << "mUseFlashMLA: " << mUseFlashMLA << std::endl;
=======
    ss << "mUseGenFlashMLA: " << mUseGenFlashMLA << std::endl;
>>>>>>> 94e61678
    ss << "mMultiProcessorCount: " << mMultiProcessorCount << std::endl;
    ss << "mMaxSharedMemoryPerBlockOptin: " << mMaxSharedMemoryPerBlockOptin << std::endl;
    ss << "mMultiBlockMode: " << std::boolalpha << mMultiBlockMode << std::endl;
    ss << "mEnableXQA: " << std::boolalpha << mEnableXQA << std::endl;
    ss << "mUseKVCache: " << std::boolalpha << mUseKVCache << std::endl;
    ss << "mForceMultiBlockWarned: " << mForceMultiBlockWarned << std::endl;
    ss << "mSkipAttn: " << std::boolalpha << mSkipAttn << std::endl;
    ss << "mFuseFp4Quant: " << std::boolalpha << mFuseFp4Quant << std::endl;
    ss << "mCpSize: " << mCpSize << std::endl;
    ss << "mCpRank: " << mCpRank << std::endl;
    ss << "mCpGroup: [";
    for (auto it = mCpGroup.begin(); it != mCpGroup.end(); it++)
    {
        if (it != mCpGroup.begin())
        {
            ss << ", ";
        }
        ss << *it;
    }
    ss << "]" << std::endl;

    return ss.str();
}<|MERGE_RESOLUTION|>--- conflicted
+++ resolved
@@ -2700,12 +2700,8 @@
     ss << "mFMHAForceFP32Acc: " << std::boolalpha << mFMHAForceFP32Acc << std::endl;
     ss << "mSM: " << mSM << std::endl;
     ss << "mUseTllmGen: " << mUseTllmGen << std::endl;
-<<<<<<< HEAD
     ss << "mIsGenerationMLA: " << std::boolalpha << mIsGenerationMLA << std::endl;
-    ss << "mUseFlashMLA: " << mUseFlashMLA << std::endl;
-=======
     ss << "mUseGenFlashMLA: " << mUseGenFlashMLA << std::endl;
->>>>>>> 94e61678
     ss << "mMultiProcessorCount: " << mMultiProcessorCount << std::endl;
     ss << "mMaxSharedMemoryPerBlockOptin: " << mMaxSharedMemoryPerBlockOptin << std::endl;
     ss << "mMultiBlockMode: " << std::boolalpha << mMultiBlockMode << std::endl;
