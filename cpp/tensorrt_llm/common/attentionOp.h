/*
 * SPDX-FileCopyrightText: Copyright (c) 1993-2022 NVIDIA CORPORATION & AFFILIATES. All rights reserved.
 * SPDX-License-Identifier: Apache-2.0
 *
 * Licensed under the Apache License, Version 2.0 (the "License");
 * you may not use this file except in compliance with the License.
 * You may obtain a copy of the License at
 *
 * http://www.apache.org/licenses/LICENSE-2.0
 *
 * Unless required by applicable law or agreed to in writing, software
 * distributed under the License is distributed on an "AS IS" BASIS,
 * WITHOUT WARRANTIES OR CONDITIONS OF ANY KIND, either express or implied.
 * See the License for the specific language governing permissions and
 * limitations under the License.
 */
#pragma once

#include "tensorrt_llm/common/cublasMMWrapper.h"
#include "tensorrt_llm/common/opUtils.h"
#include "tensorrt_llm/common/quantization.h"
#include "tensorrt_llm/kernels/contextFusedMultiHeadAttention/fused_multihead_attention_common.h"
#include "tensorrt_llm/kernels/cutlass_kernels/fp8_blockscale_gemm/fp8_blockscale_gemm.h"
#include "tensorrt_llm/kernels/decoderMaskedMultiheadAttention/decoderXQARunner.h"
#include "tensorrt_llm/kernels/fmhaDispatcher.h"
#include "tensorrt_llm/kernels/gptKernels.h"
#include "tensorrt_llm/kernels/kvCacheUtils.h"
#include "tensorrt_llm/kernels/mlaKernels.h"
#include "tensorrt_llm/kernels/xqaDispatcher.h"
#include <cassert>
#include <set>
#include <string>
#include <vector>
#if ENABLE_MULTI_DEVICE
#include <nccl.h>
#endif // ENABLE_MULTI_DEVICE

namespace tensorrt_llm::common::op
{

class AttentionOp
{
public:
    using RotaryScalingType = tensorrt_llm::kernels::RotaryScalingType;
    using PositionEmbeddingType = tensorrt_llm::kernels::PositionEmbeddingType;
    using AttentionMaskType = tensorrt_llm::kernels::AttentionMaskType;

    AttentionOp(){};
    ~AttentionOp() = default;

    int initialize() noexcept;
    [[nodiscard]] int getHeadSize(bool checkInit = true) const;
    [[nodiscard]] int getMaxNumSeqLenTile(int batch_beam_size = 1) const;
    [[nodiscard]] size_t getWorkspaceSizeForContext(nvinfer1::DataType type, int32_t nbReq, int32_t max_input_length,
        int32_t cross_kv_length = 0, int32_t max_num_tokens = 0) const noexcept;
    // total_num_seq is the sum of beam_width for multiple requests
    [[nodiscard]] size_t getWorkspaceSizeForGeneration(nvinfer1::DataType type, int32_t total_num_seq,
        int32_t max_attention_window_size, int32_t max_num_tokens) const noexcept;

    template <typename T>
    class EnqueueParams
    {
    public:
        T const* attention_input = nullptr;
        T const* qkv_bias = nullptr;
        // Attention mask input, which has shape of [batch_size, attention_mask_stride].
        bool const* attention_mask = nullptr;
        // Rotary inv_freq cache buffer to avoid re-computing.
        float const* rotary_inv_freq = nullptr;
        // Rotary cos sin cache buffer to avoid re-computing.
        float2 const* rotary_cos_sin = nullptr;
        // NOTE: input_seq_length might be larger than one in the medusa mode.
        int32_t input_seq_length = 0;
        int32_t max_past_kv_length = 0;
        // By default, max_attention_window_size == cyclic_attention_window_size
        // unless each layer has different cyclic kv cache length.
        // Max cache capacity (used to allocate KV cache)
        int32_t max_attention_window_size = 0;
        // Cyclic kv cache capacity (used to get the cyclic kv cache position for new tokens)
        int32_t cyclic_attention_window_size = 0;
        int32_t max_cyclic_attention_window_size = 0;
        bool can_use_one_more_block = false;
        int32_t sink_token_length = 0;
        float const* kv_scale_orig_quant = nullptr;
        float const* kv_scale_quant_orig = nullptr;
        float const* attention_output_orig_quant = nullptr;
        float const* attention_output_sf_scale = nullptr;
        T const* alibi_slopes = nullptr;
        void* context_buf = nullptr;
        void* context_buf_sf = nullptr;
        void* key_value_cache = nullptr;
        kernels::KVBlockArray::DataType* block_offsets = nullptr;
        void* host_primary_pool_pointer = nullptr;
        void* host_secondary_pool_pointer = nullptr;
        int32_t num_tokens = 0;
        int32_t max_blocks_per_sequence = 0;
        int32_t const* sequence_lengths = nullptr;
        int32_t const* context_lengths = nullptr;
        int32_t const* host_context_lengths = nullptr;
        void* workspace = nullptr;
        // optional when logn scaling
        float const* logn_scaling_ptr = nullptr;
        // optional when relative position
        T const* relative_attention_bias = nullptr;
        int relative_attention_bias_stride = 0;
        // optional when cross attention
        int32_t const* encoder_input_lengths = nullptr;
        int64_t const* runtime_perf_knobs = nullptr;
    };

    template <typename T>
    class EnqueueContextParams : public EnqueueParams<T>
    {
    public:
        // Attention packed mask input (used by context FMHA).
        uint32_t const* attention_packed_mask = nullptr;
        kernels::KVBlockArray::DataType* host_block_offsets = nullptr;
        int32_t batch_size = 0;
        float2 const* mrope_rotary_cos_sin = nullptr;

        // optional when cross attention
        T const* cross_kv = nullptr;
        int32_t cross_kv_length = 0;
        int32_t num_encoder_tokens = 0;
        kernels::MlaParams<T>* mla_param = nullptr;

        std::string enqueueContextParamsToString() const
        {
            // variables from the params coming from the runtime
            std::stringstream ss;
            ss << "EnqueueContextParams ====================" << std::endl;

            ss << "attention_input: " << this->attention_input << std::endl;
            ss << "qkv_bias: " << this->qkv_bias << std::endl;
            ss << "attention_mask: " << this->attention_mask << std::endl;
            ss << "attention_packed_mask: " << this->attention_packed_mask << std::endl;
            ss << "rotary_inv_freq: " << this->rotary_inv_freq << std::endl;
            ss << "rotary_cos_sin: " << this->rotary_cos_sin << std::endl;
            ss << "input_seq_length: " << this->input_seq_length << std::endl;
            ss << "max_past_kv_length: " << this->max_past_kv_length << std::endl;
            ss << "max_attention_window_size: " << this->max_attention_window_size << std::endl;
            ss << "cyclic_attention_window_size: " << this->cyclic_attention_window_size << std::endl;
            ss << "max_cyclic_attention_window_size: " << this->max_cyclic_attention_window_size << std::endl;
            ss << "can_use_one_more_block: " << (this->can_use_one_more_block ? "true" : "false") << std::endl;
            ss << "sink_token_length: " << this->sink_token_length << std::endl;
            ss << "context_lengths: "
               << *(runtime::ITensor::wrap((void*) this->context_lengths, nvinfer1::DataType::kINT32,
                      runtime::ITensor::makeShape({batch_size})))
               << std::endl;
            ss << "sequence_lengths: "
               << *(runtime::ITensor::wrap((void*) this->sequence_lengths, nvinfer1::DataType::kINT32,
                      runtime::ITensor::makeShape({batch_size})))
               << std::endl;
            ss << "kv_scale_orig_quant: " << this->kv_scale_orig_quant << std::endl;
            ss << "kv_scale_quant_orig: " << this->kv_scale_quant_orig << std::endl;
            ss << "attention_output_orig_quant: " << this->attention_output_orig_quant << std::endl;
            ss << "alibi_slopes: " << this->alibi_slopes << std::endl;
            ss << "context_buf: " << this->context_buf << std::endl;
            ss << "context_buf_sf: " << this->context_buf_sf << std::endl;
            ss << "key_value_cache: " << (half*) this->key_value_cache << std::endl;
            ss << "block_offsets: " << this->block_offsets << std::endl;
            ss << "host_block_offsets: " << this->host_block_offsets << std::endl;
            ss << "host_primary_pool_pointer: " << this->host_primary_pool_pointer << std::endl;
            ss << "host_secondary_pool_pointer: " << this->host_secondary_pool_pointer << std::endl;
            ss << "batch_size: " << this->batch_size << std::endl;
            ss << "num_tokens: " << this->num_tokens << std::endl;
            ss << "max_blocks_per_sequence: " << this->max_blocks_per_sequence << std::endl;
            ss << "workspace: " << this->workspace << std::endl;
            ss << "logn_scaling_ptr: " << this->logn_scaling_ptr << std::endl;
            ss << "relative_attention_bias: " << this->relative_attention_bias << std::endl;
            ss << "relative_attention_bias_stride: " << this->relative_attention_bias_stride << std::endl;
            ss << "cross_kv: " << this->cross_kv << std::endl;
            ss << "cross_kv_length: " << this->cross_kv_length << std::endl;
            ss << "encoder_input_lengths: " << this->encoder_input_lengths << std::endl;
            ss << "num_encoder_tokens: " << this->num_encoder_tokens << std::endl;
            return ss.str();
        }
    };

    template <typename T, typename KVCacheBuffer>
    int enqueueContext(EnqueueContextParams<T> const& params, cudaStream_t stream);

    template <typename T>
    class EnqueueGenerationParams : public EnqueueParams<T>
    {
    public:
        int32_t beam_width = 1;
        // Attention mask has shape of [batch_size, attention_mask_stride].
        int32_t attention_mask_stride = 0;
        int32_t num_requests = 0;
        int32_t const* cache_indir = nullptr;
        int32_t* semaphores = nullptr;
        int32_t const* host_past_key_value_lengths = nullptr;
        int32_t const* mrope_position_deltas = nullptr;

        // optional when speculative decoding is used.
        bool const* spec_decoding_mask = nullptr;
        int32_t const* spec_decoding_packed_mask = nullptr;
        int32_t const* spec_decoding_position_offsets = nullptr;
        int32_t const* spec_decoding_generation_lengths = nullptr;
        bool spec_decoding_is_generation_length_variable = false;
        int32_t spec_decoding_max_generation_length = 1;
        // optional when fuse_fp4_quant is enabled
        int32_t start_token_idx_sf = 0;
    };

    template <typename T, typename KVCacheBuffer>
    int enqueueGeneration(EnqueueGenerationParams<T> const& params, cudaStream_t stream);

    template <typename T>
    int mlaGeneration(
        kernels::MlaParams<T>& params, EnqueueGenerationParams<T> const& generation_params, cudaStream_t stream);

    int getFlashMlaNumSmParts(int s_q, int num_heads, int num_kv_heads, int head_size_v) const
    {
        static constexpr int block_size_m = 64;
        int num_heads_per_head_k = s_q * num_heads / num_kv_heads;
        int sm_cnt = mMultiProcessorCount;
        int num_sm_parts = sm_cnt / num_kv_heads / cutlass::ceil_div(num_heads_per_head_k, block_size_m);
        return num_sm_parts;
    }

    // Called in configurePlugin().
    template <typename T, typename KVCacheBuffer>
    void prepareEnqueueGeneration(EnqueueGenerationParams<T> const& params);

    template <typename T, typename KVCacheBuffer>
    bool convertMMHAParamsToXQAParams(tensorrt_llm::kernels::XQAParams& xqaParams,
        EnqueueGenerationParams<T> const& generationsParams, bool forConfigurePlugin);

    template <typename T>
    int ulyssesContextPreprocess(T const* input, T* output, T* buffer, EnqueueContextParams<T> const& params,
        int const* cu_q_seqlens, int const* cu_cp_partial_seqlens, cudaStream_t stream);

    template <typename T>
    int ulyssesContextPostprocess(T* input, T* output, T* buffer, EnqueueContextParams<T> const& params,
        int const* cu_q_seqlens, int const* cu_cp_partial_seqlens, cudaStream_t stream);

    template <typename T>
    int ulyssesGenerationPreprocess(T const* input, T* output, T* buffer, int32_t batch_beam, cudaStream_t stream);

    template <typename T>
    int ulyssesGenerationPostprocess(T* input, T* output, T* buffer, int32_t batch_beam, cudaStream_t stream);

    [[nodiscard]] bool isRelativePosition() const
    {
        return mPositionEmbeddingType == tensorrt_llm::kernels::PositionEmbeddingType::kRELATIVE;
    }

    [[nodiscard]] bool isALiBi() const
    {
        return mPositionEmbeddingType == tensorrt_llm::kernels::PositionEmbeddingType::kALIBI
            || mPositionEmbeddingType == tensorrt_llm::kernels::PositionEmbeddingType::kALIBI_WITH_SCALE;
    }

    [[nodiscard]] bool isAliBiWithScale() const
    {
        return mPositionEmbeddingType == tensorrt_llm::kernels::PositionEmbeddingType::kALIBI_WITH_SCALE;
    }

    [[nodiscard]] bool isRoPE() const
    {
        return mPositionEmbeddingType == tensorrt_llm::kernels::PositionEmbeddingType::kROPE_GPTJ
            || mPositionEmbeddingType == tensorrt_llm::kernels::PositionEmbeddingType::kROPE_GPT_NEOX
            || mPositionEmbeddingType == tensorrt_llm::kernels::PositionEmbeddingType::kLONG_ROPE
            || mPositionEmbeddingType == tensorrt_llm::kernels::PositionEmbeddingType::kYARN
            || mPositionEmbeddingType == tensorrt_llm::kernels::PositionEmbeddingType::kROPE_M;
    }

    [[nodiscard]] bool isLongRoPE() const
    {
        return mPositionEmbeddingType == tensorrt_llm::kernels::PositionEmbeddingType::kLONG_ROPE;
    }

    [[nodiscard]] bool isUnfusedCrossAttention() const
    {
        return !mEnableContextFMHA && mCrossAttention;
    }

    [[nodiscard]] bool isMRoPE() const
    {
        return mPositionEmbeddingType == tensorrt_llm::kernels::PositionEmbeddingType::kROPE_M;
    }

    [[nodiscard]] bool isLognScaling() const
    {
        return mUseLognScaling;
    }

    [[nodiscard]] bool isCrossAttention() const
    {
        return mCrossAttention;
    }

    [[nodiscard]] bool useKVCache() const
    {
        return mUseKVCache;
    }

    [[nodiscard]] bool useCustomMask() const
    {
        return mMaskType == AttentionMaskType::CUSTOM_MASK;
    }

    [[nodiscard]] bool useFullCustomMask() const
    {
        return useCustomMask() && mHasFullAttentionMask;
    }

    [[nodiscard]] bool usePackedCustomMask() const
    {
        return useCustomMask() && mEnableContextFMHA;
    }

    [[nodiscard]] bool isMLAEnabled() const
    {
        return mIsMLAEnabled;
    }

    [[nodiscard]] int smVersion() const
    {
        return mSM;
    }

    [[nodiscard]] int32_t* multiBlockSemaphores() const
    {
        return mMultiBlockSemaphores.get();
    }

    void reserveSemaphoreArray(int32_t size);

    void debugCheckSemaphores(cudaStream_t stream);

    [[nodiscard]] std::string toString() const;

    int mLayerIdx = -1;
    int mNumHeads = -1;
    int mVisionStart = -1;
    int mVisionLength = -1;
    int mNumKVHeads = -1;
    int mHeadSize = -1;
    int mUnidirectional = 1;
    float mQScaling = 1.0;
    float mAttnLogitSoftcappingScale = 0.0;
    int mRotaryEmbeddingDim = 0;
    float mRotaryEmbeddingBase = 10000.0;
    RotaryScalingType mRotaryEmbeddingScaleType = RotaryScalingType::kNONE;
    float mRotaryEmbeddingScale = 1.0;
    float mRotaryEmbeddingShortMscale = 1.0;
    float mRotaryEmbeddingLongMscale = 1.0;
    int mRotaryEmbeddingMaxPositions = 1024;
    int mRotaryEmbeddingOriginalMaxPositions = 1024;
    PositionEmbeddingType mPositionEmbeddingType = PositionEmbeddingType::kLEARNED_ABSOLUTE;
    bool mUseLognScaling = false;
    bool mRemovePadding = true;
    AttentionMaskType mMaskType = AttentionMaskType::CAUSAL;
    tensorrt_llm::kernels::BlockSparseParams mBlockSparseParams;

    // NOTE: default values for paged kv cache.
    bool mPagedKVCache = true;
    int mTokensPerBlock = 0;
    tensorrt_llm::common::QuantMode mKVCacheQuantMode;
    int mTpSize = 1;
    int mTpRank = 0;
    bool mUnfuseQkvGemm = false;
    nvinfer1::DataType mType;
    int32_t mMaxContextLength = 0;
    bool mQKVBiasEnabled = false;
    bool mCrossAttention = false;
    int mMaxDistance = 0;
    bool mPosShiftEnabled = false;
    bool mPagedContextFMHA = false;
    bool mFP8ContextFMHA = false;
    bool mFP8GenerationMLA = false;
    bool mDenseContextFMHA = false;
    bool mHasFullAttentionMask = false;
    bool mIsSpecDecodingEnabled = false;
    bool mUseSpecDecoding = false;
    bool mSpecDecodingIsGenerationLengthVariable = false;
    int32_t mSpecDecodingMaxGenerationLength = 1;
    bool mIsMLAEnabled = false;
<<<<<<< HEAD
    bool mIsGenerationMLA = false;
    bool mUseFlashMLA = false;
=======
    bool mUseGenFlashMLA = false;
>>>>>>> 94e61678
    tensorrt_llm::kernels::MlaMetaParams mMLAParams;
    int mCpSize = 1;
    int mCpRank = 0;
    std::set<int32_t> mCpGroup = {};
    // These parameters are used to specifically configure the attention attributes when cp/tp_size are different
    // between Attention and FFN(such as Ulysses)
    int mNumAttnHeads = -1;
    int mNumAttnKVHeads = -1;
    int mNumKVHeadsOrigin = -1;
    int mAttnTpSize = -1;
    int mAttnTpRank = 0;
    int mAttnCpSize = -1;
    int mAttnCpRank = 0;
    int mUlyssesMQABroadcast = 1;

    // fmha runner (enabled by default)
    // flag: disabled = 0, enabled = 1, enabled with fp32 accumulation = 2
    bool mEnableContextFMHA = true;
    bool mFMHAForceFP32Acc = false;
    bool mMultiBlockMode = true;
    bool mEnableXQA = true;
    bool mUseKVCache = true;
    bool mSkipAttn = false;

    // Whether to fuse FP4 quant into attention kernel.
    bool mFuseFp4Quant = false;

    // This is implementation details which we want to save when serializing, but not expose as
    // a plugin field or a constructor parameter
    int32_t mNbMultiBlockSemaphores = 0;

    [[nodiscard]] auto data() const
    {
        return std::make_tuple(mLayerIdx, mNumHeads, mVisionStart, mVisionLength, mNumKVHeads, mHeadSize,
            mUnidirectional, mQScaling, mAttnLogitSoftcappingScale, mRotaryEmbeddingDim, mRotaryEmbeddingBase,
            (int8_t) mRotaryEmbeddingScaleType, mRotaryEmbeddingScale, mRotaryEmbeddingShortMscale,
            mRotaryEmbeddingLongMscale, mRotaryEmbeddingMaxPositions, mRotaryEmbeddingOriginalMaxPositions,
            (int8_t) mPositionEmbeddingType, mUseLognScaling, mRemovePadding, (int32_t) mMaskType,
            mBlockSparseParams.data(), mPagedKVCache, mTokensPerBlock, mKVCacheQuantMode.value(), mTpSize, mTpRank,
            mUnfuseQkvGemm, (int32_t) mType, mMaxContextLength, mQKVBiasEnabled, mCrossAttention, mMaxDistance,
            mPosShiftEnabled, mPagedContextFMHA, mFP8ContextFMHA, mDenseContextFMHA, mHasFullAttentionMask,
            mIsSpecDecodingEnabled, mUseSpecDecoding, mSpecDecodingIsGenerationLengthVariable,
<<<<<<< HEAD
            mSpecDecodingMaxGenerationLength, mIsMLAEnabled, mIsGenerationMLA, mUseFlashMLA, mMLAParams.data(), mCpSize,
            mCpRank, mCpGroup, mNumAttnHeads, mNumAttnKVHeads, mNumKVHeadsOrigin, mAttnTpSize, mAttnTpRank, mAttnCpSize,
=======
            mSpecDecodingMaxGenerationLength, mIsMLAEnabled, mUseGenFlashMLA, mMLAParams.data(), mCpSize, mCpRank,
            mCpGroup, mNumAttnHeads, mNumAttnKVHeads, mNumKVHeadsOrigin, mAttnTpSize, mAttnTpRank, mAttnCpSize,
>>>>>>> 94e61678
            mAttnCpRank, mUlyssesMQABroadcast, mEnableContextFMHA, mFMHAForceFP32Acc, mMultiBlockMode, mEnableXQA,
            mUseKVCache, mSkipAttn, mFuseFp4Quant, mNbMultiBlockSemaphores);
    };

private:
    static constexpr int kReservedMaxSeqLenTilePerSeq = 64;

    int mSM = tensorrt_llm::common::getSMVersion();
    bool mUseTllmGen = (mSM >= 100) && (mSM != 120);
    bool mForceMultiBlockWarned = false;
    int mMultiProcessorCount = tensorrt_llm::common::getMultiProcessorCount();
    int mMaxSharedMemoryPerBlockOptin = tensorrt_llm::common::getMaxSharedMemoryPerBlockOptin();
    // The default copy constructor will leave it as nullptr. clone() shall initialize it.
    std::shared_ptr<CUDADriverWrapper> mDriver;
    UniqPtrWNullCopy<tensorrt_llm::kernels::FusedMHARunnerV2> mDecoderFMHARunner;
    UniqPtrWNullCopy<tensorrt_llm::kernels::FmhaDispatcher> mFmhaDispatcher;
    UniqPtrWNullCopy<tensorrt_llm::kernels::XqaDispatcher> mXqaDispatcher;
    UniqPtrWNullCopy<tensorrt_llm::kernels::TllmGenFmhaRunner> mTllmGenFMHARunner;

    // The default copy constructor will leave it as nullptr. clone() shall initialize it.
    UniqPtrWNullCopy<tensorrt_llm::common::CublasMMWrapper> mCublasWrapper;

#if ENABLE_MULTI_DEVICE
    std::shared_ptr<ncclComm_t> mCpNcclComm;
#endif // ENABLE_MULTI_DEVICE

    struct Deleter
    {
        void operator()(void* ptr)
        {
            cudaFree(ptr);
        }
    };

    UniqPtrWNullCopy<int32_t[], Deleter> mMultiBlockSemaphores = {};
};

} // namespace tensorrt_llm::common::op<|MERGE_RESOLUTION|>--- conflicted
+++ resolved
@@ -379,12 +379,8 @@
     bool mSpecDecodingIsGenerationLengthVariable = false;
     int32_t mSpecDecodingMaxGenerationLength = 1;
     bool mIsMLAEnabled = false;
-<<<<<<< HEAD
     bool mIsGenerationMLA = false;
-    bool mUseFlashMLA = false;
-=======
     bool mUseGenFlashMLA = false;
->>>>>>> 94e61678
     tensorrt_llm::kernels::MlaMetaParams mMLAParams;
     int mCpSize = 1;
     int mCpRank = 0;
@@ -427,13 +423,8 @@
             mUnfuseQkvGemm, (int32_t) mType, mMaxContextLength, mQKVBiasEnabled, mCrossAttention, mMaxDistance,
             mPosShiftEnabled, mPagedContextFMHA, mFP8ContextFMHA, mDenseContextFMHA, mHasFullAttentionMask,
             mIsSpecDecodingEnabled, mUseSpecDecoding, mSpecDecodingIsGenerationLengthVariable,
-<<<<<<< HEAD
-            mSpecDecodingMaxGenerationLength, mIsMLAEnabled, mIsGenerationMLA, mUseFlashMLA, mMLAParams.data(), mCpSize,
+            mSpecDecodingMaxGenerationLength, mIsMLAEnabled, mIsGenerationMLA, mUseGenFlashMLA, mMLAParams.data(), mCpSize,
             mCpRank, mCpGroup, mNumAttnHeads, mNumAttnKVHeads, mNumKVHeadsOrigin, mAttnTpSize, mAttnTpRank, mAttnCpSize,
-=======
-            mSpecDecodingMaxGenerationLength, mIsMLAEnabled, mUseGenFlashMLA, mMLAParams.data(), mCpSize, mCpRank,
-            mCpGroup, mNumAttnHeads, mNumAttnKVHeads, mNumKVHeadsOrigin, mAttnTpSize, mAttnTpRank, mAttnCpSize,
->>>>>>> 94e61678
             mAttnCpRank, mUlyssesMQABroadcast, mEnableContextFMHA, mFMHAForceFP32Acc, mMultiBlockMode, mEnableXQA,
             mUseKVCache, mSkipAttn, mFuseFp4Quant, mNbMultiBlockSemaphores);
     };
