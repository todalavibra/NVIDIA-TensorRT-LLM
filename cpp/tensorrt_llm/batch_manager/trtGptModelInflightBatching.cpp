--- conflicted
+++ resolved
@@ -576,15 +576,9 @@
     return newBlocksPerWindow;
 }
 
-<<<<<<< HEAD
-std::shared_ptr<kv_cache_manager::KVCacheManager> TrtGptModelInflightBatching::createKvCacheManager(
+std::unique_ptr<kv_cache_manager::KVCacheManager> TrtGptModelInflightBatching::createKvCacheManager(
     KvCacheConfig const& kvCacheConfig, KvCacheType kvCacheType, uint64_t freePrimaryMemBytes,
     uint64_t freeSecondaryMemBytes, size_t extraCostMemory)
-=======
-std::unique_ptr<kv_cache_manager::KVCacheManager> TrtGptModelInflightBatching::createKvCacheManager(
-    KvCacheConfig const& kvCacheConfig, SizeType32 blocksInPrimaryPool, SizeType32 blocksInSecondaryPool,
-    KvCacheType kvCacheType)
->>>>>>> 49f2f1f8
 {
     TLLM_LOG_TRACE("%s start", __PRETTY_FUNCTION__);
     bool isCrossAttention = kvCacheType == KvCacheType::kCROSS;
@@ -646,15 +640,9 @@
     auto const enableBlockReuse = kvCacheType == KvCacheType::kSELF ? kvCacheConfig.enableBlockReuse : false;
     auto const sizePerHead = mModelConfig.getSizePerHead();
 
-<<<<<<< HEAD
-    auto kvCacheManager = std::make_shared<KVCacheManager>(numKvHeadsPerLayer, sizePerHead, tokensPerBlock,
+    auto kvCacheManager = std::make_unique<KVCacheManager>(numKvHeadsPerLayer, sizePerHead, tokensPerBlock,
         blocksPerWindow, getMaxNumSequences(), getMaxBeamWidth(), maxAttentionWindowVec, tempAttentionWindowInputs,
         kvDtype, getSinkTokenLen(), mRuntime->getStreamPtr(), std::nullopt, enableBlockReuse,
-=======
-    auto kvCacheManager = std::make_unique<KVCacheManager>(numKvHeadsPerLayer, sizePerHead, tokensPerBlock,
-        blocksInPrimaryPool, blocksInSecondaryPool, getMaxNumSequences(), getMaxBeamWidth(), maxAttentionWindowVec,
-        tempAttentionWindowInputs, kvDtype, getSinkTokenLen(), mRuntime->getStreamPtr(), std::nullopt, enableBlockReuse,
->>>>>>> 49f2f1f8
         kvCacheConfig.onboardBlocks, kvCacheType, kvCacheConfig.secondaryOffloadMinPriority,
         kvCacheConfig.eventBufferMaxSize > 0
             ? std::make_unique<kv_cache_manager::KVCacheEventManager>(kvCacheConfig.eventBufferMaxSize)
