--- conflicted
+++ resolved
@@ -43,9 +43,7 @@
        "Enable building with multi device support (requires NCCL, MPI,...)" ON)
 option(ENABLE_UCX "Enable building with UCX (Uniform Communication X) support"
        ON)
-<<<<<<< HEAD
 option(NVRTC_DYNAMIC_LINKING "Link against the dynamic NVRTC libraries" OFF)
-=======
 option(USING_OSS_CUTLASS_LOW_LATENCY_GEMM
        "Using open sourced Cutlass low latency gemm kernel" ON)
 option(USING_OSS_CUTLASS_FP4_GEMM "Using open sourced Cutlass fp4 gemm kernel"
@@ -54,7 +52,6 @@
        ON)
 option(USING_OSS_CUTLASS_ALLREDUCE_GEMM
        "Using open sourced Cutlass AR gemm kernel" ON)
->>>>>>> 2ad8758e
 
 if(NVTX_DISABLE)
   add_compile_definitions("NVTX_DISABLE")
