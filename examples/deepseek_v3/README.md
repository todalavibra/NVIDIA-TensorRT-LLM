# DeepSeek‑V3 and DeepSeek-R1

This guide walks you through the examples to run the DeepSeek‑V3/DeepSeek-R1 models using NVIDIA's TensorRT-LLM framework with the PyTorch backend.
**DeepSeek-R1 and DeepSeek-V3 share exact same model architecture other than weights differences, and share same code path in TensorRT-LLM, for brevity we only provide one model example, the example command to be used interchangeablely by only replacing the model name to the other one**.

To benchmark the model with best configurations, refer to [DeepSeek R1 benchmarking blog](../../docs/source/blogs/Best_perf_practice_on_DeepSeek-R1_in_TensorRT-LLM.md).

Please refer to [this guide](https://nvidia.github.io/TensorRT-LLM/installation/build-from-source-linux.html) for how to build TensorRT-LLM from source and start a TRT-LLM docker container.

> [!NOTE]
> This guide assumes that you replace placeholder values (e.g. `<YOUR_MODEL_DIR>`) with the appropriate paths.


## Table of Contents

<<<<<<< HEAD
- [Table of Contents](#table-of-contents)
- [Hardware Requirements](#hardware-requirements)
- [Downloading the Model Weights](#downloading-the-model-weights)
- [Quick Start](#quick-start)
  - [Multi-Token Prediction (MTP)](#multi-token-prediction-mtp)
  - [Run evaluation on GPQA dataset](#run-evaluation-on-gpqa-dataset)
- [Serving](#serving)
- [Advanced Usages](#advanced-usages)
  - [Multi-node](#multi-node)
    - [mpirun](#mpirun)
    - [Slurm](#slurm)
  - [DeepGEMM](#deepgemm)
  - [FlashMLA](#flashmla)
  - [FP8 KV Cache and MLA](#fp8-kv-cache-and-mla)
- [Notes and Troubleshooting](#notes-and-troubleshooting)
=======
- [DeepSeek‑V3 and DeepSeek-R1](#deepseekv3-and-deepseek-r1)
  - [Table of Contents](#table-of-contents)
  - [Hardware Requirements](#hardware-requirements)
  - [Downloading the Model Weights](#downloading-the-model-weights)
  - [Quick Start](#quick-start)
    - [Run a single inference](#run-a-single-inference)
    - [Multi-Token Prediction (MTP)](#multi-token-prediction-mtp)
    - [Run evaluation on GPQA dataset](#run-evaluation-on-gpqa-dataset)
  - [Serving](#serving)
  - [Advanced Usages](#advanced-usages)
    - [Multi-node](#multi-node)
      - [mpirun](#mpirun)
      - [Slurm](#slurm)
      - [Example: Multi-node benchmark on GB200 Slurm cluster](#example-multi-node-benchmark-on-gb200-slurm-cluster)
    - [FlashMLA](#flashmla)
    - [DeepGEMM](#deepgemm)
  - [Notes and Troubleshooting](#notes-and-troubleshooting)
>>>>>>> 714ff3ee


## Hardware Requirements

DeepSeek-v3 has 671B parameters which needs about 671GB GPU memory for FP8 weights, and needs more memories for activation tensors and KV cache.
The minimum hardware requirements for running DeepSeek V3/R1 FP8&FP4 are listed as follows.

| GPU  | DeepSeek-V3/R1 FP8 | DeepSeek-V3/R1 FP4 |
| -------- | ------- | -- |
| H100 80GB | 16 | N/A |
| H20 141GB | 8 | N/A |
| H20 96GB | 8  | N/A |
| H200 | 8     | N/A |
| B200/GB200| 4 (8GPUs is recommended for best perf) | 4 (8 GPUs is recommended for best perf) |

DeepSeek-v3 is trained natively with FP8 precision, we only provide FP8 solution in TensorRT-LLM at this moment. Ampere architecture (SM80 & SM86) is not supported.


## Downloading the Model Weights

DeepSeek‑v3 model weights are available on [Hugging Face](https://huggingface.co/deepseek-ai/DeepSeek-V3). To download the weights, execute the following commands (replace `<YOUR_MODEL_DIR>` with the target directory where you want the weights stored):

```bash
git lfs install
git clone https://huggingface.co/deepseek-ai/DeepSeek-V3 <YOUR_MODEL_DIR>
```


## Quick Start

### Run a single inference
To quickly run DeepSeek-V3, [examples/pytorch/quickstart_advanced.py](../pytorch/quickstart_advanced.py):

```bash
cd examples/pytorch
python quickstart_advanced.py --model_dir <YOUR_MODEL_DIR> --tp_size 8
```

The model will be run by PyTorch backend and generate outputs like:
```
Processed requests: 100%|███████████████████████████████████████████████████████████████████████████████████████████████████████████████| 4/4 [00:02<00:00,  1.66it/s]
Prompt: 'Hello, my name is', Generated text: " Dr. Anadale. I teach philosophy at Mount St. Mary's University in Emmitsburg, Maryland. This is the first in a series of videos"
Prompt: 'The president of the United States is', Generated text: ' the head of state and head of government of the United States, indirectly elected to a four-year term via the Electoral College. The officeholder leads the executive branch'
Prompt: 'The capital of France is', Generated text: ' Paris. Paris is one of the most famous and iconic cities in the world, known for its rich history, culture, art, fashion, and cuisine. It'
Prompt: 'The future of AI is', Generated text: ' a topic of great interest and speculation. While it is impossible to predict the future with certainty, there are several trends and possibilities that experts have discussed regarding the future'
```

### Multi-Token Prediction (MTP)
To run with MTP, use [examples/pytorch/quickstart_advanced.py](../pytorch/quickstart_advanced.py) with additional options, see
```bash
cd examples/pytorch
python quickstart_advanced.py --model_dir <YOUR_MODEL_DIR> --spec_decode_algo MTP --spec_decode_nextn N
```

`N` is the number of MTP modules. When `N` is equal to `0`, which means that MTP is not used (default). When `N` is greater than `0`, which means that `N` MTP modules are enabled. In the current implementation, the weight of each MTP module is shared.

### Run evaluation on GPQA dataset
Download the dataset first
1. Sign up a huggingface account and request the access to the gpqa dataset: https://huggingface.co/datasets/Idavidrein/gpqa
2. Download the csv file from https://huggingface.co/datasets/Idavidrein/gpqa/blob/main/gpqa_diamond.csv

Evaluate on GPQA dataset.
```
python examples/gpqa_llmapi.py \
  --hf_model_dir <YOUR_MODEL_DIR> \
  --data_dir <DATASET_PATH> \
  --tp_size 8 \
  --use_cuda_graph \
  --enable_overlap_scheduler \
  --concurrency 32 \
  --batch_size 32 \
  --max_num_tokens 4096
```

## Serving

To serve the model using `trtllm-serve`:

```bash
cat >./extra-llm-api-config.yml <<EOF
pytorch_backend_config:
    use_cuda_graph: true
    cuda_graph_padding_enabled: true
    cuda_graph_batch_sizes:
    - 1
    - 2
    - 4
    - 8
    - 16
    - 32
    - 64
    - 128
    - 256
    - 384
    print_iter_log: true
    enable_overlap_scheduler: true
enable_attention_dp: true
EOF

trtllm-serve \
  deepseek-ai/DeepSeek-V3 \
  --host localhost \
  --port 8000 \
  --backend pytorch \
  --max_batch_size 161 \
  --max_num_tokens 1160 \
  --tp_size 8 \
  --ep_size 8 \
  --pp_size 1 \
  --kv_cache_free_gpu_memory_fraction 0.95 \
  --extra_llm_api_options ./extra-llm-api-config.yml
```

To query the server, you can start with a `curl` command:
```bash
curl http://localhost:8000/v1/completions \
  -H "Content-Type: application/json" \
  -d '{
      "model": "deepseek-ai/DeepSeek-V3",
      "prompt": "Where is New York?",
      "max_tokens": 16,
      "temperature": 0
  }'
```

For DeepSeek-R1, use the model name `deepseek-ai/DeepSeek-R1`.

## Advanced Usages
### Multi-node
TensorRT-LLM supports multi-node inference. You can use mpirun or Slurm to launch multi-node jobs. We will use two nodes for this example.

#### mpirun
mpirun requires each node to have passwordless ssh access to the other node. We need to setup the environment inside the docker container. Run the container with host network and mount the current directory as well as model directory to the container.

```bash
# use host network
IMAGE=<YOUR_IMAGE>
NAME=test_2node_docker
# host1
docker run -it --name ${NAME}_host1 --ipc=host --gpus=all --network host --privileged --ulimit memlock=-1 --ulimit stack=67108864 -v ${PWD}:/workspace -v <YOUR_MODEL_DIR>:/models/DeepSeek-V3 -w /workspace ${IMAGE}
# host2
docker run -it --name ${NAME}_host2 --ipc=host --gpus=all --network host --privileged --ulimit memlock=-1 --ulimit stack=67108864 -v ${PWD}:/workspace -v <YOUR_MODEL_DIR>:/models/DeepSeek-V3 -w /workspace ${IMAGE}
```

Set up ssh inside the container

```bash
apt-get update && apt-get install -y openssh-server

# modify /etc/ssh/sshd_config
PermitRootLogin yes
PubkeyAuthentication yes
# modify /etc/ssh/sshd_config, change default port 22 to another unused port
port 2233

# modify /etc/ssh
```

Generate ssh key on host1 and copy to host2, vice versa.

```bash
# on host1
ssh-keygen -t ed25519 -f ~/.ssh/id_ed25519
ssh-copy-id -i ~/.ssh/id_ed25519.pub root@<HOST2>
# on host2
ssh-keygen -t ed25519 -f ~/.ssh/id_ed25519
ssh-copy-id -i ~/.ssh/id_ed25519.pub root@<HOST1>

# restart ssh service on host1 and host2
service ssh restart # or
/etc/init.d/ssh restart # or
systemctl restart ssh
```

You can use the following example to test mpi communication between two nodes:
```cpp
#include <mpi.h>
#include <stdio.h>

int main(int argc, char** argv) {
    MPI_Init(&argc, &argv);

    int world_rank;
    MPI_Comm_rank(MPI_COMM_WORLD, &world_rank);

    int world_size;
    MPI_Comm_size(MPI_COMM_WORLD, &world_size);

    printf("Hello world from rank %d out of %d processors\n", world_rank, world_size);

    MPI_Finalize();
    return 0;
}
```

Compile and run the hello world program on two nodes:
```bash
mpicc -o mpi_hello_world mpi_hello_world.c
mpirun -np 2 -H <HOST1>:1,<HOST2>:1 -mca plm_rsh_args "-p 2233" ./mpi_hello_world
# Hello world from rank 11 out of 16 processors
# Hello world from rank 13 out of 16 processors
# Hello world from rank 12 out of 16 processors
# Hello world from rank 15 out of 16 processors
# Hello world from rank 14 out of 16 processors
# Hello world from rank 10 out of 16 processors
# Hello world from rank 9 out of 16 processors
# Hello world from rank 8 out of 16 processors
# Hello world from rank 5 out of 16 processors
# Hello world from rank 2 out of 16 processors
# Hello world from rank 4 out of 16 processors
# Hello world from rank 6 out of 16 processors
# Hello world from rank 3 out of 16 processors
# Hello world from rank 1 out of 16 processors
# Hello world from rank 7 out of 16 processors
# Hello world from rank 0 out of 16 processors
```

Prepare the dataset and configuration files on two nodes as mentioned above. Then you can run the benchmark on two nodes using mpirun:

```bash
mpirun \
--output-filename bench_log_2node_ep8_tp16_attndp_on_sl1000 \
-H <HOST1>:8,<HOST2>:8 \
-mca plm_rsh_args "-p 2233" \
--allow-run-as-root -n 16 \
trtllm-llmapi-launch trtllm-bench --model deepseek-ai/DeepSeek-V3 --model_path /models/DeepSeek-V3 throughput --backend pytorch --max_batch_size 161 --max_num_tokens 1160 --dataset /workspace/tensorrt_llm/dataset_isl1000.txt --tp 16 --ep 8 --kv_cache_free_gpu_mem_fraction 0.95 --extra_llm_api_options /workspace/tensorrt_llm/extra-llm-api-config.yml --concurrency 4096 --streaming
```

#### Slurm
```bash
  srun -N 2 -w [NODES] \
  --output=benchmark_2node.log \
  --ntasks 16 --ntasks-per-node=8 \
  --mpi=pmix --gres=gpu:8 \
  --container-image=<CONTAINER_IMG> \
  --container-mounts=/workspace:/workspace \
  --container-workdir /workspace \
  bash -c "trtllm-llmapi-launch trtllm-bench --model deepseek-ai/DeepSeek-V3 --model_path <YOUR_MODEL_DIR> throughput --backend pytorch --max_batch_size 161 --max_num_tokens 1160 --dataset /workspace/dataset.txt --tp 16 --ep 4 --kv_cache_free_gpu_mem_fraction 0.95 --extra_llm_api_options ./extra-llm-api-config.yml"
```

<<<<<<< HEAD
=======
#### Example: Multi-node benchmark on GB200 Slurm cluster

Step 1: Prepare dataset and `extra-llm-api-config.yml`.
```bash
python3 /path/to/TensorRT-LLM/benchmarks/cpp/prepare_dataset.py \
    --tokenizer=/path/to/DeepSeek-R1 \
    --stdout token-norm-dist --num-requests=49152 \
    --input-mean=1024 --output-mean=2048 --input-stdev=0 --output-stdev=0 > /tmp/dataset.txt

cat >/path/to/TensorRT-LLM/extra-llm-api-config.yml <<EOF
pytorch_backend_config:
    use_cuda_graph: true
    cuda_graph_padding_enabled: true
    cuda_graph_batch_sizes:
    - 1
    - 2
    - 4
    - 8
    - 16
    - 32
    - 64
    - 128
    - 256
    - 384
    print_iter_log: true
    enable_overlap_scheduler: true
enable_attention_dp: true
EOF
```

Step 2: Prepare `benchmark.slurm`.
```bash
#!/bin/bash
#SBATCH --nodes=2
#SBATCH --ntasks=8
#SBATCH --ntasks-per-node=4
#SBATCH --partition=<partition>
#SBATCH --account=<account>
#SBATCH --time=02:00:00
#SBATCH --job-name=<job_name>

srun --container-image=${container_image} --container-mounts=${mount_dir}:${mount_dir} --mpi=pmix \
    --output ${logdir}/bench_%j_%t.srun.out \
    bash benchmark.sh
```

Step 3: Prepare `benchmark.sh`.
```bash
#!/bin/bash
cd /path/to/TensorRT-LLM
# pip install build/tensorrt_llm*.whl
if [ $SLURM_LOCALID == 0 ];then
    pip install build/tensorrt_llm*.whl
    echo "Install dependencies on rank 0."
else
    echo "Sleep 60 seconds on other ranks."
    sleep 60
fi

export PATH=${HOME}/.local/bin:${PATH}
export PYTHONPATH=/path/to/TensorRT-LLM
DS_R1_NVFP4_MODEL_PATH=/path/to/DeepSeek-R1  # optional

trtllm-llmapi-launch trtllm-bench \
    --model deepseek-ai/DeepSeek-R1 \
    --model_path $DS_R1_NVFP4_MODEL_PATH \
    throughput --backend pytorch \
    --num_requests 49152 \
    --max_batch_size 384 --max_num_tokens 1536 \
    --concurrency 3072 \
    --dataset /path/to/dataset.txt \
    --tp 8 --pp 1 --ep 8 --kv_cache_free_gpu_mem_fraction 0.85 \
    --extra_llm_api_options ./extra-llm-api-config.yml --warmup 0
```

Step 4: Submit the job to Slurm cluster to launch the benchmark by executing:
```
sbatch --nodes=2 --ntasks=8 --ntasks-per-node=4 benchmark.slurm
```

### FlashMLA
TensorRT-LLM has already integrated FlashMLA in the PyTorch backend. It is enabled automatically when running DeepSeek-V3/R1.

>>>>>>> 714ff3ee
### DeepGEMM
TensorRT-LLM uses DeepGEMM for DeepSeek-V3/R1, which provides significant e2e performance boost on Hopper GPUs. DeepGEMM can be disabled by setting the environment variable `TRTLLM_DG_ENABLED` to `0`:

DeepGEMM-related behavior can be controlled by the following environment variables:

| Environment Variable | Description |
| ----------------------------- | ----------- |
| `TRTLLM_DG_ENABLED` | When set to `0`, disable DeepGEMM. |
| `TRTLLM_DG_JIT_DEBUG` | When set to `1`, enable JIT debugging. |
| `TRTLLM_DG_JIT_USE_NVCC` | When set to `1`, use NVCC instead of NVRTC to compile the kernel, which has slightly better performance but requires CUDA Toolkit (>=12.3) and longer compilation time.|
| `TRTLLM_DG_JIT_DUMP_CUBIN` | When set to `1`, dump the cubin file. This is only effective with NVRTC since NVCC will always dump the cubin file. NVRTC-based JIT will store the generated kernels in memory by default. If you want to persist the kernels across multiple runs, you can either use this variable or use NVCC. |

```bash
#single-node
trtllm-bench \
      --model deepseek-ai/DeepSeek-V3 \
      --model_path /models/DeepSeek-V3 \
      throughput \
      --backend pytorch \
      --max_batch_size ${MAX_BATCH_SIZE} \
      --max_num_tokens ${MAX_NUM_TOKENS} \
      --dataset dataset.txt \
      --tp 8 \
      --ep 8 \
      --kv_cache_free_gpu_mem_fraction 0.9 \
      --extra_llm_api_options /workspace/extra-llm-api-config.yml \
      --concurrency ${CONCURRENCY} \
      --num_requests ${NUM_REQUESTS} \
      --streaming \
      --report_json "${OUTPUT_FILENAME}.json"

# multi-node
mpirun -H <HOST1>:8,<HOST2>:8 \
      -n 16 \
      -x "TRTLLM_DG_ENABLED=1" \
      -x "CUDA_HOME=/usr/local/cuda" \
      trtllm-llmapi-launch trtllm-bench \
      --model deepseek-ai/DeepSeek-V3 \
      --model_path /models/DeepSeek-V3 \
      throughput \
      --backend pytorch \
      --max_batch_size ${MAX_BATCH_SIZE} \
      --max_num_tokens ${MAX_NUM_TOKENS} \
      --dataset dataset.txt \
      --tp 16 \
      --ep 16 \
      --kv_cache_free_gpu_mem_fraction 0.9 \
      --extra_llm_api_options /workspace/extra-llm-api-config.yml \
      --concurrency ${CONCURRENCY} \
      --num_requests ${NUM_REQUESTS} \
      --streaming \
      --report_json "${OUTPUT_FILENAME}.json"
```

### FlashMLA
TensorRT-LLM has already integrated FlashMLA in the PyTorch backend. It is enabled automatically when running DeepSeek-V3/R1.

### FP8 KV Cache and MLA

FP8 KV Cache and MLA quantization could be enabled, which delivers two key performance advantages:
- Compression of the latent KV cache enables larger batch sizes, resulting in higher throughput;
- MLA kernel of the generation phase is accelerated by FP8 arithmetic and reduced KV cache memory access.

FP8 KV Cache and MLA is supported on Hopper and Blackwell.
- On Hopper we use the [FP8 FlashMLA kernel](https://github.com/deepseek-ai/FlashMLA/pull/54) from community. The accuracy loss is small, with GSM8k accuracy drop less than 1%.
- On Blackwell we use the kernel generated from an internal code-gen based solution called `trtllm-gen`. Note that FP8 MLA on Blackwell currently suffers from accuracy issues and there are ongoing efforts to solve it.

You can enable FP8 MLA through either of these methods:

**Option 1: Checkpoint config**

TensorRT-LLM automatically detects the `hf_quant_config.json` file in the model directory, which configures both GEMM and KV cache quantization. For example, see the FP4 DeepSeek-R1 checkpoint [configuration](https://huggingface.co/nvidia/DeepSeek-R1-FP4/blob/main/hf_quant_config.json) provided by [ModelOpt](https://github.com/NVIDIA/TensorRT-Model-Optimizer).

To enable FP8 MLA, modify the `kv_cache_quant_algo` property. The following shows the config for DeepSeek's block-wise FP8 GEMM quantization + FP8 MLA:

```json
{
  "quantization": {
    "quant_algo": "FP8_BLOCK_SCALES",
    "kv_cache_quant_algo": "FP8"
  }
}
```

**Option 2: PyTorch backend config**

Alternatively, configure FP8 MLA through the `kv_cache_dtype` of the PyTorch backend config. An example is to use `--kv_cache_dtype` of `quickstart_advanced.py`. Also, you can edit `extra-llm-api-config.yml` consumed by `--extra_llm_api_options` of `trtllm-serve`, `trtllm-bench` and so on:
```yaml
# ...
pytorch_backend_config:
  kv_cache_dtype: fp8
  # ...
```

## Notes and Troubleshooting

- **Model Directory:** Update `<YOUR_MODEL_DIR>` with the actual path where the model weights reside.
- **GPU Memory:** Adjust `--max_batch_size` and `--max_num_tokens` if you encounter out-of-memory errors.
- **Logs:** Check `/workspace/trt_bench.log` for detailed performance information and troubleshooting messages.
- **Configuration Files:** Verify that the configuration files are correctly formatted to avoid runtime issues.<|MERGE_RESOLUTION|>--- conflicted
+++ resolved
@@ -13,23 +13,7 @@
 
 ## Table of Contents
 
-<<<<<<< HEAD
-- [Table of Contents](#table-of-contents)
-- [Hardware Requirements](#hardware-requirements)
-- [Downloading the Model Weights](#downloading-the-model-weights)
-- [Quick Start](#quick-start)
-  - [Multi-Token Prediction (MTP)](#multi-token-prediction-mtp)
-  - [Run evaluation on GPQA dataset](#run-evaluation-on-gpqa-dataset)
-- [Serving](#serving)
-- [Advanced Usages](#advanced-usages)
-  - [Multi-node](#multi-node)
-    - [mpirun](#mpirun)
-    - [Slurm](#slurm)
-  - [DeepGEMM](#deepgemm)
-  - [FlashMLA](#flashmla)
-  - [FP8 KV Cache and MLA](#fp8-kv-cache-and-mla)
-- [Notes and Troubleshooting](#notes-and-troubleshooting)
-=======
+
 - [DeepSeek‑V3 and DeepSeek-R1](#deepseekv3-and-deepseek-r1)
   - [Table of Contents](#table-of-contents)
   - [Hardware Requirements](#hardware-requirements)
@@ -44,10 +28,10 @@
       - [mpirun](#mpirun)
       - [Slurm](#slurm)
       - [Example: Multi-node benchmark on GB200 Slurm cluster](#example-multi-node-benchmark-on-gb200-slurm-cluster)
+    - [DeepGEMM](#deepgemm)
     - [FlashMLA](#flashmla)
-    - [DeepGEMM](#deepgemm)
+    - [FP8 KV Cache and MLA](#fp8-kv-cache-and-mla)
   - [Notes and Troubleshooting](#notes-and-troubleshooting)
->>>>>>> 714ff3ee
 
 
 ## Hardware Requirements
@@ -288,8 +272,7 @@
   bash -c "trtllm-llmapi-launch trtllm-bench --model deepseek-ai/DeepSeek-V3 --model_path <YOUR_MODEL_DIR> throughput --backend pytorch --max_batch_size 161 --max_num_tokens 1160 --dataset /workspace/dataset.txt --tp 16 --ep 4 --kv_cache_free_gpu_mem_fraction 0.95 --extra_llm_api_options ./extra-llm-api-config.yml"
 ```
 
-<<<<<<< HEAD
-=======
+
 #### Example: Multi-node benchmark on GB200 Slurm cluster
 
 Step 1: Prepare dataset and `extra-llm-api-config.yml`.
@@ -370,10 +353,7 @@
 sbatch --nodes=2 --ntasks=8 --ntasks-per-node=4 benchmark.slurm
 ```
 
-### FlashMLA
-TensorRT-LLM has already integrated FlashMLA in the PyTorch backend. It is enabled automatically when running DeepSeek-V3/R1.
-
->>>>>>> 714ff3ee
+
 ### DeepGEMM
 TensorRT-LLM uses DeepGEMM for DeepSeek-V3/R1, which provides significant e2e performance boost on Hopper GPUs. DeepGEMM can be disabled by setting the environment variable `TRTLLM_DG_ENABLED` to `0`:
 
