--- conflicted
+++ resolved
@@ -175,7 +175,6 @@
 def test_nemotron_h_correctness():
     model_dir = f"{llm_models_root(check=True)}/Nemotron-H-8B-Base-8K"
     nemotron_h_config = NemotronHConfig.from_pretrained(model_dir)
-<<<<<<< HEAD
 
     tokenizer = AutoTokenizer.from_pretrained(model_dir)
 
@@ -188,7 +187,7 @@
     nemotron_h = NemotronHForCausalLM(model_config).to(device)
 
     mapping = Mapping(world_size=1, tp_size=1, rank=0)
-    weights = load_weights(model_dir, mapping=mapping)
+    weights = load_weights(model_dir)
     nemotron_h.load_weights(weights)
 
     text_prompts = [
@@ -252,84 +251,6 @@
         for i in range(num_prompts)
     ]
 
-=======
-
-    tokenizer = AutoTokenizer.from_pretrained(model_dir)
-
-    dtype = nemotron_h_config.torch_dtype
-    device = torch.device('cuda')
-    assert dtype == torch.bfloat16
-    kv_cache_dtype = tensorrt_llm.bindings.DataType.BF16
-
-    model_config = ModelConfig(pretrained_config=nemotron_h_config)
-    nemotron_h = NemotronHForCausalLM(model_config).to(device)
-
-    mapping = Mapping(world_size=1, tp_size=1, rank=0)
-    weights = load_weights(model_dir)
-    nemotron_h.load_weights(weights)
-
-    text_prompts = [
-        "The future of AI is",
-        "The president of the United States is",
-    ]
-    num_prompts = len(text_prompts)
-
-    num_blocks = 100
-    tokens_per_block = 128
-    head_dim = nemotron_h.config.hidden_size // nemotron_h.config.num_attention_heads
-    num_layers = nemotron_h.config.hybrid_override_pattern.count("*")
-    layer_mask = [
-        char == "*" for char in nemotron_h.config.hybrid_override_pattern
-    ]
-    mamba_num_layers = nemotron_h.config.hybrid_override_pattern.count("M")
-    mamba_layer_mask = [
-        char == "M" for char in nemotron_h.config.hybrid_override_pattern
-    ]
-    num_kv_heads = nemotron_h.config.num_key_value_heads
-    max_seq_len = num_blocks * tokens_per_block
-    max_batch_size = num_prompts
-
-    kv_cache_config = KvCacheConfigCpp(max_tokens=num_blocks * tokens_per_block,
-                                       enable_block_reuse=False)
-    kv_cache_manager = MambaHybridCacheManager(
-        # mamba cache parameters
-        nemotron_h.config.hidden_size,
-        nemotron_h.config.ssm_state_size,
-        nemotron_h.config.conv_kernel,
-        nemotron_h.config.expand,
-        nemotron_h.config.n_groups,
-        nemotron_h.config.mamba_head_dim,
-        mamba_num_layers,
-        mamba_layer_mask,
-        nemotron_h.config.torch_dtype,
-        # kv cache parameters
-        kv_cache_config,
-        tensorrt_llm.bindings.internal.batch_manager.CacheType.SELF,
-        num_layers=num_layers,
-        layer_mask=layer_mask,
-        num_kv_heads=num_kv_heads,
-        head_dim=head_dim,
-        tokens_per_block=tokens_per_block,
-        max_seq_len=max_seq_len,
-        max_batch_size=max_batch_size,
-        mapping=mapping,
-        dtype=kv_cache_dtype,
-    )
-
-    prompt_lens, tokens_no_batching, logprobs_no_batching = generate(
-        model=nemotron_h,
-        tokenizer=tokenizer,
-        cache=kv_cache_manager,
-        text_prompts=text_prompts,
-        tokens_to_generate=9,
-        device=torch.device("cuda"),
-        one_by_one=True)
-    completions_no_batching = [
-        tokenizer.decode(tokens_no_batching[i][prompt_lens[i]:])
-        for i in range(num_prompts)
-    ]
-
->>>>>>> e2863a31
     _, tokens_batching, logprobs_batching = generate(
         model=nemotron_h,
         tokenizer=tokenizer,
@@ -417,7 +338,6 @@
         " bright, with endless possibilities for innovation and growth",
         " the head of state and head of government of",
     ]
-<<<<<<< HEAD
 
     for i in range(num_prompts):
         prefill_logprobs_no_batching = torch.tensor(
@@ -455,45 +375,6 @@
                                    atol=initial_impl_atol,
                                    rtol=0.0)
 
-=======
-
-    for i in range(num_prompts):
-        prefill_logprobs_no_batching = torch.tensor(
-            logprobs_no_batching[i][:prompt_lens[i] - 1])
-        decode_logprobs_no_batching = torch.tensor(
-            logprobs_no_batching[i][prompt_lens[i] - 1:])
-
-        prefill_logprobs_batching = torch.tensor(
-            logprobs_batching[i][:prompt_lens[i] - 1])
-        decode_logprobs_batching = torch.tensor(
-            logprobs_batching[i][prompt_lens[i] - 1:])
-
-        # compare prompt logprobs with initial implementation
-        torch.testing.assert_close(prefill_logprobs_no_batching,
-                                   prefill_logprobs_ref_initial_no_batching[i],
-                                   atol=initial_impl_atol,
-                                   rtol=0.0)
-        torch.testing.assert_close(
-            prefill_logprobs_batching,
-            prefill_logprobs_ref_initial_with_batching[i],
-            atol=initial_impl_atol,
-            rtol=0.0)
-
-        # compare expected completion
-        assert completions_batching[i] == expected_completions[i]
-        assert completions_no_batching[i] == expected_completions[i]
-
-        # compare decode logprobs with initial implementation
-        torch.testing.assert_close(decode_logprobs_no_batching,
-                                   decode_logprobs_ref_initial_no_batching[i],
-                                   atol=initial_impl_atol,
-                                   rtol=0.0)
-        torch.testing.assert_close(decode_logprobs_batching,
-                                   decode_logprobs_ref_initial_with_batching[i],
-                                   atol=initial_impl_atol,
-                                   rtol=0.0)
-
->>>>>>> e2863a31
         # compare logprobs with and without batching, tolerace by diff in initial implementation
         torch.testing.assert_close(prefill_logprobs_batching,
                                    prefill_logprobs_no_batching,
@@ -526,7 +407,10 @@
 
     kv_cache_manager.shutdown()
 
-<<<<<<< HEAD
+    # clear memory before next test
+    del nemotron_h
+    torch.cuda.empty_cache()
+
 
 # TODO: once LLM API supports context and generation logits, use it in above test and remove this one
 @skip_gpu_memory_less_than(
@@ -555,40 +439,6 @@
                                      temperature=0.0,
                                      add_special_tokens=False)
 
-=======
-    # clear memory before next test
-    del nemotron_h
-    torch.cuda.empty_cache()
-
-
-# TODO: once LLM API supports context and generation logits, use it in above test and remove this one
-@skip_gpu_memory_less_than(
-    (2 * 8 + 1) * 2**30)  # 8B, bf16, plus 1 GB for good measure
-def test_nemotron_h_llm_api():
-    model_dir = f"{llm_models_root(check=True)}/Nemotron-H-8B-Base-8K"
-    text_prompts = [
-        "The future of AI is",
-        "The president of the United States is",
-    ]
-    num_prompts = len(text_prompts)
-
-    nemotron_h = LLM(
-        model=model_dir,
-        use_cuda_graph=False,
-        max_batch_size=num_prompts,
-        kv_cache_config=KvCacheConfig(enable_block_reuse=False),
-    )
-
-    expected_completions = [
-        " bright, with endless possibilities for innovation and growth",
-        " the head of state and head of government of",
-    ]
-
-    sampling_params = SamplingParams(max_tokens=9,
-                                     temperature=0.0,
-                                     add_special_tokens=False)
-
->>>>>>> e2863a31
     try:
         results = nemotron_h.generate(text_prompts, sampling_params)
         for result, expected_completion in zip(results, expected_completions):
