--- conflicted
+++ resolved
@@ -395,12 +395,6 @@
     def test_fp8_block_scales_4gpus(self, tp_size, pp_size, ep_size, mtp_nextn,
                                     fp8kv, attention_dp, cuda_graph,
                                     overlap_scheduler):
-<<<<<<< HEAD
-        if pp_size > 1:
-            pytest.skip("https://nvbugs/5241627")
-
-=======
->>>>>>> 85867d76
         # OOM on H100 with default free_gpu_memory_fraction=0.9
         kv_cache_config = KvCacheConfig(free_gpu_memory_fraction=0.8)
         pytorch_config = PyTorchConfig(
