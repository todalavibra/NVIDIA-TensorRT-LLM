--- conflicted
+++ resolved
@@ -1365,18 +1365,11 @@
             cmds = [
                 str(example_root / "quickstart_advanced.py"),
                 "--enable_chunked_prefill",
-<<<<<<< HEAD
-                "--model_dir",
-                f"{llm_models_root()}/{model_path}",
-            ],
-                             stdout=running_log)
-=======
                 f"--model_dir={llm_models_root()}/{model_path}",
             ]
             if "Qwen3" in model_name:
                 cmds.append(f"--kv_cache_fraction=0.6")
-            llm_venv.run_cmd(cmds, running_log=running_log)
->>>>>>> 5b1c88de
+            llm_venv.run_cmd(cmds, stdout=running_log)
             if model_name in mapping:
                 _check_mem_usage(running_log, [mapping[model_name], 0, 0, 0])
 
