--- conflicted
+++ resolved
@@ -1349,27 +1349,6 @@
     # "RCCA https://nvbugs/5163844"
     print(f"Testing {model_name}.")
     example_root = Path(os.path.join(llm_root, "examples", "pytorch"))
-<<<<<<< HEAD
-    with tempfile.NamedTemporaryFile(mode='w+t',
-                                     suffix=f".{model_name}.log",
-                                     dir="./",
-                                     delete=True,
-                                     delete_on_close=True) as running_log:
-        llm_venv.run_cmd([
-            str(example_root / "quickstart_advanced.py"),
-            "--enable_overlap_scheduler",
-            "--model_dir",
-            f"{llm_models_root()}/{model_path}",
-            "--moe_ep_size=8",
-            "--tp_size=16",
-            "--use_cuda_graph",
-            f"--kv_cache_fraction={_MEM_FRACTION_50}",
-            "--max_batch_size=32",
-            "--max_num_tokens=2048",
-        ],
-                         stdout=running_log)
-        # _check_mem_usage(running_log, [56.30, 0, 0, 0])
-=======
     run_cmd = [
         "trtllm-llmapi-launch",
         "python3",
@@ -1386,7 +1365,6 @@
         "--disable_kv_cache_reuse",
     ]
     check_call(" ".join(run_cmd), shell=True, env=llm_venv._new_env)
->>>>>>> d6b741dd
 
 
 @pytest.mark.parametrize("model_name,model_path,eagle_model_path", [
